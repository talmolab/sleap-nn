"""Test ModelTrainer and TrainingModule classes."""

import torch
import sleap_io as sio
from typing import Text
import numpy as np
import pytest
from omegaconf import OmegaConf
import lightning as L
from pathlib import Path
import pandas as pd
from sleap_nn.model_trainer import (
    ModelTrainer,
    TopDownCenteredInstanceModel,
    SingleInstanceModel,
    CentroidModel,
    BottomUpModel,
)
from torch.nn.functional import mse_loss
import os
import wandb
from lightning.pytorch.loggers import WandbLogger
import shutil


def test_create_data_loader(config, tmp_path: str):
    """Test _create_data_loader function of ModelTrainer class."""
    model_trainer = ModelTrainer(config)
    OmegaConf.update(
        config, "trainer_config.save_ckpt_path", f"{tmp_path}/test_model_trainer/"
    )
    model_trainer._create_data_loaders()
    assert isinstance(
        model_trainer.train_data_loader, torch.utils.data.dataloader.DataLoader
    )
    assert isinstance(
        model_trainer.val_data_loader, torch.utils.data.dataloader.DataLoader
    )
    assert len(list(iter(model_trainer.train_data_loader))) == 2
    assert len(list(iter(model_trainer.val_data_loader))) == 2

    OmegaConf.update(config, "data_config.pipeline", "TopDown")
    model_trainer = ModelTrainer(config)
    with pytest.raises(Exception, match="TopDown is not defined."):
        model_trainer._create_data_loaders()

    OmegaConf.update(config, "data_config.pipeline", "SingleInstanceConfmaps")
    model_trainer = ModelTrainer(config)
    model_trainer._create_data_loaders()
    assert len(list(iter(model_trainer.train_data_loader))) == 1
    assert len(list(iter(model_trainer.val_data_loader))) == 1

    OmegaConf.update(config, "data_config.pipeline", "CentroidConfmaps")
    model_trainer = ModelTrainer(config)
    model_trainer._create_data_loaders()
    assert len(list(iter(model_trainer.train_data_loader))) == 1
    assert len(list(iter(model_trainer.val_data_loader))) == 1
    ex = next(iter(model_trainer.train_data_loader))
    assert ex["centroids_confidence_maps"].shape == (1, 1, 1, 192, 192)


def test_wandb():
    """Test wandb integration."""
    os.environ["WANDB_MODE"] = "offline"
    wandb_logger = WandbLogger()
    wandb.init()
    assert wandb.run is not None
    wandb.finish()


def test_trainer(config, tmp_path: str):
    # for topdown centered instance model
    model_trainer = ModelTrainer(config)
    OmegaConf.update(
        config, "trainer_config.save_ckpt_path", f"{tmp_path}/test_model_trainer/"
    )
    model_trainer.train()
    assert all(
        [
            not isinstance(i, L.pytorch.loggers.wandb.WandbLogger)
            for i in model_trainer.logger
        ]
    )

    # disable ckpt, check if ckpt is created
    folder_created = Path(config.trainer_config.save_ckpt_path).exists()
    assert (
        Path(config.trainer_config.save_ckpt_path)
        .joinpath("training_config.yaml")
        .exists()
    )
    assert not (
        Path(config.trainer_config.save_ckpt_path).joinpath("best.ckpt").exists()
    )

    # update save_ckpt to True
    OmegaConf.update(config, "trainer_config.save_ckpt", True)
    OmegaConf.update(config, "trainer_config.use_wandb", True)
    OmegaConf.update(config, "model_config.init_weights", "xavier")

    model_trainer = ModelTrainer(config)
    model_trainer.train()

    # check if wandb folder is created
    assert Path(config.trainer_config.save_ckpt_path).joinpath("wandb").exists()

    folder_created = Path(config.trainer_config.save_ckpt_path).exists()
    assert folder_created
    files = [
        str(x)
        for x in Path(config.trainer_config.save_ckpt_path).iterdir()
        if x.is_file()
    ]
    assert (
        Path(config.trainer_config.save_ckpt_path)
        .joinpath("initial_config.yaml")
        .exists()
    )
    assert (
        Path(config.trainer_config.save_ckpt_path)
        .joinpath("training_config.yaml")
        .exists()
    )
    training_config = OmegaConf.load(
        f"{config.trainer_config.save_ckpt_path}/training_config.yaml"
    )
    assert training_config.trainer_config.wandb.run_id is not None
    assert training_config.model_config.total_params is not None
    assert training_config.trainer_config.wandb.api_key == ""
    assert training_config.data_config.skeletons

    # check if ckpt is created
    assert Path(config.trainer_config.save_ckpt_path).joinpath("last.ckpt").exists()
    assert Path(config.trainer_config.save_ckpt_path).joinpath("best.ckpt").exists()

    checkpoint = torch.load(
        Path(config.trainer_config.save_ckpt_path).joinpath("best.ckpt")
    )
    assert checkpoint["epoch"] == 1

    # check if skeleton is saved in ckpt file
    assert checkpoint["config"]
    assert checkpoint["config"]["trainer_config"]["wandb"]["api_key"] == ""
    assert len(checkpoint["config"]["data_config"]["skeletons"].keys()) == 1

    # check for training metrics csv
    path = Path(config.trainer_config.save_ckpt_path).joinpath(
        "lightning_logs/version_0/"
    )
    files = [str(x) for x in Path(path).iterdir() if x.is_file()]
    metrics = False
    for i in files:
        if "metrics.csv" in i:
            metrics = True
            break
    assert metrics
    df = pd.read_csv(
        Path(config.trainer_config.save_ckpt_path).joinpath(
            "lightning_logs/version_0/metrics.csv"
        )
    )
    assert abs(df.loc[0, "learning_rate"] - config.trainer_config.optimizer.lr) <= 1e-4
    assert not df.val_loss.isnull().all()
    assert not df.train_loss.isnull().all()

    # check early stopping
    config_early_stopping = config.copy()
    OmegaConf.update(
        config_early_stopping, "trainer_config.early_stopping.min_delta", 1e-3
    )
    OmegaConf.update(config_early_stopping, "trainer_config.max_epochs", 10)
    OmegaConf.update(
        config_early_stopping,
        "trainer_config.save_ckpt_path",
        f"{tmp_path}/test_model_trainer/",
    )

    trainer = ModelTrainer(config_early_stopping)
    trainer.train()

    checkpoint = torch.load(
        Path(config_early_stopping.trainer_config.save_ckpt_path).joinpath("best.ckpt")
    )
    assert checkpoint["epoch"] == 1

    # For Single instance model
    single_instance_config = config.copy()
    OmegaConf.update(
        single_instance_config, "data_config.pipeline", "SingleInstanceConfmaps"
    )
    single_instance_config.model_config.head_configs[0].head_type = (
        "SingleInstanceConfmapsHead"
    )
    del single_instance_config.model_config.head_configs[0].head_config.anchor_part

    trainer = ModelTrainer(single_instance_config)
    trainer._initialize_model()
    assert isinstance(trainer.model, SingleInstanceModel)

    # Centroid model
    centroid_config = config.copy()
    OmegaConf.update(centroid_config, "data_config.pipeline", "CentroidConfmaps")
    centroid_config.model_config.head_configs[0].head_type = "CentroidConfmapsHead"

    del centroid_config.model_config.head_configs[0].head_config.part_names

    if Path(config.trainer_config.save_ckpt_path).exists():
        shutil.rmtree(config.trainer_config.save_ckpt_path)

    OmegaConf.update(centroid_config, "trainer_config.save_ckpt", True)
    OmegaConf.update(centroid_config, "trainer_config.use_wandb", False)
    OmegaConf.update(centroid_config, "trainer_config.max_epochs", 1)
    OmegaConf.update(centroid_config, "trainer_config.steps_per_epoch", 10)

    trainer = ModelTrainer(centroid_config)
    trainer._initialize_model()
    assert isinstance(trainer.model, CentroidModel)

    trainer.train()

    checkpoint = torch.load(
        Path(centroid_config.trainer_config.save_ckpt_path).joinpath("best.ckpt")
    )
    assert checkpoint["epoch"] == 0
    assert checkpoint["global_step"] == 10

    # bottom up model
    bottomup_config = config.copy()
    OmegaConf.update(bottomup_config, "data_config.pipeline", "BottomUp")
    bottomup_config.model_config.head_configs[0].head_type = "MultiInstanceConfmapsHead"
    paf = {
        "head_type": "PartAffinityFieldsHead",
        "head_config": {
            "edges": [("part1", "part2")],
            "sigma": 1.5,
            "output_stride": 2,
            "loss_weight": 1.0,
        },
    }
    del bottomup_config.model_config.head_configs[0].head_config.anchor_part
    bottomup_config.model_config.head_configs.append(paf)

    if Path(bottomup_config.trainer_config.save_ckpt_path).exists():
        shutil.rmtree(bottomup_config.trainer_config.save_ckpt_path)

    OmegaConf.update(bottomup_config, "trainer_config.save_ckpt", True)
    OmegaConf.update(bottomup_config, "trainer_config.use_wandb", False)
    OmegaConf.update(bottomup_config, "trainer_config.max_epochs", 1)
    OmegaConf.update(bottomup_config, "trainer_config.steps_per_epoch", 10)

    trainer = ModelTrainer(bottomup_config)
    trainer._initialize_model()
    assert isinstance(trainer.model, BottomUpModel)

    trainer.train()

    checkpoint = torch.load(
        Path(bottomup_config.trainer_config.save_ckpt_path).joinpath("best.ckpt")
    )
    assert checkpoint["epoch"] == 0
    assert checkpoint["global_step"] == 10


def test_topdown_centered_instance_model(config, tmp_path: str):

    # unet
    model = TopDownCenteredInstanceModel(config)
    OmegaConf.update(
        config, "trainer_config.save_ckpt_path", f"{tmp_path}/test_model_trainer/"
    )
    model_trainer = ModelTrainer(config)
    model_trainer._create_data_loaders()
    input_ = next(iter(model_trainer.train_data_loader))
    input_cm = input_["confidence_maps"]
    preds = model(input_["instance_image"])

    # check the output shape
    assert preds.shape == (1, 2, 80, 80)

    # check the loss value
    loss = model.training_step(input_, 0)
    assert abs(loss - mse_loss(preds, input_cm)) < 1e-3

    # convnext with pretrained weights
    OmegaConf.update(
        config, "model_config.pre_trained_weights", "ConvNeXt_Tiny_Weights"
    )
    OmegaConf.update(config, "model_config.backbone_config.backbone_type", "convnext")
    OmegaConf.update(
        config,
        "model_config.backbone_config.backbone_config",
        {
            "in_channels": 1,
            "kernel_size": 3,
            "filters_rate": 2,
            "up_blocks": 3,
            "down_blocks": 4,
            "convs_per_block": 2,
            "arch": {"depths": [3, 3, 9, 3], "channels": [96, 192, 384, 768]},
            "stem_patch_kernel": 4,
            "stem_patch_stride": 2,
        },
    )
    model = TopDownCenteredInstanceModel(config)
    OmegaConf.update(
        config, "trainer_config.save_ckpt_path", f"{tmp_path}/test_model_trainer/"
    )
    model_trainer = ModelTrainer(config)
    model_trainer._create_data_loaders()
    input_ = next(iter(model_trainer.train_data_loader))
    input_cm = input_["confidence_maps"]
    preds = model(input_["instance_image"])

    # check the output shape
    assert preds.shape == (1, 2, 80, 80)
    print(next(model.parameters())[0, 0, 0, :].detach().numpy())
    assert all(
        np.abs(
            next(model.parameters())[0, 0, 0, :].detach().numpy()
            - np.array([-0.1019, -0.1258, -0.0777, -0.0484])
        )
        < 1e-4
    )


def test_centroid_model(config, tmp_path: str):
    """Test CentroidModel training."""
    OmegaConf.update(config, "data_config.pipeline", "CentroidConfmaps")
    config.model_config.head_configs[0].head_type = "CentroidConfmapsHead"
    del config.model_config.head_configs[0].head_config.part_names

    model = CentroidModel(config)

    OmegaConf.update(
        config, "trainer_config.save_ckpt_path", f"{tmp_path}/test_model_trainer/"
    )
    model_trainer = ModelTrainer(config)
    model_trainer._create_data_loaders()
    input_ = next(iter(model_trainer.train_data_loader))
    input_cm = input_["centroids_confidence_maps"]
    preds = model(input_["image"])

    # check the output shape
    assert preds.shape == (1, 1, 192, 192)

    # check the loss value
    loss = model.training_step(input_, 0)
    assert abs(loss - mse_loss(preds, input_cm.squeeze(dim=1))) < 1e-3


def test_single_instance_model(config, tmp_path: str):
    """Test the SingleInstanceModel training."""
    OmegaConf.update(config, "data_config.pipeline", "SingleInstanceConfmaps")
    config.model_config.head_configs[0].head_type = "SingleInstanceConfmapsHead"
    del config.model_config.head_configs[0].head_config.anchor_part

    model = SingleInstanceModel(config)
    OmegaConf.update(
        config, "trainer_config.save_ckpt_path", f"{tmp_path}/test_model_trainer/"
    )
    model_trainer = ModelTrainer(config)
    model_trainer._create_data_loaders()
    input_ = next(iter(model_trainer.train_data_loader))
    img = input_["image"]
    img_shape = img.shape[-2:]
    preds = model(img)

    # check the output shape
    assert preds.shape == (
        1,
        2,
        int(
            img_shape[0]
            / config.data_config.train.preprocessing.conf_map_gen.output_stride
        ),
        int(
            img_shape[1]
            / config.data_config.train.preprocessing.conf_map_gen.output_stride
        ),
    )

    # check the loss value
    input_["confidence_maps"] = input_["confidence_maps"][:, :, :2, :, :]
    loss = model.training_step(input_, 0)
<<<<<<< HEAD
    assert abs(loss - mse_loss(preds, input_["confidence_maps"].squeeze(dim=1))) < 1e-3


def test_bottomup_model(config, tmp_path: str):
    """Test CentroidModel training."""
    OmegaConf.update(config, "data_config.pipeline", "BottomUp")
    config.model_config.head_configs[0].head_type = "MultiInstanceConfmapsHead"
    paf = {
        "head_type": "PartAffinityFieldsHead",
        "head_config": {
            "edges": [("part1", "part2")],
            "sigma": 1.5,
            "output_stride": 2,
            "loss_weight": 1.0,
        },
    }
    del config.model_config.head_configs[0].head_config.anchor_part
    config.model_config.head_configs.append(paf)

    model = BottomUpModel(config)
    OmegaConf.update(
        config, "trainer_config.save_ckpt_path", f"{tmp_path}/test_model_trainer/"
    )
    model_trainer = ModelTrainer(config)
    model_trainer._create_data_loaders()
    input_ = next(iter(model_trainer.train_data_loader))
    preds = model(input_["image"])

    # check the output shape
    loss = model.training_step(input_, 0)
    assert preds["MultiInstanceConfmapsHead"].shape == (1, 2, 192, 192)
    assert preds["PartAffinityFieldsHead"].shape == (1, 2, 192, 192)
=======
    assert abs(loss - mse_loss(preds, input_["confidence_maps"].squeeze(dim=1))) < 1e-3
>>>>>>> c02e6d6b
<|MERGE_RESOLUTION|>--- conflicted
+++ resolved
@@ -295,6 +295,7 @@
             "filters_rate": 2,
             "up_blocks": 3,
             "down_blocks": 4,
+            "down_blocks": 4,
             "convs_per_block": 2,
             "arch": {"depths": [3, 3, 9, 3], "channels": [96, 192, 384, 768]},
             "stem_patch_kernel": 4,
@@ -346,9 +347,11 @@
     # check the loss value
     loss = model.training_step(input_, 0)
     assert abs(loss - mse_loss(preds, input_cm.squeeze(dim=1))) < 1e-3
+    assert abs(loss - mse_loss(preds, input_cm.squeeze(dim=1))) < 1e-3
 
 
 def test_single_instance_model(config, tmp_path: str):
+    """Test the SingleInstanceModel training."""
     """Test the SingleInstanceModel training."""
     OmegaConf.update(config, "data_config.pipeline", "SingleInstanceConfmaps")
     config.model_config.head_configs[0].head_type = "SingleInstanceConfmapsHead"
@@ -382,7 +385,6 @@
     # check the loss value
     input_["confidence_maps"] = input_["confidence_maps"][:, :, :2, :, :]
     loss = model.training_step(input_, 0)
-<<<<<<< HEAD
     assert abs(loss - mse_loss(preds, input_["confidence_maps"].squeeze(dim=1))) < 1e-3
 
 
@@ -414,7 +416,4 @@
     # check the output shape
     loss = model.training_step(input_, 0)
     assert preds["MultiInstanceConfmapsHead"].shape == (1, 2, 192, 192)
-    assert preds["PartAffinityFieldsHead"].shape == (1, 2, 192, 192)
-=======
-    assert abs(loss - mse_loss(preds, input_["confidence_maps"].squeeze(dim=1))) < 1e-3
->>>>>>> c02e6d6b
+    assert preds["PartAffinityFieldsHead"].shape == (1, 2, 192, 192)