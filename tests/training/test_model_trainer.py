--- conflicted
+++ resolved
@@ -956,8 +956,6 @@
     viz_path = Path(trainer.config.trainer_config.save_ckpt_path) / "viz"
     assert not viz_path.exists(), "viz folder should be deleted when keep_viz=False"
 
-
-<<<<<<< HEAD
 def test_backbone_oneof_validation_error(config, caplog):
     # Test that an error is raised when a oneof field is not set
     config_unet_and_convnext = config.copy()
@@ -1033,7 +1031,7 @@
     )
     with pytest.raises(ValueError):
         ModelTrainer.get_model_trainer_from_config(config_no_head)
-=======
+
 @pytest.mark.skipif(
     sys.platform.startswith("li")
     and not torch.cuda.is_available(),  # self-hosted GPUs have linux os but cuda is available, so will do test
@@ -1095,5 +1093,4 @@
     trainer.train()
 
     assert "Loading backbone weights from" in caplog.text
-    assert "Loading head weights from" in caplog.text
->>>>>>> 47fe5ec4
+    assert "Loading head weights from" in caplog.text