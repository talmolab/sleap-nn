"""Test ModelTrainer and TrainingModule classes."""

import torch
import sleap_io as sio
from typing import Text
import numpy as np
import pytest
from omegaconf import OmegaConf
from omegaconf.omegaconf import DictConfig
import lightning as L
from pathlib import Path
import pandas as pd
import sys
from sleap_nn.training.model_trainer import (
    ModelTrainer,
    TopDownCenteredInstanceModel,
    SingleInstanceModel,
    CentroidModel,
    BottomUpModel,
    train,
)
from torch.nn.functional import mse_loss
import os
import wandb
from lightning.pytorch.loggers import WandbLogger
import shutil
from loguru import logger
from _pytest.logging import LogCaptureFixture


@pytest.fixture
def caplog(caplog: LogCaptureFixture):
    handler_id = logger.add(
        caplog.handler,
        format="{message}",
        level=0,
        filter=lambda record: record["level"].no >= caplog.handler.level,
        enqueue=False,  # Set to 'True' if your test is spawning child processes.
    )
    yield caplog
    logger.remove(handler_id)


def test_create_data_loader_torch_dataset(caplog, config, tmp_path):
    """Test _create_data_loader function of ModelTrainer class."""
    # test centered-instance pipeline

    OmegaConf.update(
        config, "trainer_config.save_ckpt_path", f"{tmp_path}/test_model_trainer/"
    )
    # without explicitly providing crop_hw
    config_copy = config.copy()
    OmegaConf.update(config_copy, "data_config.preprocessing.crop_hw", None)
    OmegaConf.update(config_copy, "data_config.preprocessing.min_crop_size", 100)
    OmegaConf.update(config_copy, "data_config.data_pipeline_fw", "torch_dataset")
    model_trainer = ModelTrainer(config_copy)
    model_trainer._create_data_loaders_torch_dataset()
    assert len(list(iter(model_trainer.train_dataset))) == 2
    assert len(list(iter(model_trainer.val_dataset))) == 2
    sample = next(iter(model_trainer.train_data_loader))
    assert sample["instance_image"].shape == (1, 1, 1, 104, 104)

    # with np chunks
    config_copy = config.copy()
    OmegaConf.update(config_copy, "data_config.preprocessing.crop_hw", None)
    OmegaConf.update(config_copy, "data_config.preprocessing.min_crop_size", 100)
    OmegaConf.update(
        config_copy, "data_config.data_pipeline_fw", "torch_dataset_np_chunks"
    )
    OmegaConf.update(
        config_copy, "data_config.np_chunks_path", f"{tmp_path}/np_chunks/"
    )
    model_trainer = ModelTrainer(config_copy)
    model_trainer._create_data_loaders_torch_dataset()
    assert len(list(iter(model_trainer.train_dataset))) == 2
    assert len(list(iter(model_trainer.val_dataset))) == 2
    sample = next(iter(model_trainer.train_data_loader))
    assert sample["instance_image"].shape == (1, 1, 1, 104, 104)

    # test exception
    config_copy = config.copy()
    head_config = config_copy.model_config.head_configs.centered_instance
    del config_copy.model_config.head_configs.centered_instance
    OmegaConf.update(config_copy, "model_config.head_configs.topdown", head_config)
    model_trainer = ModelTrainer(config_copy)
    with pytest.raises(ValueError):
        model_trainer._create_data_loaders_torch_dataset()
    assert "Model type: topdown. Ensure the heads config" in caplog.text


def test_create_data_loader_litdata(caplog, config, tmp_path: str):
    """Test _create_data_loader function of ModelTrainer class."""
    # test centered-instance pipeline
    OmegaConf.update(config, "data_config.data_pipeline_fw", "litdata")
    OmegaConf.update(
        config, "trainer_config.save_ckpt_path", f"{tmp_path}/test_model_trainer/"
    )
    # without explicitly providing crop_hw
    config_copy = config.copy()
    OmegaConf.update(config_copy, "data_config.preprocessing.crop_hw", None)
    OmegaConf.update(config_copy, "data_config.preprocessing.min_crop_size", 100)
    model_trainer = ModelTrainer(config_copy)
    model_trainer._create_data_loaders_litdata()
    assert len(list(iter(model_trainer.train_data_loader))) == 2
    assert len(list(iter(model_trainer.val_data_loader))) == 2
    sample = next(iter(model_trainer.train_data_loader))
    assert sample["instance_image"].shape == (1, 1, 1, 104, 104)

    shutil.rmtree((Path(model_trainer.train_litdata_chunks_path)).as_posix())
    shutil.rmtree((Path(model_trainer.val_litdata_chunks_path)).as_posix())

    # test exception
    config_copy = config.copy()
    head_config = config_copy.model_config.head_configs.centered_instance
    del config_copy.model_config.head_configs.centered_instance
    OmegaConf.update(config_copy, "model_config.head_configs.topdown", head_config)
    model_trainer = ModelTrainer(config_copy)
    with pytest.raises(Exception):
        model_trainer._create_data_loaders_litdata()
    assert "topdown is not defined." in caplog.text


def test_wandb():
    """Test wandb integration."""
    os.environ["WANDB_MODE"] = "offline"
    wandb_logger = WandbLogger()
    wandb.init()
    assert wandb.run is not None
    wandb.finish()


@pytest.mark.skipif(
    sys.platform.startswith("li"),
    reason="Flaky test (The training test runs on Ubuntu for a long time: >6hrs and then fails.)",
)
# TODO: Revisit this test later (Failing on ubuntu)
def test_trainer_litdata(caplog, config, tmp_path: str):
    OmegaConf.update(config, "trainer_config.save_ckpt_path", None)
    model_trainer = ModelTrainer(config)
    assert model_trainer.dir_path == "."

    #####
    # test incorrect value for data fww
    with pytest.raises(ValueError):
        OmegaConf.update(config, "data_config.data_pipeline_fw", "torch")
        model_trainer = ModelTrainer(config)
        model_trainer.train()
    assert "torch is not a valid option." in caplog.text

    #####
    OmegaConf.update(config, "data_config.data_pipeline_fw", "litdata")
    # # for topdown centered instance model
    OmegaConf.update(
        config, "trainer_config.save_ckpt_path", f"{tmp_path}/test_model_trainer/"
    )

    model_trainer = ModelTrainer(config)
    model_trainer.train()

    # disable ckpt, check if ckpt is created
    folder_created = Path(config.trainer_config.save_ckpt_path).exists()
    assert (
        Path(config.trainer_config.save_ckpt_path)
        .joinpath("training_config.yaml")
        .exists()
    )
    assert not (
        Path(config.trainer_config.save_ckpt_path).joinpath("best.ckpt").exists()
    )

    #######

    # update save_ckpt to True and test step lr
    OmegaConf.update(config, "trainer_config.save_ckpt", True)
    OmegaConf.update(config, "trainer_config.use_wandb", True)
    OmegaConf.update(config, "data_config.preprocessing.crop_hw", None)
    OmegaConf.update(config, "data_config.preprocessing.min_crop_size", 100)
    OmegaConf.update(config, "trainer_config.lr_scheduler.scheduler", "StepLR")
    OmegaConf.update(config, "trainer_config.lr_scheduler.step_lr.step_size", 10)
    OmegaConf.update(config, "trainer_config.lr_scheduler.step_lr.gamma", 0.5)

    model_trainer = ModelTrainer(config)
    model_trainer.train()

    # check if wandb folder is created
    assert Path(config.trainer_config.save_ckpt_path).joinpath("wandb").exists()

    folder_created = Path(config.trainer_config.save_ckpt_path).exists()
    assert folder_created
    files = [
        str(x)
        for x in Path(config.trainer_config.save_ckpt_path).iterdir()
        if x.is_file()
    ]
    assert (
        Path(config.trainer_config.save_ckpt_path)
        .joinpath("initial_config.yaml")
        .exists()
    )
    assert (
        Path(config.trainer_config.save_ckpt_path)
        .joinpath("training_config.yaml")
        .exists()
    )
    training_config = OmegaConf.load(
        f"{config.trainer_config.save_ckpt_path}/training_config.yaml"
    )
    assert training_config.trainer_config.wandb.run_id is not None
    assert training_config.model_config.total_params is not None
    assert training_config.trainer_config.wandb.api_key == ""
    assert training_config.data_config.skeletons
    assert training_config.data_config.preprocessing.crop_hw == (104, 104)

    # check if ckpt is created
    assert Path(config.trainer_config.save_ckpt_path).joinpath("last.ckpt").exists()
    assert Path(config.trainer_config.save_ckpt_path).joinpath("best.ckpt").exists()

    checkpoint = torch.load(
        Path(config.trainer_config.save_ckpt_path).joinpath("last.ckpt")
    )
    assert checkpoint["epoch"] == 1

    # check if skeleton is saved in ckpt file
    assert checkpoint["config"]
    assert checkpoint["config"]["trainer_config"]["wandb"]["api_key"] == ""
    assert len(checkpoint["config"]["data_config"]["skeletons"].keys()) == 1

    # check for training metrics csv
    path = Path(config.trainer_config.save_ckpt_path).joinpath(
        "lightning_logs/version_0/"
    )
    files = [str(x) for x in Path(path).iterdir() if x.is_file()]
    metrics = False
    for i in files:
        if "metrics.csv" in i:
            metrics = True
            break
    assert metrics
    df = pd.read_csv(
        Path(config.trainer_config.save_ckpt_path).joinpath(
            "lightning_logs/version_0/metrics.csv"
        )
    )
    assert abs(df.loc[0, "learning_rate"] - config.trainer_config.optimizer.lr) <= 1e-4
    assert not df.val_loss.isnull().all()
    assert not df.train_loss.isnull().all()

    #######

    # For Single instance model
    single_instance_config = config.copy()
    head_config = single_instance_config.model_config.head_configs.centered_instance
    del single_instance_config.model_config.head_configs.centered_instance
    OmegaConf.update(
        single_instance_config, "model_config.head_configs.single_instance", head_config
    )
    del (
        single_instance_config.model_config.head_configs.single_instance.confmaps.anchor_part
    )

    trainer = ModelTrainer(single_instance_config)
    trainer._initialize_model()
    assert isinstance(trainer.model, SingleInstanceModel)

    #######

    # Centroid model
    centroid_config = config.copy()
    OmegaConf.update(centroid_config, "model_config.head_configs.centroid", head_config)
    del centroid_config.model_config.head_configs.centered_instance
    del centroid_config.model_config.head_configs.centroid["confmaps"].part_names

    if (Path(centroid_config.trainer_config.save_ckpt_path) / "best.ckpt").exists():
        os.remove(
            (
                Path(centroid_config.trainer_config.save_ckpt_path) / "best.ckpt"
            ).as_posix()
        )
        os.remove(
            (
                Path(centroid_config.trainer_config.save_ckpt_path) / "last.ckpt"
            ).as_posix()
        )
        shutil.rmtree(
            (
                Path(centroid_config.trainer_config.save_ckpt_path) / "lightning_logs"
            ).as_posix()
        )

    OmegaConf.update(centroid_config, "trainer_config.save_ckpt", True)
    OmegaConf.update(centroid_config, "trainer_config.use_wandb", False)
    OmegaConf.update(centroid_config, "trainer_config.max_epochs", 1)
    OmegaConf.update(centroid_config, "trainer_config.steps_per_epoch", 10)

    trainer = ModelTrainer(centroid_config)

    trainer._initialize_model()
    assert isinstance(trainer.model, CentroidModel)

    #######

    # bottom up model
    bottomup_config = config.copy()
    OmegaConf.update(bottomup_config, "model_config.head_configs.bottomup", head_config)
    paf = {
        "edges": [("part1", "part2")],
        "sigma": 4,
        "output_stride": 4,
        "loss_weight": 1.0,
    }
    del bottomup_config.model_config.head_configs.bottomup["confmaps"].anchor_part
    del bottomup_config.model_config.head_configs.centered_instance
    bottomup_config.model_config.head_configs.bottomup["pafs"] = paf
    bottomup_config.model_config.head_configs.bottomup.confmaps.loss_weight = 1.0

    if (Path(bottomup_config.trainer_config.save_ckpt_path) / "best.ckpt").exists():
        os.remove(
            (
                Path(bottomup_config.trainer_config.save_ckpt_path) / "best.ckpt"
            ).as_posix()
        )
        os.remove(
            (
                Path(bottomup_config.trainer_config.save_ckpt_path) / "last.ckpt"
            ).as_posix()
        )
        shutil.rmtree(
            (
                Path(bottomup_config.trainer_config.save_ckpt_path) / "lightning_logs"
            ).as_posix()
        )

    OmegaConf.update(bottomup_config, "trainer_config.save_ckpt", True)
    OmegaConf.update(bottomup_config, "trainer_config.use_wandb", False)
    OmegaConf.update(bottomup_config, "trainer_config.max_epochs", 1)
    OmegaConf.update(bottomup_config, "trainer_config.steps_per_epoch", 10)

    trainer = ModelTrainer(bottomup_config)
    trainer._initialize_model()
    assert isinstance(trainer.model, BottomUpModel)


@pytest.mark.skipif(
    sys.platform.startswith("li"),
    reason="Flaky test (The training test runs on Ubuntu for a long time: >6hrs and then fails.)",
)
# TODO: Revisit this test later (Failing on ubuntu)
<<<<<<< HEAD
def test_trainer_torch_dataset(caplog, config, tmp_path: str):
=======
def test_trainer_torch_dataset(config, tmp_path: str):
    OmegaConf.update(config, "data_config.data_pipeline_fw", "torch_dataset")
>>>>>>> 67e965b8
    OmegaConf.update(config, "trainer_config.save_ckpt_path", None)
    model_trainer = ModelTrainer(config)
    assert model_trainer.dir_path == "."

    ##### test for reusing np chunks path
    OmegaConf.update(config, "data_config.data_pipeline_fw", "torch_dataset_np_chunks")
    OmegaConf.update(config, "data_config.np_chunks_path", tmp_path)
    OmegaConf.update(config, "data_config.use_existing_chunks", True)
    with pytest.raises(Exception):
<<<<<<< HEAD
        model_trainer = ModelTrainer(
            config,
            data_pipeline_fw="torch_dataset_np_chunks",
            np_chunks_path=tmp_path,
            use_existing_np_chunks=True,
        )
    assert "There are no numpy chunks in the path" in caplog.text
=======
        model_trainer = ModelTrainer(config)
>>>>>>> 67e965b8

    Path.mkdir(Path(tmp_path) / "train_chunks", parents=True)
    file_path = Path(tmp_path) / "train_chunks" / "sample.npz"
    np.savez_compressed(file_path, {1: 10})

    OmegaConf.update(config, "data_config.data_pipeline_fw", "torch_dataset_np_chunks")
    OmegaConf.update(config, "data_config.np_chunks_path", tmp_path)
    OmegaConf.update(config, "data_config.use_existing_chunks", True)

    with pytest.raises(Exception):
<<<<<<< HEAD
        model_trainer = ModelTrainer(
            config,
            data_pipeline_fw="torch_dataset_np_chunks",
            np_chunks_path=tmp_path,
            use_existing_np_chunks=True,
        )
    assert "There are no numpy chunks in the path" in caplog.text
=======
        model_trainer = ModelTrainer(config)
>>>>>>> 67e965b8

    #####

    # # for topdown centered instance model
    OmegaConf.update(
        config, "trainer_config.save_ckpt_path", f"{tmp_path}/test_model_trainer/"
    )
    OmegaConf.update(config, "data_config.data_pipeline_fw", "torch_dataset_np_chunks")
    OmegaConf.update(config, "data_config.np_chunks_path", f"{tmp_path}/np_chunks/")
    OmegaConf.update(config, "data_config.use_existing_chunks", False)

    model_trainer = ModelTrainer(config)
    model_trainer.train()

    # disable ckpt, check if ckpt is created
    folder_created = Path(config.trainer_config.save_ckpt_path).exists()
    assert (
        Path(config.trainer_config.save_ckpt_path)
        .joinpath("training_config.yaml")
        .exists()
    )
    assert not (
        Path(config.trainer_config.save_ckpt_path).joinpath("best.ckpt").exists()
    )

    #######

    # update save_ckpt to True and test step lr
    OmegaConf.update(config, "trainer_config.save_ckpt", True)
    OmegaConf.update(config, "trainer_config.use_wandb", True)
    OmegaConf.update(config, "data_config.preprocessing.crop_hw", None)
    OmegaConf.update(config, "data_config.preprocessing.min_crop_size", 100)
    OmegaConf.update(config, "trainer_config.lr_scheduler.scheduler", "StepLR")
    OmegaConf.update(config, "trainer_config.lr_scheduler.step_lr.step_size", 10)
    OmegaConf.update(config, "trainer_config.lr_scheduler.step_lr.gamma", 0.5)

    OmegaConf.update(config, "data_config.data_pipeline_fw", "torch_dataset")

    model_trainer = ModelTrainer(config)
    model_trainer.train()

    # check if wandb folder is created
    assert Path(config.trainer_config.save_ckpt_path).joinpath("wandb").exists()

    folder_created = Path(config.trainer_config.save_ckpt_path).exists()
    assert folder_created
    files = [
        str(x)
        for x in Path(config.trainer_config.save_ckpt_path).iterdir()
        if x.is_file()
    ]
    assert (
        Path(config.trainer_config.save_ckpt_path)
        .joinpath("initial_config.yaml")
        .exists()
    )
    assert (
        Path(config.trainer_config.save_ckpt_path)
        .joinpath("training_config.yaml")
        .exists()
    )
    training_config = OmegaConf.load(
        f"{config.trainer_config.save_ckpt_path}/training_config.yaml"
    )
    assert training_config.trainer_config.wandb.run_id is not None
    assert training_config.model_config.total_params is not None
    assert training_config.trainer_config.wandb.api_key == ""
    assert training_config.data_config.skeletons
    assert training_config.data_config.preprocessing.crop_hw == (104, 104)

    # check if ckpt is created
    assert Path(config.trainer_config.save_ckpt_path).joinpath("last.ckpt").exists()
    assert Path(config.trainer_config.save_ckpt_path).joinpath("best.ckpt").exists()

    checkpoint = torch.load(
        Path(config.trainer_config.save_ckpt_path).joinpath("last.ckpt")
    )
    assert checkpoint["epoch"] == 1

    # check if skeleton is saved in ckpt file
    assert checkpoint["config"]
    assert checkpoint["config"]["trainer_config"]["wandb"]["api_key"] == ""
    assert len(checkpoint["config"]["data_config"]["skeletons"].keys()) == 1

    # check for training metrics csv
    path = Path(config.trainer_config.save_ckpt_path).joinpath(
        "lightning_logs/version_0/"
    )
    files = [str(x) for x in Path(path).iterdir() if x.is_file()]
    metrics = False
    for i in files:
        if "metrics.csv" in i:
            metrics = True
            break
    assert metrics
    df = pd.read_csv(
        Path(config.trainer_config.save_ckpt_path).joinpath(
            "lightning_logs/version_0/metrics.csv"
        )
    )
    assert abs(df.loc[0, "learning_rate"] - config.trainer_config.optimizer.lr) <= 1e-4
    assert not df.val_loss.isnull().all()
    assert not df.train_loss.isnull().all()

    #######

    # check resume training
    config_copy = config.copy()
    OmegaConf.update(config_copy, "trainer_config.max_epochs", 4)
    OmegaConf.update(
        config_copy,
        "trainer_config.resume_ckpt_path",
        f"{Path(config.trainer_config.save_ckpt_path).joinpath('last.ckpt')}",
    )
    training_config = OmegaConf.load(
        f"{config_copy.trainer_config.save_ckpt_path}/training_config.yaml"
    )
    prv_runid = training_config.trainer_config.wandb.run_id
    OmegaConf.update(config_copy, "trainer_config.wandb.prv_runid", prv_runid)
    OmegaConf.update(config_copy, "data_config.data_pipeline_fw", "torch_dataset")
    trainer = ModelTrainer(config_copy)
    trainer.train()

    checkpoint = torch.load(
        Path(config_copy.trainer_config.save_ckpt_path).joinpath("last.ckpt")
    )
    assert checkpoint["epoch"] == 3

    training_config = OmegaConf.load(
        f"{config_copy.trainer_config.save_ckpt_path}/training_config.yaml"
    )
    assert training_config.trainer_config.wandb.run_id == prv_runid
    os.remove((Path(trainer.dir_path) / "best.ckpt").as_posix())
    os.remove((Path(trainer.dir_path) / "last.ckpt").as_posix())
    shutil.rmtree((Path(trainer.dir_path) / "lightning_logs").as_posix())

    #######

    # check early stopping
    config_early_stopping = config.copy()
    OmegaConf.update(
        config_early_stopping, "trainer_config.early_stopping.min_delta", 1e-1
    )
    OmegaConf.update(config_early_stopping, "trainer_config.early_stopping.patience", 1)
    OmegaConf.update(config_early_stopping, "trainer_config.max_epochs", 10)
    OmegaConf.update(config_early_stopping, "trainer_config.lr_scheduler", None)
    OmegaConf.update(
        config_early_stopping,
        "trainer_config.save_ckpt_path",
        f"{tmp_path}/test_model_trainer/",
    )
    OmegaConf.update(
        config_early_stopping, "data_config.data_pipeline_fw", "torch_dataset"
    )

    trainer = ModelTrainer(config_early_stopping)
    trainer.train()

    checkpoint = torch.load(
        Path(config_early_stopping.trainer_config.save_ckpt_path).joinpath("last.ckpt")
    )
    assert checkpoint["epoch"] == 1

    #######

    # For Single instance model
    single_instance_config = config.copy()
    head_config = single_instance_config.model_config.head_configs.centered_instance
    del single_instance_config.model_config.head_configs.centered_instance
    OmegaConf.update(
        single_instance_config, "model_config.head_configs.single_instance", head_config
    )
    del (
        single_instance_config.model_config.head_configs.single_instance.confmaps.anchor_part
    )
    OmegaConf.update(
        single_instance_config, "data_config.data_pipeline_fw", "torch_dataset"
    )

    trainer = ModelTrainer(single_instance_config)
    trainer._initialize_model()
    assert isinstance(trainer.model, SingleInstanceModel)

    #######

    # Centroid model
    centroid_config = config.copy()
    OmegaConf.update(centroid_config, "model_config.head_configs.centroid", head_config)
    del centroid_config.model_config.head_configs.centered_instance
    del centroid_config.model_config.head_configs.centroid["confmaps"].part_names

    if (Path(centroid_config.trainer_config.save_ckpt_path) / "best.ckpt").exists():
        os.remove(
            (
                Path(centroid_config.trainer_config.save_ckpt_path) / "best.ckpt"
            ).as_posix()
        )
        os.remove(
            (
                Path(centroid_config.trainer_config.save_ckpt_path) / "last.ckpt"
            ).as_posix()
        )
        shutil.rmtree(
            (
                Path(centroid_config.trainer_config.save_ckpt_path) / "lightning_logs"
            ).as_posix()
        )

    OmegaConf.update(centroid_config, "trainer_config.save_ckpt", True)
    OmegaConf.update(centroid_config, "trainer_config.use_wandb", False)
    OmegaConf.update(centroid_config, "trainer_config.max_epochs", 1)
    OmegaConf.update(centroid_config, "trainer_config.steps_per_epoch", 10)

    OmegaConf.update(centroid_config, "data_config.data_pipeline_fw", "torch_dataset")

    trainer = ModelTrainer(centroid_config)

    trainer._initialize_model()
    assert isinstance(trainer.model, CentroidModel)

    #######

    # bottom up model
    bottomup_config = config.copy()
    OmegaConf.update(bottomup_config, "model_config.head_configs.bottomup", head_config)
    paf = {
        "edges": [("part1", "part2")],
        "sigma": 4,
        "output_stride": 4,
        "loss_weight": 1.0,
    }
    del bottomup_config.model_config.head_configs.bottomup["confmaps"].anchor_part
    del bottomup_config.model_config.head_configs.centered_instance
    bottomup_config.model_config.head_configs.bottomup["pafs"] = paf
    bottomup_config.model_config.head_configs.bottomup.confmaps.loss_weight = 1.0

    if (Path(bottomup_config.trainer_config.save_ckpt_path) / "best.ckpt").exists():
        os.remove(
            (
                Path(bottomup_config.trainer_config.save_ckpt_path) / "best.ckpt"
            ).as_posix()
        )
        os.remove(
            (
                Path(bottomup_config.trainer_config.save_ckpt_path) / "last.ckpt"
            ).as_posix()
        )
        shutil.rmtree(
            (
                Path(bottomup_config.trainer_config.save_ckpt_path) / "lightning_logs"
            ).as_posix()
        )

    OmegaConf.update(bottomup_config, "trainer_config.save_ckpt", True)
    OmegaConf.update(bottomup_config, "trainer_config.use_wandb", False)
    OmegaConf.update(bottomup_config, "trainer_config.max_epochs", 1)
    OmegaConf.update(bottomup_config, "trainer_config.steps_per_epoch", 10)

    trainer = ModelTrainer(bottomup_config)
    trainer._initialize_model()
    assert isinstance(trainer.model, BottomUpModel)

    #######

    # check exception for lr scheduler
    OmegaConf.update(config, "trainer_config.lr_scheduler.scheduler", "ReduceLR")
    with pytest.raises(ValueError):
        trainer = ModelTrainer(config)
        trainer.train()
    assert "ReduceLR is not a valid scheduler." in caplog.text

    OmegaConf.update(config, "trainer_config.lr_scheduler.scheduler", "StepLR")


def test_trainer_load_trained_ckpts(config, tmp_path, minimal_instance_ckpt):
    """Test loading trained weights for backbone and head layers."""

    OmegaConf.update(
        config, "trainer_config.save_ckpt_path", f"{tmp_path}/test_model_trainer/"
    )
    OmegaConf.update(config, "trainer_config.save_ckpt", True)
    OmegaConf.update(config, "trainer_config.use_wandb", True)
    OmegaConf.update(config, "data_config.preprocessing.crop_hw", None)
    OmegaConf.update(config, "data_config.preprocessing.min_crop_size", 100)
    OmegaConf.update(
        config,
        "model_config.pretrained_backbone_weights",
        (Path(minimal_instance_ckpt) / "best.ckpt").as_posix(),
    )
    OmegaConf.update(
        config,
        "model_config.pretrained_head_weights",
        (Path(minimal_instance_ckpt) / "best.ckpt").as_posix(),
    )

    # check loading trained weights for backbone
    load_weights_config = config.copy()
    ckpt = torch.load((Path(minimal_instance_ckpt) / "best.ckpt").as_posix())
    first_layer_ckpt = ckpt["state_dict"][
        "model.backbone.enc.encoder_stack.0.blocks.0.weight"
    ][0, 0, :].numpy()

    # load head ckpts
    head_layer_ckpt = ckpt["state_dict"]["model.head_layers.0.0.weight"][
        0, 0, :
    ].numpy()

    trainer = ModelTrainer(load_weights_config)
    trainer._initialize_model()
    model_ckpt = next(trainer.model.parameters())[0, 0, :].detach().numpy()

    assert np.all(np.abs(first_layer_ckpt - model_ckpt) < 1e-6)

    model_ckpt = (
        next(trainer.model.model.head_layers.parameters())[0, 0, :].detach().numpy()
    )

    assert np.all(np.abs(head_layer_ckpt - model_ckpt) < 1e-6)


@pytest.mark.skipif(
    sys.platform.startswith("li"),
    reason="Flaky test (The training test runs on Ubuntu for a long time: >6hrs and then fails.)",
)
# TODO: Revisit this test later (Failing on ubuntu)
def test_reuse_bin_files(config, tmp_path: str):
    """Test reusing `.bin` files."""
    # Centroid model
    OmegaConf.update(config, "data_config.data_pipeline_fw", "litdata")
    centroid_config = config.copy()
    head_config = config.model_config.head_configs.centered_instance
    OmegaConf.update(centroid_config, "model_config.head_configs.centroid", head_config)
    del centroid_config.model_config.head_configs.centered_instance
    del centroid_config.model_config.head_configs.centroid["confmaps"].part_names

    OmegaConf.update(
        centroid_config,
        "trainer_config.save_ckpt_path",
        f"{tmp_path}/test_model_trainer/",
    )

    if (Path(centroid_config.trainer_config.save_ckpt_path) / "best.ckpt").exists():
        os.remove(
            (
                Path(centroid_config.trainer_config.save_ckpt_path) / "best.ckpt"
            ).as_posix()
        )
        os.remove(
            (
                Path(centroid_config.trainer_config.save_ckpt_path) / "last.ckpt"
            ).as_posix()
        )
        shutil.rmtree(
            (
                Path(centroid_config.trainer_config.save_ckpt_path) / "lightning_logs"
            ).as_posix()
        )

    OmegaConf.update(centroid_config, "trainer_config.save_ckpt", True)
    OmegaConf.update(centroid_config, "trainer_config.use_wandb", False)
    OmegaConf.update(centroid_config, "trainer_config.max_epochs", 1)
    OmegaConf.update(centroid_config, "trainer_config.steps_per_epoch", 10)
    OmegaConf.update(centroid_config, "data_config.delete_chunks_after_training", False)
    OmegaConf.update(
        centroid_config,
        "data_config.litdata_chunks_path",
        Path(tmp_path) / "new_chunks",
    )

    # test reusing bin files
    trainer1 = ModelTrainer(centroid_config)
    trainer1.train()

    OmegaConf.update(
        centroid_config,
        "data_config.chunks_dir_path",
        (trainer1.train_litdata_chunks_path).split("train_chunks")[0],
    )
    OmegaConf.update(
        centroid_config,
        "data_config.use_existing_chunks",
        True,
    )
    trainer2 = ModelTrainer(centroid_config)
    trainer2.train()


def test_topdown_centered_instance_model(config, tmp_path: str):

    # unet
    model = TopDownCenteredInstanceModel(
        config=config,
        skeletons=None,
        model_type="centered_instance",
        backbone_type="unet",
    )
    OmegaConf.update(
        config, "trainer_config.save_ckpt_path", f"{tmp_path}/test_model_trainer/"
    )
    OmegaConf.update(config, "data_config.data_pipeline_fw", "litdata")

    model_trainer = ModelTrainer(config)
    model_trainer._create_data_loaders_litdata()
    input_ = next(iter(model_trainer.train_data_loader))
    input_cm = input_["confidence_maps"]
    preds = model(input_["instance_image"])

    # check the output shape
    assert preds.shape == (1, 2, 80, 80)

    # check the loss value
    loss = model.training_step(input_, 0)
    assert abs(loss - mse_loss(preds, input_cm)) < 1e-3

    shutil.rmtree((Path(model_trainer.train_litdata_chunks_path)).as_posix())
    shutil.rmtree((Path(model_trainer.val_litdata_chunks_path)).as_posix())

    # convnext with pretrained weights
    OmegaConf.update(
        config, "model_config.pre_trained_weights", "ConvNeXt_Tiny_Weights"
    )
    OmegaConf.update(config, "data_config.preprocessing.is_rgb", True)
    OmegaConf.update(config, "model_config.backbone_config.unet", None)
    OmegaConf.update(
        config,
        "model_config.backbone_config.convnext",
        {
            "in_channels": 3,
            "model_type": "tiny",
            "arch": None,
            "kernel_size": 3,
            "filters_rate": 2,
            "convs_per_block": 2,
            "up_interpolate": True,
            "stem_patch_kernel": 4,
            "stem_patch_stride": 2,
            "output_stride": 2,
            "max_stride": 16,
        },
    )
    model = TopDownCenteredInstanceModel(
        config=config,
        skeletons=None,
        model_type="centered_instance",
        backbone_type="convnext",
    )
    OmegaConf.update(
        config, "trainer_config.save_ckpt_path", f"{tmp_path}/test_model_trainer/"
    )
    model_trainer = ModelTrainer(config)
    model_trainer._create_data_loaders_litdata()
    input_ = next(iter(model_trainer.train_data_loader))
    input_cm = input_["confidence_maps"]
    preds = model(input_["instance_image"])

    # check the output shape
    assert preds.shape == (1, 2, 80, 80)
    print(next(model.parameters())[0, 0, 0, :].detach().numpy())
    assert all(
        np.abs(
            next(model.parameters())[0, 0, 0, :].detach().numpy()
            - np.array([-0.1019, -0.1258, -0.0777, -0.0484])
        )
        < 1e-4
    )

    shutil.rmtree((Path(model_trainer.train_litdata_chunks_path)).as_posix())
    shutil.rmtree((Path(model_trainer.val_litdata_chunks_path)).as_posix())


def test_centroid_model(config, tmp_path: str):
    """Test CentroidModel training."""
    OmegaConf.update(
        config,
        "model_config.head_configs.centroid",
        config.model_config.head_configs.centered_instance,
    )
    del config.model_config.head_configs.centered_instance
    del config.model_config.head_configs.centroid["confmaps"].part_names

    model = CentroidModel(
        config=config, skeletons=None, model_type="centroid", backbone_type="unet"
    )

    OmegaConf.update(
        config, "trainer_config.save_ckpt_path", f"{tmp_path}/test_model_trainer/"
    )
    OmegaConf.update(config, "data_config.data_pipeline_fw", "litdata")
    model_trainer = ModelTrainer(config)
    model_trainer._create_data_loaders_litdata()
    input_ = next(iter(model_trainer.train_data_loader))
    input_cm = input_["centroids_confidence_maps"]
    preds = model(input_["image"])

    # check the output shape
    assert preds.shape == (1, 1, 192, 192)

    # check the loss value
    loss = model.training_step(input_, 0)
    assert abs(loss - mse_loss(preds, input_cm.squeeze(dim=1))) < 1e-3

    shutil.rmtree((Path(model_trainer.train_litdata_chunks_path)).as_posix())
    shutil.rmtree((Path(model_trainer.val_litdata_chunks_path)).as_posix())

    # torch dataset
    model = CentroidModel(
        config=config, skeletons=None, backbone_type="unet", model_type="centroid"
    )

    OmegaConf.update(
        config, "trainer_config.save_ckpt_path", f"{tmp_path}/test_model_trainer/"
    )
    OmegaConf.update(config, "data_config.data_pipeline_fw", "torch_dataset")

    model_trainer = ModelTrainer(config)
    model_trainer._create_data_loaders_torch_dataset()
    input_ = next(iter(model_trainer.train_data_loader))
    input_cm = input_["centroids_confidence_maps"]
    preds = model(input_["image"])

    # check the output shape
    assert preds.shape == (1, 1, 192, 192)

    # check the loss value
    loss = model.training_step(input_, 0)
    assert abs(loss - mse_loss(preds, input_cm.squeeze(dim=1))) < 1e-3


def test_single_instance_model(config, tmp_path: str):
    """Test the SingleInstanceModel training."""
    head_config = config.model_config.head_configs.centered_instance
    del config.model_config.head_configs.centered_instance
    OmegaConf.update(config, "model_config.head_configs.single_instance", head_config)
    del config.model_config.head_configs.single_instance.confmaps.anchor_part

    OmegaConf.update(config, "model_config.init_weights", "xavier")

    OmegaConf.update(
        config, "trainer_config.save_ckpt_path", f"{tmp_path}/test_model_trainer/"
    )
    OmegaConf.update(config, "data_config.data_pipeline_fw", "litdata")
    model_trainer = ModelTrainer(config)
    model_trainer._create_data_loaders_litdata()
    input_ = next(iter(model_trainer.train_data_loader))
    model = SingleInstanceModel(
        config=config,
        skeletons=None,
        backbone_type="unet",
        model_type="single_instance",
    )

    img = input_["image"]
    img_shape = img.shape[-2:]
    preds = model(img)

    # check the output shape
    assert preds.shape == (
        1,
        2,
        int(
            img_shape[0]
            / config.model_config.head_configs.single_instance.confmaps.output_stride
        ),
        int(
            img_shape[1]
            / config.model_config.head_configs.single_instance.confmaps.output_stride
        ),
    )

    # check the loss value
    input_["confidence_maps"] = input_["confidence_maps"][:, :, :2, :, :]
    loss = model.training_step(input_, 0)
    assert abs(loss - mse_loss(preds, input_["confidence_maps"].squeeze(dim=1))) < 1e-3

    shutil.rmtree((Path(model_trainer.train_litdata_chunks_path)).as_posix())
    shutil.rmtree((Path(model_trainer.val_litdata_chunks_path)).as_posix())

    # torch dataset
    OmegaConf.update(config, "data_config.data_pipeline_fw", "torch_dataset")
    model_trainer = ModelTrainer(config)
    model_trainer._create_data_loaders_torch_dataset()
    input_ = next(iter(model_trainer.train_data_loader))
    model = SingleInstanceModel(
        config=config,
        skeletons=None,
        backbone_type="unet",
        model_type="single_instance",
    )

    img = input_["image"]
    img_shape = img.shape[-2:]
    preds = model(img)

    # check the output shape
    assert preds.shape == (
        1,
        2,
        int(
            img_shape[0]
            / config.model_config.head_configs.single_instance.confmaps.output_stride
        ),
        int(
            img_shape[1]
            / config.model_config.head_configs.single_instance.confmaps.output_stride
        ),
    )

    # check the loss value
    input_["confidence_maps"] = input_["confidence_maps"][:, :, :2, :, :]
    loss = model.training_step(input_, 0)
    assert abs(loss - mse_loss(preds, input_["confidence_maps"].squeeze(dim=1))) < 1e-3


def test_bottomup_model(config, tmp_path: str):
    """Test BottomUp model training."""
    config_copy = config.copy()

    head_config = config.model_config.head_configs.centered_instance
    OmegaConf.update(config, "model_config.head_configs.bottomup", head_config)
    paf = {
        "edges": [("part1", "part2")],
        "sigma": 4,
        "output_stride": 4,
        "loss_weight": 1.0,
    }
    del config.model_config.head_configs.bottomup["confmaps"].anchor_part
    del config.model_config.head_configs.centered_instance
    config.model_config.head_configs.bottomup["pafs"] = paf
    config.model_config.head_configs.bottomup.confmaps.loss_weight = 1.0

    OmegaConf.update(
        config, "trainer_config.save_ckpt_path", f"{tmp_path}/test_model_trainer/"
    )
    OmegaConf.update(config, "data_config.data_pipeline_fw", "litdata")
    model_trainer = ModelTrainer(config)
    model_trainer._create_data_loaders_litdata()
    input_ = next(iter(model_trainer.train_data_loader))

    model = BottomUpModel(
        config=config, skeletons=None, backbone_type="unet", model_type="bottomup"
    )

    preds = model(input_["image"])

    # check the output shape
    loss = model.training_step(input_, 0)
    assert preds["MultiInstanceConfmapsHead"].shape == (1, 2, 192, 192)
    assert preds["PartAffinityFieldsHead"].shape == (1, 2, 96, 96)

    shutil.rmtree((Path(model_trainer.train_litdata_chunks_path)).as_posix())
    shutil.rmtree((Path(model_trainer.val_litdata_chunks_path)).as_posix())

    # with edges as None
    config = config_copy
    head_config = config.model_config.head_configs.centered_instance
    OmegaConf.update(config, "model_config.head_configs.bottomup", head_config)
    paf = {
        "edges": None,
        "sigma": 4,
        "output_stride": 4,
        "loss_weight": 1.0,
    }
    del config.model_config.head_configs.bottomup["confmaps"].anchor_part
    del config.model_config.head_configs.centered_instance
    config.model_config.head_configs.bottomup["pafs"] = paf
    config.model_config.head_configs.bottomup.confmaps.loss_weight = 1.0

    OmegaConf.update(
        config, "trainer_config.save_ckpt_path", f"{tmp_path}/test_model_trainer/"
    )
    OmegaConf.update(config, "data_config.data_pipeline_fw", "torch_dataset")
    model_trainer = ModelTrainer(config)
    model_trainer._create_data_loaders_torch_dataset()
    skeletons = model_trainer.skeletons
    input_ = next(iter(model_trainer.train_data_loader))

    model = BottomUpModel(
        config=config, skeletons=skeletons, backbone_type="unet", model_type="bottomup"
    )

    preds = model(input_["image"])

    # check the output shape
    loss = model.training_step(input_, 0)
    assert preds["MultiInstanceConfmapsHead"].shape == (1, 2, 192, 192)
    assert preds["PartAffinityFieldsHead"].shape == (1, 2, 96, 96)


def test_train_method(minimal_instance, tmp_path: str):
    train(
        train_labels_path=minimal_instance,
        val_labels_path=minimal_instance,
        max_epochs=1,
        trainer_accelerator="cpu",
        head_configs="centered_instance",
        save_ckpt=True,
    )

    # with augmentations
    with pytest.raises(ValueError):
        train(
            train_labels_path=minimal_instance,
            val_labels_path=minimal_instance,
            max_epochs=1,
            trainer_accelerator="cpu",
            head_configs="centered_instance",
            use_augmentations_train=True,
            intensity_aug="intensity",
            geometry_aug=["rotation", "scale"],
            save_ckpt=True,
            save_ckpt_path=f"{tmp_path}/test_aug",
        )

    with pytest.raises(ValueError):
        train(
            train_labels_path=minimal_instance,
            val_labels_path=minimal_instance,
            max_epochs=1,
            trainer_accelerator="cpu",
            head_configs="centered_instance",
            use_augmentations_train=True,
            intensity_aug="uniform_noise",
            geometry_aug="rotate",
            save_ckpt=True,
            save_ckpt_path=f"{tmp_path}/test_aug",
        )

    train(
        train_labels_path=minimal_instance,
        val_labels_path=minimal_instance,
        max_epochs=1,
        trainer_accelerator="cpu",
        head_configs="centered_instance",
        use_augmentations_train=True,
        intensity_aug=["uniform_noise", "gaussian_noise", "contrast"],
        geometry_aug=["rotation", "scale"],
        save_ckpt=True,
        save_ckpt_path=f"{tmp_path}/test_aug",
    )

    config = OmegaConf.load(f"{tmp_path}/test_aug/training_config.yaml")
    assert config.data_config.augmentation_config.intensity.uniform_noise_p == 1.0
    assert config.data_config.augmentation_config.intensity.gaussian_noise_p == 1.0
    assert config.data_config.augmentation_config.intensity.contrast_p == 1.0
    assert config.data_config.augmentation_config.intensity.brightness_p != 1.0
    assert config.data_config.augmentation_config.geometric.affine_p == 1.0

    train(
        train_labels_path=minimal_instance,
        val_labels_path=minimal_instance,
        max_epochs=1,
        trainer_accelerator="cpu",
        head_configs="centered_instance",
        use_augmentations_train=True,
        intensity_aug="brightness",
        geometry_aug=["translate", "erase_scale", "mixup"],
        save_ckpt=True,
        save_ckpt_path=f"{tmp_path}/test_aug",
    )

    config = OmegaConf.load(f"{tmp_path}/test_aug/training_config.yaml")
    assert config.data_config.augmentation_config.intensity.uniform_noise_p == 0.0
    assert config.data_config.augmentation_config.intensity.brightness_p == 1.0
    assert config.data_config.augmentation_config.geometric.affine_p == 1.0
    assert config.data_config.augmentation_config.geometric.erase_p == 1.0
    assert config.data_config.augmentation_config.geometric.mixup_p == 1.0

    ## test with passing dicts for aug
    train(
        train_labels_path=minimal_instance,
        val_labels_path=minimal_instance,
        max_epochs=1,
        trainer_accelerator="cpu",
        head_configs="centered_instance",
        use_augmentations_train=True,
        intensity_aug={
            "uniform_noise_min": 0.0,
            "uniform_noise_max": 1.0,
            "uniform_noise_p": 1.0,
        },
        geometry_aug={"rotation": 180.0, "affine_p": 1.0},
        save_ckpt=True,
        save_ckpt_path=f"{tmp_path}/test_aug",
    )

    config = OmegaConf.load(f"{tmp_path}/test_aug/training_config.yaml")
    assert config.data_config.augmentation_config.intensity.uniform_noise_p == 1.0
    assert config.data_config.augmentation_config.geometric.affine_p == 1.0
    assert config.data_config.augmentation_config.geometric.rotation == 180.0

    # backbone configs #TODO
    with pytest.raises(ValueError):
        train(
            train_labels_path=minimal_instance,
            val_labels_path=minimal_instance,
            max_epochs=1,
            backbone_config="resnet",
            trainer_accelerator="cpu",
            head_configs="centroid",
            save_ckpt=True,
            save_ckpt_path=f"{tmp_path}/test_aug",
        )

    # head configs
    with pytest.raises(ValueError):
        train(
            train_labels_path=minimal_instance,
            val_labels_path=minimal_instance,
            max_epochs=1,
            backbone_config="unet",
            trainer_accelerator="cpu",
            head_configs="center",
            save_ckpt=True,
            save_ckpt_path=f"{tmp_path}/test_aug",
        )

    train(
        train_labels_path=minimal_instance,
        val_labels_path=minimal_instance,
        max_epochs=1,
        trainer_accelerator="cpu",
        head_configs="centroid",
        save_ckpt=True,
        save_ckpt_path=f"{tmp_path}/test_aug",
    )
    config = OmegaConf.load(f"{tmp_path}/test_aug/training_config.yaml")
    assert config.model_config.head_configs.centroid is not None
    assert config.model_config.head_configs.bottomup is None

    train(
        train_labels_path=minimal_instance,
        val_labels_path=minimal_instance,
        max_epochs=1,
        trainer_accelerator="cpu",
        head_configs="single_instance",
        save_ckpt=True,
        save_ckpt_path=f"{tmp_path}/test_aug",
        lr_scheduler="ReduceLROnPlateau",
    )
    config = OmegaConf.load(f"{tmp_path}/test_aug/training_config.yaml")
    assert config.model_config.head_configs.single_instance is not None
    assert config.model_config.head_configs.bottomup is None

    train(
        train_labels_path=minimal_instance,
        val_labels_path=minimal_instance,
        max_epochs=1,
        trainer_accelerator="cpu",
        head_configs="bottomup",
        save_ckpt=True,
        save_ckpt_path=f"{tmp_path}/test_aug",
        lr_scheduler="StepLR",
    )
    config = OmegaConf.load(f"{tmp_path}/test_aug/training_config.yaml")
    assert config.model_config.head_configs.bottomup is not None
    assert config.model_config.head_configs.centroid is None

    ## pass dict for head_configs
    train(
        train_labels_path=minimal_instance,
        val_labels_path=minimal_instance,
        max_epochs=1,
        trainer_accelerator="cpu",
        head_configs={
            "single_instance": {
                "confmaps": {"part_names": None, "sigma": 2.5, "output_stride": 2}
            }
        },
        save_ckpt=True,
        save_ckpt_path=f"{tmp_path}/test_aug",
        lr_scheduler="StepLR",
    )
    config = OmegaConf.load(f"{tmp_path}/test_aug/training_config.yaml")
    assert config.model_config.head_configs.single_instance is not None
    assert config.model_config.head_configs.centroid is None

    ## pass dict for scheduler
    train(
        train_labels_path=minimal_instance,
        val_labels_path=minimal_instance,
        max_epochs=1,
        trainer_accelerator="cpu",
        head_configs={
            "centroid": {
                "confmaps": {"anchor_part": None, "sigma": 2.5, "output_stride": 2}
            }
        },
        save_ckpt=True,
        save_ckpt_path=f"{tmp_path}/test_aug",
        lr_scheduler={
            "scheduler": "StepLR",
            "step_lr": {"step_size": 10, "gamma": 0.1},
        },
    )
    config = OmegaConf.load(f"{tmp_path}/test_aug/training_config.yaml")
    assert config.trainer_config.lr_scheduler.step_lr.step_size == 10<|MERGE_RESOLUTION|>--- conflicted
+++ resolved
@@ -345,12 +345,8 @@
     reason="Flaky test (The training test runs on Ubuntu for a long time: >6hrs and then fails.)",
 )
 # TODO: Revisit this test later (Failing on ubuntu)
-<<<<<<< HEAD
-def test_trainer_torch_dataset(caplog, config, tmp_path: str):
-=======
 def test_trainer_torch_dataset(config, tmp_path: str):
     OmegaConf.update(config, "data_config.data_pipeline_fw", "torch_dataset")
->>>>>>> 67e965b8
     OmegaConf.update(config, "trainer_config.save_ckpt_path", None)
     model_trainer = ModelTrainer(config)
     assert model_trainer.dir_path == "."
@@ -360,17 +356,11 @@
     OmegaConf.update(config, "data_config.np_chunks_path", tmp_path)
     OmegaConf.update(config, "data_config.use_existing_chunks", True)
     with pytest.raises(Exception):
-<<<<<<< HEAD
         model_trainer = ModelTrainer(
             config,
-            data_pipeline_fw="torch_dataset_np_chunks",
-            np_chunks_path=tmp_path,
-            use_existing_np_chunks=True,
         )
     assert "There are no numpy chunks in the path" in caplog.text
-=======
-        model_trainer = ModelTrainer(config)
->>>>>>> 67e965b8
+
 
     Path.mkdir(Path(tmp_path) / "train_chunks", parents=True)
     file_path = Path(tmp_path) / "train_chunks" / "sample.npz"
@@ -381,17 +371,9 @@
     OmegaConf.update(config, "data_config.use_existing_chunks", True)
 
     with pytest.raises(Exception):
-<<<<<<< HEAD
         model_trainer = ModelTrainer(
-            config,
-            data_pipeline_fw="torch_dataset_np_chunks",
-            np_chunks_path=tmp_path,
-            use_existing_np_chunks=True,
-        )
+            config )
     assert "There are no numpy chunks in the path" in caplog.text
-=======
-        model_trainer = ModelTrainer(config)
->>>>>>> 67e965b8
 
     #####
 
