"""Tests for the serializable configuration classes for specifying all model config parameters.

These configuration classes are intended to specify all
the parameters required to initialize the model config.
"""

import pytest
from omegaconf import OmegaConf
from loguru import logger

from _pytest.logging import LogCaptureFixture

from sleap_nn.config.model_config import (
    ModelConfig,
    BackboneConfig,
    UNetConfig,
    ConvNextConfig,
    SwinTConfig,
    HeadConfig,
    SingleInstanceConfig,
    CentroidConfig,
    CenteredInstanceConfig,
    BottomUpConfig,
    SingleInstanceConfMapsConfig,
    CentroidConfMapsConfig,
    CenteredInstanceConfMapsConfig,
    BottomUpConfMapsConfig,
    PAFConfig,
)


@pytest.fixture
def caplog(caplog: LogCaptureFixture):
    handler_id = logger.add(
        caplog.handler,
        format="{message}",
        level=0,
        filter=lambda record: record["level"].no >= caplog.handler.level,
        enqueue=False,  # Set to 'True' if your test is spawning child processes.
    )
    yield caplog
    logger.remove(handler_id)


@pytest.fixture
def default_config():
    """Fixture for a default ModelConfig instance."""
    return ModelConfig(
        init_weights="default",
        pre_trained_weights=None,
        backbone_config=BackboneConfig(),
        head_configs=HeadConfig(),
    )


def test_default_initialization(default_config):
    """Test default initialization of ModelConfig."""
    assert default_config.init_weights == "default"
    assert default_config.pre_trained_weights == None


def test_invalid_pre_trained_weights(caplog):
    """Test validation failure with an invalid pre_trained_weights."""
    with pytest.raises(ValueError):
<<<<<<< HEAD
        ModelConfig(pre_trained_weights="here", backbone_type="unet")
    assert "UNet" in caplog.text


def test_invalid_backbonetype(caplog):
    """Test validation failure with an invalid pre_trained_weights."""
    with pytest.raises(ValueError):
        ModelConfig(backbone_type="net")
    assert "Invalid backbone_type." in caplog.text
=======
        ModelConfig(
            pre_trained_weights="here",
            backbone_config=BackboneConfig(unet=UNetConfig()),
        )
>>>>>>> 67e965b8


def test_update_config(default_config):
    """Test updating configuration attributes."""
    config = OmegaConf.structured(
        ModelConfig(
            init_weights="default",
            pre_trained_weights=None,
            backbone_config=BackboneConfig(unet=UNetConfig()),
            head_configs=HeadConfig(),
        )
    )


def test_valid_model_type():
    """Test valid model_type values."""
    valid_types = ["tiny", "small", "base"]
    for model_type in valid_types:
        config = SwinTConfig(model_type=model_type)


def test_invalid_model_type(caplog):
    """Test validation failure with an invalid model_type."""
    with pytest.raises(ValueError):
        SwinTConfig(model_type="invalid_model_type")
    assert "Invalid model_type." in caplog.text<|MERGE_RESOLUTION|>--- conflicted
+++ resolved
@@ -62,22 +62,8 @@
 def test_invalid_pre_trained_weights(caplog):
     """Test validation failure with an invalid pre_trained_weights."""
     with pytest.raises(ValueError):
-<<<<<<< HEAD
-        ModelConfig(pre_trained_weights="here", backbone_type="unet")
+        ModelConfig(pre_trained_weights="here", backbone_config=BackboneConfig(unet=UNetConfig())
     assert "UNet" in caplog.text
-
-
-def test_invalid_backbonetype(caplog):
-    """Test validation failure with an invalid pre_trained_weights."""
-    with pytest.raises(ValueError):
-        ModelConfig(backbone_type="net")
-    assert "Invalid backbone_type." in caplog.text
-=======
-        ModelConfig(
-            pre_trained_weights="here",
-            backbone_config=BackboneConfig(unet=UNetConfig()),
-        )
->>>>>>> 67e965b8
 
 
 def test_update_config(default_config):
