data_config:
  provider: LabelsReader
  train_labels_path: minimal_instance.pkg.slp
  val_labels_path: minimal_instance.pkg.slp
  preprocessing:
    max_width: null
    max_height: null
    scale: 1.0
    is_rgb: false
  use_augmentations_train: true
  augmentation_config:
    geometric:
      rotation: 180.0
      scale: null
      translate_width: 0
      translate_height: 0
      affine_p: 0.5
  skeletons:
    Skeleton-0:
      nodes:
      - name: A
      - name: B
      edges:
      - source:
          name: A
        destination:
          name: B
      symmetries: null
model_config:
  init_weights: xavier
  pre_trained_weights: null
  backbone_type: unet
  backbone_config:
    in_channels: 1
    kernel_size: 3
    filters: 16
<<<<<<< HEAD
    filters_rate: 1.5
    max_stride: 8
=======
    filters_rate: 2
    max_stride: 16
>>>>>>> 2f44d2db
    convs_per_block: 2
    stacks: 1
    stem_stride: null
    middle_block: true
<<<<<<< HEAD
    up_interpolate: false
=======
    up_interpolate: true
>>>>>>> 2f44d2db
  head_configs:
    single_instance: null
    centered_instance: null
    centroid: null
    bottomup:
      confmaps:
        part_names:
        - A
        - B
        sigma: 1.5
        output_stride: 2
        loss_weight: 1.0
      pafs:
        edges:
        - - A
          - B
        sigma: 50
        output_stride: 4
        loss_weight: 1.0
trainer_config:
  train_data_loader:
    batch_size: 4
    shuffle: true
    num_workers: 2
  val_data_loader:
    batch_size: 4
    num_workers: 2
  model_ckpt:
    save_top_k: 1
    save_last: true
  trainer_devices: 1
  trainer_accelerator: cpu
  enable_progress_bar: false
  steps_per_epoch: 100
  max_epochs: 10
  seed: 1000
  use_wandb: false
  save_ckpt: true
  save_ckpt_path: min_inst_bottomup
  wandb:
    entity: team-ucsd
    project: test_centroid_centered
    name: fly_unet_centered
    wandb_mode: ''
    api_key: ''
    log_params:
    - trainer_config.optimizer_name
    - trainer_config.optimizer.amsgrad
    - trainer_config.optimizer.lr
    - model_config.backbone_type
    - model_config.init_weights
  optimizer_name: Adam
  optimizer:
    lr: 0.0001
    amsgrad: false
  lr_scheduler:
    threshold: 1.0e-07
    cooldown: 3
    patience: 5
    factor: 0.5
    min_lr: 1.0e-08
  early_stopping:
    stop_training_on_plateau: true
    min_delta: 1.0e-08
    patience: 20<|MERGE_RESOLUTION|>--- conflicted
+++ resolved
@@ -1,5 +1,8 @@
 data_config:
   provider: LabelsReader
+  train_labels_path: minimal_instance.pkg.slp
+  val_labels_path: minimal_instance.pkg.slp
+  preprocessing:
   train_labels_path: minimal_instance.pkg.slp
   val_labels_path: minimal_instance.pkg.slp
   preprocessing:
@@ -7,6 +10,14 @@
     max_height: null
     scale: 1.0
     is_rgb: false
+  use_augmentations_train: true
+  augmentation_config:
+    geometric:
+      rotation: 180.0
+      scale: null
+      translate_width: 0
+      translate_height: 0
+      affine_p: 0.5
   use_augmentations_train: true
   augmentation_config:
     geometric:
@@ -34,23 +45,19 @@
     in_channels: 1
     kernel_size: 3
     filters: 16
-<<<<<<< HEAD
     filters_rate: 1.5
     max_stride: 8
-=======
-    filters_rate: 2
-    max_stride: 16
->>>>>>> 2f44d2db
     convs_per_block: 2
     stacks: 1
     stem_stride: null
     middle_block: true
-<<<<<<< HEAD
     up_interpolate: false
-=======
-    up_interpolate: true
->>>>>>> 2f44d2db
   head_configs:
+    single_instance: null
+    centered_instance: null
+    centroid: null
+    bottomup:
+      confmaps:
     single_instance: null
     centered_instance: null
     centroid: null
