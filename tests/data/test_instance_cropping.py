import torch

from sleap_nn.data.instance_centroids import InstanceCentroidFinder
from sleap_nn.data.instance_cropping import InstanceCropper, make_centered_bboxes
from sleap_nn.data.normalization import Normalizer
from sleap_nn.data.providers import LabelsReader


def test_make_centered_bboxes():
    # Test bounding box calculation.
    gt = torch.Tensor(
        [
            [72.9970474243164, 131.07481384277344],
            [171.99703979492188, 131.07481384277344],
            [171.99703979492188, 230.07481384277344],
            [72.9970474243164, 230.07481384277344],
        ]
    )

    centroid = torch.Tensor([122.49704742431640625000, 180.57481384277343750000])
    bbox = make_centered_bboxes(centroid, 100, 100)
    assert torch.equal(gt, bbox)


def test_instance_cropper(minimal_instance):
    datapipe = LabelsReader.from_filename(minimal_instance)
    datapipe = InstanceCentroidFinder(datapipe)
    datapipe = Normalizer(datapipe)
    datapipe = InstanceCropper(datapipe, (100, 100))
    sample = next(iter(datapipe))

    gt_sample_keys = [
        "image",
        "instances",
        "centroids",
        "instance",
        "instance_bbox",
        "instance_image",
    ]

    # Test shapes.
    assert len(sample.keys()) == len(gt_sample_keys)
    for gt_key, key in zip(sorted(gt_sample_keys), sorted(sample.keys())):
        assert gt_key == key
    assert sample["instance"].shape == (2, 2)
<<<<<<< HEAD
    assert sample["instance_image"].shape == (1, 1, 100, 100)
=======
    assert sample["instance_image"].shape == (1, 100, 100)
>>>>>>> 47897ad0
    assert sample["instance_bbox"].shape == (1, 4, 2)

    # Test samples.
    gt = torch.Tensor(
        [
            [19.65515899658203, 71.65116882324219],
            [79.34484100341797, 27.348831176757812],
        ]
    )
    centered_instance = sample["instance"]
    assert torch.equal(centered_instance, gt)<|MERGE_RESOLUTION|>--- conflicted
+++ resolved
@@ -43,11 +43,7 @@
     for gt_key, key in zip(sorted(gt_sample_keys), sorted(sample.keys())):
         assert gt_key == key
     assert sample["instance"].shape == (2, 2)
-<<<<<<< HEAD
     assert sample["instance_image"].shape == (1, 1, 100, 100)
-=======
-    assert sample["instance_image"].shape == (1, 100, 100)
->>>>>>> 47897ad0
     assert sample["instance_bbox"].shape == (1, 4, 2)
 
     # Test samples.
