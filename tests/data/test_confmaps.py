import torch

from sleap_nn.data.confidence_maps import (
    ConfidenceMapGenerator,
    MultiConfidenceMapGenerator,
    make_multi_confmaps,
    make_confmaps,
)
from sleap_nn.data.instance_centroids import InstanceCentroidFinder
from sleap_nn.data.instance_cropping import InstanceCropper
from sleap_nn.data.normalization import Normalizer
from sleap_nn.data.resizing import Resizer
from sleap_nn.data.providers import LabelsReader
from sleap_nn.data.utils import make_grid_vectors
import numpy as np


def test_confmaps(minimal_instance):
    """Test ConfidenceMapGenerator module."""
    datapipe = LabelsReader.from_filename(minimal_instance)
    datapipe = InstanceCentroidFinder(datapipe)
    datapipe = Normalizer(datapipe)
    datapipe = InstanceCropper(datapipe, (100, 100))
    datapipe1 = ConfidenceMapGenerator(
        datapipe,
        sigma=1.5,
        output_stride=1,
        image_key="instance_image",
        instance_key="instance",
    )
    sample = next(iter(datapipe1))

    assert sample["confidence_maps"].shape == (1, 2, 100, 100)
    assert torch.max(sample["confidence_maps"]) == torch.Tensor([0.9479378461837769])

    datapipe2 = ConfidenceMapGenerator(
        datapipe,
        sigma=3.0,
        output_stride=2,
        image_key="instance_image",
        instance_key="instance",
    )
    sample = next(iter(datapipe2))

    assert sample["confidence_maps"].shape == (1, 2, 50, 50)
    max_confmap = torch.max(sample["confidence_maps"])
    torch.testing.assert_close(
        max_confmap, torch.FloatTensor([0.9967])[0], atol=1e-4, rtol=0.0
    )

    xv, yv = make_grid_vectors(2, 2, 1)
    points = torch.Tensor([[1.0, 1.0], [torch.nan, torch.nan]])
    cms = make_confmaps(points.unsqueeze(0), xv, yv, 2.0)
    gt = torch.Tensor(
        [
            [
                [0.7788, 0.8824],
                [0.8824, 1.0000],
            ],
            [
                [0.0000, 0.0000],
                [0.0000, 0.0000],
            ],
        ]
    )

    torch.testing.assert_close(gt.unsqueeze(0), cms, atol=0.001, rtol=0.0)


def test_multi_confmaps(minimal_instance):
    """Test MultiConfidenceMapGenerator module."""
    # centroids = True
    datapipe = LabelsReader.from_filename(minimal_instance)
    datapipe = Normalizer(datapipe)
    datapipe = InstanceCentroidFinder(datapipe)
    datapipe1 = MultiConfidenceMapGenerator(
        datapipe,
        sigma=1.5,
        output_stride=1,
        centroids=True,
        image_key="image",
        instance_key="instances",
    )
    sample = next(iter(datapipe1))

    assert sample["centroids_confidence_maps"].shape == (1, 1, 384, 384)

    datapipe2 = MultiConfidenceMapGenerator(
        datapipe,
        sigma=3,
        output_stride=2,
        centroids=True,
        image_key="image",
        instance_key="instances",
    )
    sample = next(iter(datapipe2))

    assert sample["centroids_confidence_maps"].shape == (1, 1, 192, 192)
    assert torch.sum(sample["centroids_confidence_maps"] > 0.98) == 2

    xv, yv = make_grid_vectors(2, 2, 1)
    points = torch.Tensor([[[[torch.nan, torch.nan]], [[torch.nan, torch.nan]]]])
    cms = make_multi_confmaps(points, xv, yv, 1)

    gt = torch.Tensor([[[0.0000, 0.0000], [0.0000, 0.0000]]])
    torch.testing.assert_close(gt, cms[0], atol=0.001, rtol=0.0)

    # centroids = False (for instances)
    datapipe = LabelsReader.from_filename(minimal_instance)
    datapipe = Normalizer(datapipe)
    datapipe = Resizer(datapipe, scale=2)
    datapipe = InstanceCentroidFinder(datapipe)
    datapipe1 = MultiConfidenceMapGenerator(
        datapipe,
        sigma=1.5,
        output_stride=1,
        centroids=False,
        image_key="image",
        instance_key="instances",
    )
    sample = next(iter(datapipe1))

<<<<<<< HEAD
    assert sample["confidence_maps"].shape == (1, 2, 768, 768)
=======
    assert sample["confidence_maps"].shape == (1, 1, 768, 768)
>>>>>>> c02e6d6b
    assert torch.sum(sample["confidence_maps"] > 0.93) == 4<|MERGE_RESOLUTION|>--- conflicted
+++ resolved
@@ -10,12 +10,14 @@
 from sleap_nn.data.instance_cropping import InstanceCropper
 from sleap_nn.data.normalization import Normalizer
 from sleap_nn.data.resizing import Resizer
+from sleap_nn.data.resizing import Resizer
 from sleap_nn.data.providers import LabelsReader
 from sleap_nn.data.utils import make_grid_vectors
 import numpy as np
 
 
 def test_confmaps(minimal_instance):
+    """Test ConfidenceMapGenerator module."""
     """Test ConfidenceMapGenerator module."""
     datapipe = LabelsReader.from_filename(minimal_instance)
     datapipe = InstanceCentroidFinder(datapipe)
@@ -69,6 +71,7 @@
 
 def test_multi_confmaps(minimal_instance):
     """Test MultiConfidenceMapGenerator module."""
+    """Test MultiConfidenceMapGenerator module."""
     # centroids = True
     datapipe = LabelsReader.from_filename(minimal_instance)
     datapipe = Normalizer(datapipe)
@@ -109,6 +112,7 @@
     datapipe = LabelsReader.from_filename(minimal_instance)
     datapipe = Normalizer(datapipe)
     datapipe = Resizer(datapipe, scale=2)
+    datapipe = Resizer(datapipe, scale=2)
     datapipe = InstanceCentroidFinder(datapipe)
     datapipe1 = MultiConfidenceMapGenerator(
         datapipe,
@@ -120,9 +124,5 @@
     )
     sample = next(iter(datapipe1))
 
-<<<<<<< HEAD
     assert sample["confidence_maps"].shape == (1, 2, 768, 768)
-=======
-    assert sample["confidence_maps"].shape == (1, 1, 768, 768)
->>>>>>> c02e6d6b
     assert torch.sum(sample["confidence_maps"] > 0.93) == 4