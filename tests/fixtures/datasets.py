"""Dataset fixtures for unit testing."""

from pathlib import Path
from omegaconf import OmegaConf

import pytest


@pytest.fixture
def sleap_data_dir(pytestconfig):
    """Dir path to sleap data."""
    return Path(pytestconfig.rootdir) / "tests/assets"


@pytest.fixture
def minimal_instance(sleap_data_dir):
    """Sleap fly .slp and video file paths."""
    return Path(sleap_data_dir) / "minimal_instance.pkg.slp"


@pytest.fixture
def minimal_instance_ckpt(sleap_data_dir):
    """Checkpoint file for trained model."""
    return Path(sleap_data_dir) / "minimal_instance"


@pytest.fixture
def config(sleap_data_dir):
<<<<<<< HEAD
    init_config = OmegaConf.create(
=======
    """Training configuration."""
    config = OmegaConf.create(
>>>>>>> f093ce2c
        {
            "data_config": {
                "provider": "LabelsReader",
                "max_instances": 30,
<<<<<<< HEAD
                # "max_width": 1024,
                # "max_height": 1280
                "is_rgb": False,
=======
>>>>>>> f093ce2c
                "pipeline": "TopdownConfmaps",
                "train": {
                    "labels_path": f"{sleap_data_dir}/minimal_instance.pkg.slp",
                    "preprocessing": {
                        "anchor_ind": 0,
                        "crop_hw": (160, 160),
                        "conf_map_gen": {"sigma": 1.5, "output_stride": 2},
                    },
                    "augmentation_config": {
                        "random_crop": {
                            "random_crop_p": 0,
                            "random_crop_hw": (160, 160),
                        },
                        "use_augmentations": False,
                        "augmentations": {
                            "intensity": {
                                "uniform_noise": (0.0, 0.04),
                                "uniform_noise_p": 0,
                                "gaussian_noise_mean": 0.02,
                                "gaussian_noise_std": 0.004,
                                "gaussian_noise_p": 0,
                                "contrast": (0.5, 2.0),
                                "contrast_p": 0,
                                "brightness": 0.0,
                                "brightness_p": 0,
                            },
                            "geometric": {
                                "rotation": 180.0,
                                "scale": 0,
                                "translate": (0, 0),
                                "affine_p": 0.5,
                                "erase_scale": (0.0001, 0.01),
                                "erase_ratio": (1, 1),
                                "erase_p": 0,
                                "mixup_lambda": None,
                                "mixup_p": 0,
                            },
                        },
                    },
                },
                "val": {
                    "labels_path": f"{sleap_data_dir}/minimal_instance.pkg.slp",
                    "preprocessing": {
                        "anchor_ind": 0,
                        "crop_hw": (160, 160),
                        "conf_map_gen": {"sigma": 1.5, "output_stride": 2},
                    },
                    "augmentation_config": {
                        "random_crop": {
                            "random_crop_p": 0,
                            "random_crop_hw": (160, 160),
                        },
                        "use_augmentations": False,
                        "augmentations": {
                            "intensity": {
                                "uniform_noise": (0.0, 0.04),
                                "uniform_noise_p": 0,
                                "gaussian_noise_mean": 0.02,
                                "gaussian_noise_std": 0.004,
                                "gaussian_noise_p": 0,
                                "contrast": (0.5, 2.0),
                                "contrast_p": 0,
                                "brightness": 0.0,
                                "brightness_p": 0,
                            },
                            "geometric": {
                                "rotation": 180.0,
                                "scale": 0,
                                "translate": (0, 0),
                                "affine_p": 0.5,
                                "erase_scale": (0.0001, 0.01),
                                "erase_ratio": (1, 1),
                                "erase_p": 0,
                                "mixup_lambda": None,
                                "mixup_p": 0,
                            },
                        },
                    },
                },
            },
            "model_config": {
                "backbone_config": {
                    "backbone_type": "unet",
                    "backbone_config": {
                        "init_weights": "default",
                        "in_channels": 1,
                        "kernel_size": 3,
                        "filters": 16,
                        "filters_rate": 2,
                        "down_blocks": 4,
                        "up_blocks": 3,
                        "convs_per_block": 2,
                    },
                },
                "head_configs": {
                    "head_type": "CenteredInstanceConfmapsHead",
                    "head_config": {
                        "part_names": [f"{i}" for i in range(2)],
                        "anchor_part": 0,
                        "sigma": 1.5,
                        "output_stride": 2,
                        "loss_weight": 1.0,
                    },
                },
            },
            "trainer_config": {
                "train_data_loader": {
                    "batch_size": 1,
                    "shuffle": True,
                    "num_workers": 2,
                    "pin_memory": True,
                    "drop_last": False,
                },
                "val_data_loader": {
                    "batch_size": 1,
                    "shuffle": False,
                    "num_workers": 0,
                    "pin_memory": True,
                    "drop_last": False,
                },
                "model_ckpt": {
                    "save_top_k": 1,
                    "save_last": True,
                    "monitor": "val_loss",
                    "mode": "min",
                    "auto_insert_metric_name": False,
                },
                "device": "cpu",
                "trainer_devices": 1,
                "trainer_accelerator": "cpu",
                "enable_progress_bar": False,
                "max_epochs": 2,
                "seed": 1000,
                "use_wandb": False,
                "save_ckpt": False,
                "save_ckpt_path": "",
                "optimizer_name": "Adam",
                "wandb": {
                    "entity": "team-ucsd",
                    "project": "test",
                    "name": "test_run",
                    "wandb_mode": "offline",
                    "api_key": "",
                    "log_params": [
                        "trainer_config.optimizer_name",
                        "trainer_config.optimizer.amsgrad",
                        "trainer_config.optimizer.lr",
                        "model_config.backbone_config.backbone_type",
<<<<<<< HEAD
                        "model_config.backbone_config.backbone_config.init_weights",
=======
                        "model_config.init_weights",
>>>>>>> f093ce2c
                    ],
                },
                "optimizer": {
                    "lr": 1e-4,
                    "amsgrad": True,
                },
                "lr_scheduler": {
                    "threshold": 1e-6,
                    "cooldown": 3,
                    "patience": 5,
                    "factor": 0.5,
                    "min_lr": 1e-8,
                },
            },
            "inference_config": {
                "device": "cpu",
                "data": {
                    "labels_path": f"./tests/assets/minimal_instance.pkg.slp",
                    "provider": "LabelsReader",
<<<<<<< HEAD
                    "max_instances": 10,
                    "is_rgb": False,
=======
                    "max_instances": 30,
>>>>>>> f093ce2c
                    "data_loader": {
                        "batch_size": 4,
                        "shuffle": False,
                        "num_workers": 2,
                        "pin_memory": True,
                        "drop_last": False,
                    },
                    "preprocessing": {
                        "anchor_ind": 0,
                        "crop_hw": (160, 160),
                        "conf_map_gen": {"sigma": 1.5, "output_stride": 2},
                    },
                    "augmentation_config": {
                        "random_crop": {
                            "random_crop_p": 0,
                            "random_crop_hw": (160, 160),
                        },
                        "use_augmentations": False,
                        "augmentations": {
                            "intensity": {
                                "uniform_noise": (0.0, 0.04),
                                "uniform_noise_p": 0,
                                "gaussian_noise_mean": 0.02,
                                "gaussian_noise_std": 0.004,
                                "gaussian_noise_p": 0,
                                "contrast": (0.5, 2.0),
                                "contrast_p": 0,
                                "brightness": 0.0,
                                "brightness_p": 0,
                            },
                            "geometric": {
                                "rotation": 180.0,
                                "scale": 0,
                                "translate": (0, 0),
                                "affine_p": 0.5,
                                "erase_scale": (0.0001, 0.01),
                                "erase_ratio": (1, 1),
                                "erase_p": 0,
                                "mixup_lambda": None,
                                "mixup_p": 0,
                            },
                        },
                    },
                },
                "peak_threshold": 0.0,
                "integral_refinement": "integral",
                "integral_patch_size": 5,
                "return_confmaps": False,
            },
        }
    )
    return init_config<|MERGE_RESOLUTION|>--- conflicted
+++ resolved
@@ -26,22 +26,14 @@
 
 @pytest.fixture
 def config(sleap_data_dir):
-<<<<<<< HEAD
     init_config = OmegaConf.create(
-=======
-    """Training configuration."""
-    config = OmegaConf.create(
->>>>>>> f093ce2c
         {
             "data_config": {
                 "provider": "LabelsReader",
                 "max_instances": 30,
-<<<<<<< HEAD
-                # "max_width": 1024,
-                # "max_height": 1280
+                "max_width": 1024,
+                "max_height": 1280,
                 "is_rgb": False,
-=======
->>>>>>> f093ce2c
                 "pipeline": "TopdownConfmaps",
                 "train": {
                     "labels_path": f"{sleap_data_dir}/minimal_instance.pkg.slp",
@@ -190,11 +182,7 @@
                         "trainer_config.optimizer.amsgrad",
                         "trainer_config.optimizer.lr",
                         "model_config.backbone_config.backbone_type",
-<<<<<<< HEAD
-                        "model_config.backbone_config.backbone_config.init_weights",
-=======
                         "model_config.init_weights",
->>>>>>> f093ce2c
                     ],
                 },
                 "optimizer": {
@@ -214,12 +202,10 @@
                 "data": {
                     "labels_path": f"./tests/assets/minimal_instance.pkg.slp",
                     "provider": "LabelsReader",
-<<<<<<< HEAD
                     "max_instances": 10,
+                    "max_width": 1024,
+                    "max_height": 1280,
                     "is_rgb": False,
-=======
-                    "max_instances": 30,
->>>>>>> f093ce2c
                     "data_loader": {
                         "batch_size": 4,
                         "shuffle": False,
