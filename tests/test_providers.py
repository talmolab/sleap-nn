from sleap_nn.data.providers import LabelsReader
import sleap_io as sio
import pytest
import torch


def test_providers(minimal_instance):
    """Test LabelsReader

    Args:
        minimal_instance: minimal_instance testing fixture
    """
    l = LabelsReader.from_filename(minimal_instance)
    sample = next(iter(l))
<<<<<<< HEAD
    instance, image = sample["instance"], sample["image"]
    assert image.shape == torch.Size([1, 384, 384])
    assert instance.shape == torch.Size([2, 2])
=======
    instances, image = sample["instances"], sample["image"]
    assert image.shape == torch.Size([1, 1, 384, 384])
    assert instances.shape == torch.Size([1, 2, 2, 2])
>>>>>>> e5799257
<|MERGE_RESOLUTION|>--- conflicted
+++ resolved
@@ -12,12 +12,6 @@
     """
     l = LabelsReader.from_filename(minimal_instance)
     sample = next(iter(l))
-<<<<<<< HEAD
-    instance, image = sample["instance"], sample["image"]
-    assert image.shape == torch.Size([1, 384, 384])
-    assert instance.shape == torch.Size([2, 2])
-=======
     instances, image = sample["instances"], sample["image"]
     assert image.shape == torch.Size([1, 1, 384, 384])
-    assert instances.shape == torch.Size([1, 2, 2, 2])
->>>>>>> e5799257
+    assert instances.shape == torch.Size([1, 2, 2, 2])