--- conflicted
+++ resolved
@@ -222,27 +222,9 @@
         default="Adam",
         validator=lambda inst, attr, val: TrainerConfig.validate_optimizer_name(val),
     )
-<<<<<<< HEAD
-    optimizer: OptimizerConfig = field(factory=OptimizerConfig)
-    lr_scheduler: LRSchedulerConfig = field(factory=LRSchedulerConfig)
-    early_stopping: EarlyStoppingConfig = field(factory=EarlyStoppingConfig)
-    # TODO: add logger output sys.stderr(console) or file(file_name.log) something like this
-    # logger_output: str = field(default="stderr")
-
-    def __attrs_post_init__(self):
-        """Post Initialization Validation.
-
-        initialize wandB configuration if use_wandB is set to True
-        """
-        if self.use_wandb:
-            self.wandb = WandBConfig()
-        else:
-            self.wandb = None
-=======
     optimizer: OptimizerConfig = OptimizerConfig()
     lr_scheduler: Optional[LRSchedulerConfig] = None
     early_stopping: Optional[EarlyStoppingConfig] = None
->>>>>>> 67e965b8
 
     @staticmethod
     def validate_optimizer_name(value):
