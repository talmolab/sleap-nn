--- conflicted
+++ resolved
@@ -164,7 +164,6 @@
 
 
 @define
-<<<<<<< HEAD
 class HardKeypointMiningConfig:
     """Configuration for online hard keypoint mining.
 
@@ -193,7 +192,8 @@
     min_hard_keypoints: int = 2
     max_hard_keypoints: Optional[int] = None
     loss_scale: float = 5.0
-=======
+
+@define
 class ZMQConfig:
     """Configuration of ZeroMQ-based monitoring of the training.
 
@@ -213,7 +213,6 @@
     controller_address: Optional[str] = None
     controller_polling_timeout: int = 10
     publish_address: Optional[str] = None
->>>>>>> b938f917
 
 
 @define
@@ -275,14 +274,10 @@
     optimizer: OptimizerConfig = field(factory=OptimizerConfig)
     lr_scheduler: Optional[LRSchedulerConfig] = None
     early_stopping: Optional[EarlyStoppingConfig] = None
-<<<<<<< HEAD
-    zmq: Optional[dict] = None  # Required for SLEAP GUI
     online_hard_keypoint_mining: Optional[HardKeypointMiningConfig] = field(
         factory=HardKeypointMiningConfig
     )
-=======
     zmq: Optional[ZMQConfig] = field(factory=ZMQConfig)  # Required for SLEAP GUI
->>>>>>> b938f917
 
     @staticmethod
     def validate_optimizer_name(value):
@@ -418,8 +413,14 @@
                 )
                 else None
             ),
-<<<<<<< HEAD
-        },
+          publish_address=(
+                legacy_config_outputs.get("zmq", {}).get("publish_address", None)
+                if legacy_config_outputs.get("zmq", {}).get("publish_updates", False)
+                else None
+            ),
+            controller_polling_timeout=legacy_config_outputs.get("zmq", {}).get(
+                "controller_polling_timeout", 10)
+        ),
         online_hard_keypoint_mining=HardKeypointMiningConfig(
             online_mining=legacy_config_optimization.get(
                 "hard_keypoint_mining", {}
@@ -435,15 +436,6 @@
             ).get("max_hard_keypoints", None),
             loss_scale=legacy_config_optimization.get("hard_keypoint_mining", {}).get(
                 "loss_scale", 5.0
-=======
-            publish_address=(
-                legacy_config_outputs.get("zmq", {}).get("publish_address", None)
-                if legacy_config_outputs.get("zmq", {}).get("publish_updates", False)
-                else None
             ),
-            controller_polling_timeout=legacy_config_outputs.get("zmq", {}).get(
-                "controller_polling_timeout", 10
->>>>>>> b938f917
-            ),
         ),
     )