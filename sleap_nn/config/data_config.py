"""Serializable configuration classes for specifying all data configuration parameters.

These configuration classes are intended to specify all
the parameters required to initialize the data config.
"""

from attrs import define, field, validators
from omegaconf import MISSING
<<<<<<< HEAD
from typing import Optional, Tuple, Any
from loguru import logger
=======
from typing import Optional, Tuple, Any, Union, List
>>>>>>> 67e965b8


@define
class PreprocessingConfig:
    """Configuration of Preprocessing.

    Attributes:
        is_rgb: (bool) True if the image has 3 channels (RGB image). If input has only one channel when this is set to True, then the images from single-channel is replicated along the channel axis. If input has three channels and this is set to False, then we convert the image to grayscale (single-channel) image.
        max_height: (int) Maximum height the image should be padded to. If not provided, the original image size will be retained. Default: None.
        max_width: (int) Maximum width the image should be padded to. If not provided, the original image size will be retained. Default: None.
        scale: (float or List[float]) Factor to resize the image dimensions by, specified as either a float scalar or as a 2-tuple of [scale_x, scale_y]. If a scalar is provided, both dimensions are resized by the same factor.
        crop_hw: (Tuple[int]) Crop height and width of each instance (h, w) for centered-instance model. If None, this would be automatically computed based on the largest instance in the sio.Labels file.
        min_crop_size: (int) Minimum crop size to be used if crop_hw is None.
    """

    is_rgb: bool = False
    max_height: Optional[int] = None
    max_width: Optional[int] = None
    scale: float = field(
        default=1.0, validator=lambda instance, attr, value: instance.validate_scale()
    )
    crop_hw: Optional[Tuple[int, int]] = None
    min_crop_size: int = 100  # to help app work incase of error

    def validate_scale(self):
        """Scale Validation.

        Ensures PreprocessingConfig's scale is a float>=0 or list of floats>=0
        """
        if isinstance(self.scale, float) and self.scale >= 0:
            return
        if isinstance(self.scale, list) and all(
            isinstance(x, float) and x >= 0 for x in self.scale
        ):
            return
        message = "PreprocessingConfig's scale must be a float or a list of floats."
        logger.error(message)
        raise ValueError(message)


def validate_proportion(instance, attribute, value):
    """General Proportion Validation.

    Ensures all proportions are a 0<=float<=1.0
    """
    if not (0.0 <= value <= 1.0):
        message = f"{attribute.name} must be between 0.0 and 1.0, got {value}"
        logger.error(message)
        raise ValueError(message)


@define
class IntensityConfig:
    """Configuration of Intensity (Optional).

    Attributes:
        uniform_noise_min: (float) Minimum value for uniform noise (uniform_noise_min >=0).
        uniform_noise_max: (float) Maximum value for uniform noise (uniform_noise_max <>=1).
        uniform_noise_p: (float) Probability of applying random uniform noise. Default=0.0
        gaussian_noise_mean: (float) The mean of the gaussian noise distribution.
        gaussian_noise_std: (float) The standard deviation of the gaussian noise distribution.
        gaussian_noise_p: (float) Probability of applying random gaussian noise. Default=0.0
        contrast_min: (float) Minimum contrast factor to apply. Default: 0.5.
        contrast_max: (float) Maximum contrast factor to apply. Default: 2.0.
        contrast_p: (float) Probability of applying random contrast. Default=0.0
        brightness: (float) The brightness factor to apply. Default: (1.0, 1.0).
        brightness_p: (float) Probability of applying random brightness. Default=0.0
    """

    uniform_noise_min: float = field(default=0.0, validator=validators.ge(0))
    uniform_noise_max: float = field(default=1.0, validator=validators.le(1))
    uniform_noise_p: float = field(default=0.0, validator=validate_proportion)
    gaussian_noise_mean: float = 0.0
    gaussian_noise_std: float = 1.0
    gaussian_noise_p: float = field(default=0.0, validator=validate_proportion)
    contrast_min: float = field(default=0.5, validator=validators.ge(0))
    contrast_max: float = field(default=2.0, validator=validators.ge(0))
    contrast_p: float = field(default=0.0, validator=validate_proportion)
    brightness: Tuple[float, float] = (1.0, 1.0)
    brightness_p: float = field(default=0.0, validator=validate_proportion)


@define
class GeometricConfig:
    """Configuration of Geometric (Optional).

    Attributes:
        rotation: (float) Angles in degrees as a scalar float of the amount of rotation. A random angle in (-rotation, rotation) will be sampled and applied to both images and keypoints. Set to 0 to disable rotation augmentation.
        scale: (List[float]) scaling factor interval. If (a, b) represents isotropic scaling, the scale is randomly sampled from the range a <= scale <= b. If (a, b, c, d), the scale is randomly sampled from the range a <= scale_x <= b, c <= scale_y <= d Default: None.
        translate_width: (float) Maximum absolute fraction for horizontal translation. For example, if translate_width=a, then horizontal shift is randomly sampled in the range -img_width * a < dx < img_width * a. Will not translate by default.
        translate_height: (float) Maximum absolute fraction for vertical translation. For example, if translate_height=a, then vertical shift is randomly sampled in the range -img_height * a < dy < img_height * a. Will not translate by default.
        affine_p: (float) Probability of applying random affine transformations. Default=0.0
        erase_scale_min: (float) Minimum value of range of proportion of erased area against input image. Default: 0.0001.
        erase_scale_max: (float) Maximum value of range of proportion of erased area against input image. Default: 0.01.
        erase_ratio_min: (float) Minimum value of range of aspect ratio of erased area. Default: 1.
        erase_ratio_max: (float) Maximum value of range of aspect ratio of erased area. Default: 1.
        erase_p: (float) Probability of applying random erase. Default=0.0
        mixup_lambda: (float) min-max value of mixup strength. Default is 0-1. Default: None.
        mixup_p: (float) Probability of applying random mixup v2. Default=0.0
        input_key: (str) Can be image or instance. The input_key instance expects the KorniaAugmenter to follow the InstanceCropper else image otherwise for default.
    """

    rotation: float = 15.0
    scale: List[float] = (0.9, 1.1)
    translate_width: float = 0.2
    translate_height: float = 0.2
    affine_p: float = field(default=0.0, validator=validate_proportion)
    erase_scale_min: float = 0.0001
    erase_scale_max: float = 0.01
    erase_ratio_min: float = 1.0
    erase_ratio_max: float = 1.0
    erase_p: float = field(default=0.0, validator=validate_proportion)
    mixup_lambda: float = 0.1
    mixup_p: float = field(default=0.0, validator=validate_proportion)
    input_key: str = "image"


@define
class AugmentationConfig:
    """Configuration of Augmentation.

    Attributes:
        intensity: Configuration options for intensity-based augmentations like brightness, contrast, etc. If None, no intensity augmentations will be applied.
        geometric: Configuration options for geometric augmentations like rotation, scaling, translation etc. If None, no geometric augmentations will be applied.
    """

    intensity: Optional[IntensityConfig] = field(factory=IntensityConfig)
    geometric: Optional[GeometricConfig] = field(factory=GeometricConfig)


@define
class DataConfig:
    """Data configuration.

    train_labels_path: (str) Path to training data (.slp file)
    val_labels_path: (str) Path to validation data (.slp file)
    provider: (str) Provider class to read the input sleap files. Only "LabelsReader"
        supported for the training pipeline.
    user_instances_only: (bool) True if only user labeled instances should be used for
        training. If False, both user labeled and predicted instances would be used. Default: True.
    data_pipeline_fw: (str) Framework to create the data loaders.
        One of [`litdata`, `torch_dataset`, `torch_dataset_np_chunks`].
    np_chunks_path: (str) Path to save `.npz` chunks created with `torch_dataset_np_chunks` data pipeline framework.
        If `None`, the path provided in `trainer_config.save_ckpt` is used (else working dir is used).
        The `train_chunks` and `val_chunks` dirs are created inside this path.
    litdata_chunks_path: (str) Path to save `.bin` files created with `litdata` data pipeline framework.
        If `None`, the path provided in `trainer_config.save_ckpt` is used (else working dir is used).
        The `train_chunks` and `val_chunks` dirs are created inside this path.
    use_existing_chunks: (bool) Use existing train and val chunks in the `np_chunks_path`
        or `chunks_path` for `torch_dataset_np_chunks` or `litdata` frameworks.
        If `True`, the `np_chunks_path` (or `chunks_path`) should have `train_chunks` and `val_chunks` dirs.
    chunk_size: (int) Size of each chunk (in MB). Default: 100.  # Your list shows "100" in quotes.
    delete_chunks_after_training: (bool) If `False`, the chunks (numpy or litdata chunks)
        are retained after training. Else, the chunks are deleted.
    preprocessing: Configuration options related to data preprocessing.
    use_augmentations_train: (bool) True if the data augmentation should be applied to the training data, else False.
    augmentation_config: Configurations related to augmentation.
        # Your list specifies "(only if use_augmentations_train is True)"
    skeletons: skeleton configuration for the `.slp` file. This will be pulled from the
        train dataset and saved to the `training_config.yaml`
    """

    train_labels_path: str = MISSING
    val_labels_path: str = MISSING
    provider: str = "LabelsReader"
    user_instances_only: bool = True
    data_pipeline_fw: str = "torch_dataset"
    np_chunks_path: Optional[str] = None
    litdata_chunks_path: Optional[str] = None
    use_existing_chunks: bool = False
    chunk_size: int = 100
    delete_chunks_after_training: bool = True
    preprocessing: PreprocessingConfig = field(factory=PreprocessingConfig)
    use_augmentations_train: bool = False
    augmentation_config: Optional[AugmentationConfig] = None
    skeletons: Optional[dict] = None<|MERGE_RESOLUTION|>--- conflicted
+++ resolved
@@ -6,12 +6,8 @@
 
 from attrs import define, field, validators
 from omegaconf import MISSING
-<<<<<<< HEAD
 from typing import Optional, Tuple, Any
 from loguru import logger
-=======
-from typing import Optional, Tuple, Any, Union, List
->>>>>>> 67e965b8
 
 
 @define
