--- conflicted
+++ resolved
@@ -464,17 +464,14 @@
     early_stopping: bool = False,
     early_stopping_min_delta: float = 0.0,
     early_stopping_patience: int = 1,
-<<<<<<< HEAD
     online_mining: bool = False,
     hard_to_easy_ratio: float = 2.0,
     min_hard_keypoints: int = 2,
     max_hard_keypoints: Optional[int] = None,
     loss_scale: float = 5.0,
-=======
     zmq_publish_address: Optional[str] = None,
     zmq_controller_address: Optional[str] = None,
     zmq_controller_timeout: int = 10,
->>>>>>> b938f917
 ):
     """Train a pose-estimation model with SLEAP-NN framework.
 
@@ -546,7 +543,6 @@
         early_stopping_patience: Number of checks with no improvement after which training
             will be stopped. Under the default configuration, one check happens after every
             training epoch. Default: 1.
-<<<<<<< HEAD
         online_mining: If True, online hard keypoint mining (OHKM) will be enabled. When
             this is enabled, the loss is computed per keypoint (or edge for PAFs) and
             sorted from lowest (easy) to highest (hard). The hard keypoint loss will be
@@ -563,13 +559,11 @@
             This can help when there are few very easy keypoints which may skew the
             ratio and result in loss scaling being applied to most keypoints, which can
             reduce the impact of hard mining altogether.
-        loss_scale: Factor to scale the hard keypoint losses by.
-=======
+        loss_scale: Factor to scale the hard keypoint losses by for oks.
         zmq_publish_address: (str) Specifies the address and port to which the training logs (loss values) should be sent to.
         zmq_controller_address: (str) Specifies the address and port to listen to to stop the training (specific to SLEAP GUI).
         zmq_controller_timeout: (int) Polling timeout in microseconds specified as an integer. This controls how long the poller
             should wait to receive a response and should be set to a small value to minimize the impact on training speed.
->>>>>>> b938f917
     """
     # constrict trainer config
     train_dataloader_cfg = DataLoaderConfig(
@@ -639,19 +633,16 @@
             patience=early_stopping_patience,
             stop_training_on_plateau=early_stopping,
         ),
-<<<<<<< HEAD
         online_hard_keypoint_mining=HardKeypointMiningConfig(
             online_mining=online_mining,
             hard_to_easy_ratio=hard_to_easy_ratio,
             min_hard_keypoints=min_hard_keypoints,
             max_hard_keypoints=max_hard_keypoints,
-            loss_scale=loss_scale,
-=======
+            loss_scale=loss_scale,),
         zmq=ZMQConfig(
             controller_address=zmq_controller_address,
             controller_polling_timeout=zmq_controller_timeout,
             publish_address=zmq_publish_address,
->>>>>>> b938f917
         ),
     )
     return trainer_config
@@ -782,17 +773,14 @@
     early_stopping: bool = False,
     early_stopping_min_delta: float = 0.0,
     early_stopping_patience: int = 1,
-<<<<<<< HEAD
     online_mining: bool = False,
     hard_to_easy_ratio: float = 2.0,
     min_hard_keypoints: int = 2,
     max_hard_keypoints: Optional[int] = None,
     loss_scale: float = 5.0,
-=======
     zmq_publish_address: Optional[str] = None,
     zmq_controller_address: Optional[str] = None,
     zmq_controller_timeout: int = 10,
->>>>>>> b938f917
 ):
     """Train a pose-estimation model with SLEAP-NN framework.
 
@@ -977,7 +965,6 @@
         early_stopping_patience: Number of checks with no improvement after which training
             will be stopped. Under the default configuration, one check happens after every
             training epoch. Default: 1.
-<<<<<<< HEAD
         online_mining: If True, online hard keypoint mining (OHKM) will be enabled. When
             this is enabled, the loss is computed per keypoint (or edge for PAFs) and
             sorted from lowest (easy) to highest (hard). The hard keypoint loss will be
@@ -994,13 +981,11 @@
             This can help when there are few very easy keypoints which may skew the
             ratio and result in loss scaling being applied to most keypoints, which can
             reduce the impact of hard mining altogether.
-        loss_scale: Factor to scale the hard keypoint losses by.
-=======
+        loss_scale: Factor to scale the hard keypoint losses by for oks.
         zmq_publish_address: (str) Specifies the address and port to which the training logs (loss values) should be sent to.
         zmq_controller_address: (str) Specifies the address and port to listen to to stop the training (specific to SLEAP GUI).
         zmq_controller_timeout: (int) Polling timeout in microseconds specified as an integer. This controls how long the poller
             should wait to receive a response and should be set to a small value to minimize the impact on training speed.
->>>>>>> b938f917
     """
     data_config = get_data_config(
         train_labels_path=train_labels_path,
@@ -1068,17 +1053,14 @@
         early_stopping=early_stopping,
         early_stopping_min_delta=early_stopping_min_delta,
         early_stopping_patience=early_stopping_patience,
-<<<<<<< HEAD
         online_mining=online_mining,
         hard_to_easy_ratio=hard_to_easy_ratio,
         min_hard_keypoints=min_hard_keypoints,
         max_hard_keypoints=max_hard_keypoints,
         loss_scale=loss_scale,
-=======
         zmq_publish_address=zmq_publish_address,
         zmq_controller_address=zmq_controller_address,
         zmq_controller_timeout=zmq_controller_timeout,
->>>>>>> b938f917
     )
 
     # create omegaconf object
