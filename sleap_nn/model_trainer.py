"""This module is to train a sleap-nn model using Lightning."""

import torch
import sleap_io as sio
from torch.utils.data import DataLoader
from typing import Text
from pathlib import Path
from omegaconf import OmegaConf
import lightning as L
from sleap_nn.data.providers import LabelsReader
from sleap_nn.data.pipelines import (
    TopdownConfmapsPipeline,
    SingleInstanceConfmapsPipeline,
)
import wandb
import time
from lightning.pytorch.loggers import WandbLogger, CSVLogger
from torch import nn
import pandas as pd
from sleap_nn.architectures.model import Model
from lightning.pytorch.callbacks import ModelCheckpoint
import os


def xavier_init_weights(x):
    """Function to initilaise the model weights with Xavier initialization method."""
    if isinstance(x, nn.Conv2d) or isinstance(x, nn.Linear):
        nn.init.xavier_uniform_(x.weight)
        nn.init.constant_(x.bias, 0)


class ModelTrainer:
    """Train sleap-nn model using PyTorch Lightning.

    This class is used to train a sleap-nn model and save the model checkpoints/ logs with options to logging
    with wandb and csvlogger.

    Args:
        config: OmegaConf dictionary which has the following:
                (i) data_config: data loading pre-processing configs to be passed to `TopdownConfmapsPipeline` class.
                (ii) model_config: backbone and head configs to be passed to `Model` class.
                (iii) trainer_config: trainer configs like accelerator, optimiser params.

    """

    def __init__(self, config: OmegaConf):
        """Initialise the class with configs and set the seed and device as class attributes."""
        self.config = config

        self.m_device = self.config.trainer_config.device
        self.seed = self.config.trainer_config.seed
        # set seed
        torch.manual_seed(self.seed)
        self.is_single_instance_model = False
        if self.config.data_config.pipeline == "SingleInstanceConfmaps":
            self.is_single_instance_model = True

    def _create_data_loaders(self):
        """Create a DataLoader for train, validation and test sets using the data_config."""
        self.provider = self.config.data_config.provider
        if self.provider == "LabelsReader":
            self.provider = LabelsReader
        # create pipelines
        if self.is_single_instance_model:
            train_pipeline = SingleInstanceConfmapsPipeline(
                data_config=self.config.data_config.train
            )
            val_pipeline = SingleInstanceConfmapsPipeline(
                data_config=self.config.data_config.val
            )
            max_instances = 1

        elif self.config.data_config.pipeline == "TopdownConfmaps":
            train_pipeline = TopdownConfmapsPipeline(
                data_config=self.config.data_config.train
            )
            val_pipeline = TopdownConfmapsPipeline(
                data_config=self.config.data_config.val
            )
            max_instances = self.config.data_config.max_instances

        else:
            raise Exception(f"{self.config.data_config.pipeline} is not defined.")

        # train
        train_labels = sio.load_slp(self.config.data_config.train.labels_path)
        self.skeletons = train_labels.skeletons

        train_labels_reader = self.provider(train_labels, max_instances=max_instances)
        train_datapipe = train_pipeline.make_training_pipeline(
            data_provider=train_labels_reader,
        )

        # to remove duplicates when multiprocessing is used
        train_datapipe = train_datapipe.sharding_filter()
        # create torch Data Loaders
        self.train_data_loader = DataLoader(
            train_datapipe,
            **dict(self.config.trainer_config.train_data_loader),
        )

        # val
        val_labels_reader = self.provider(
            sio.load_slp(self.config.data_config.val.labels_path),
            max_instances=max_instances,
        )
        val_datapipe = val_pipeline.make_training_pipeline(
            data_provider=val_labels_reader,
        )
        val_datapipe = val_datapipe.sharding_filter()
        self.val_data_loader = DataLoader(
            val_datapipe,
            **dict(self.config.trainer_config.val_data_loader),
        )

    def _set_wandb(self):
        wandb.login(key=self.config.trainer_config.wandb.api_key)

    def _initialize_model(self):
        if self.is_single_instance_model:
            self.model = SingleInstanceModel(self.config)
        else:
            self.model = TopDownCenteredInstanceModel(self.config)

    def train(self):
        """Initiate the training by calling the fit method of Trainer."""
        self._create_data_loaders()
        self.logger = []
        if not self.config.trainer_config.save_ckpt_path:
            dir_path = "."
        else:
            dir_path = self.config.trainer_config.save_ckpt_path

        if not Path(dir_path).exists():
            try:
                Path(dir_path).mkdir(parents=True, exist_ok=True)
            except OSError as e:
                print(
                    f"Cannot create a new folder. Check the permissions to the given Checkpoint directory. \n {e}"
                )
        if self.config.trainer_config.save_ckpt:

            # create checkpoint callback
            checkpoint_callback = ModelCheckpoint(
                **dict(self.config.trainer_config.model_ckpt),
                dirpath=dir_path,
                filename="best",
            )
            callbacks = [checkpoint_callback]
            # logger to create csv with metrics values over the epochs
            csv_logger = CSVLogger(dir_path)
            self.logger.append(csv_logger)

        else:
            callbacks = []

        if self.config.trainer_config.use_wandb:
            wandb_config = self.config.trainer_config.wandb
            if wandb_config.wandb_mode == "offline":
                os.environ["WANDB_MODE"] = "offline"
            else:
                self._set_wandb()
            self.wandb_logger = WandbLogger(
                project=wandb_config.project, name=wandb_config.name, save_dir=dir_path
            )
            self.logger.append(self.wandb_logger)

        # save the configs as yaml in the checkpoint dir
        self.config.trainer_config.wandb.api_key = ""
        OmegaConf.save(config=self.config, f=f"{dir_path}/initial_config.yaml")

        # save the skeleton in the config
        self.config["data_config"]["skeletons"] = {}
        for skl in self.skeletons:
            if skl.symmetries:
                symm = [list(s.nodes) for s in skl.symmetries]
            else:
                symm = None
            self.config["data_config"]["skeletons"][skl.name] = {
                "nodes": skl.nodes,
                "edges": skl.edges,
                "symmetries": symm,
            }

        self._initialize_model()

        trainer = L.Trainer(
            callbacks=callbacks,
            logger=self.logger,
            enable_checkpointing=self.config.trainer_config.save_ckpt,
            devices=self.config.trainer_config.trainer_devices,
            max_epochs=self.config.trainer_config.max_epochs,
            accelerator=self.config.trainer_config.trainer_accelerator,
            enable_progress_bar=self.config.trainer_config.enable_progress_bar,
        )

        trainer.fit(self.model, self.train_data_loader, self.val_data_loader)

        if self.config.trainer_config.use_wandb:
            self.config.trainer_config.wandb.run_id = wandb.run.id
            for m in self.config.trainer_config.wandb.log_params:
                list_keys = m.split(".")
                key = list_keys[-1]
                value = self.config[list_keys[0]]
                for l in list_keys[1:]:
                    value = value[l]
                self.wandb_logger.experiment.config.update({key: value})
            wandb.finish()

        # save the configs as yaml in the checkpoint dir
        OmegaConf.save(config=self.config, f=f"{dir_path}/training_config.yaml")

<<<<<<< HEAD
def xavier_init_weights(x):
    """Initilaise the model weights with Xavier initialization method."""
    if isinstance(x, nn.Conv2d) or isinstance(x, nn.Linear):
        nn.init.xavier_uniform_(x.weight)
        nn.init.constant_(x.bias, 0)
=======
>>>>>>> f093ce2c



class TrainingModel(L.LightningModule):
    """Base PyTorch Lightning Module for all sleap-nn models.

    This class is a sub-class of Torch Lightning Module to configure the training and validation steps.

    Args:
        config: OmegaConf dictionary which has the following:
                (i) data_config: data loading pre-processing configs to be passed to
                a pipeline class.
                (ii) model_config: backbone and head configs to be passed to `Model` class.
                (iii) trainer_config: trainer configs like accelerator, optimiser params.

    """

    def __init__(self, config: OmegaConf):
        """Initialise the configs and the model."""
        super().__init__()
        self.config = config
        self.model_config = self.config.model_config
        self.trainer_config = self.config.trainer_config
        self.data_config = self.config.data_config
        self.m_device = self.trainer_config.device
        self.model = Model(
            backbone_config=self.model_config.backbone_config,
            head_configs=[self.model_config.head_configs],
        ).to(self.m_device)

        # Initializing the model weights
        if self.model_config.init_weights == "xavier":
            self.model.apply(xavier_init_weights)
        self.training_loss = {}
        self.val_loss = {}
        self.learning_rate = {}

    @property
    def device(self):
        """Save the device as an attribute to the class."""
        return next(self.model.parameters()).device

    def forward(self, img):
        """Forward pass of the model."""
        pass

    def on_save_checkpoint(self, checkpoint):
        """Configure checkpoint to save parameters."""
        # save the config to the checkpoint file
        checkpoint["config"] = self.config

    def on_train_epoch_start(self):
        """Configure the train timer at the beginning of each epoch."""
        self.train_start_time = time.time()

    def on_train_epoch_end(self):
        """Configure the train timer at the end of every epoch."""
        train_time = time.time() - self.train_start_time
        self.log(
            "train_time",
            train_time,
            prog_bar=False,
            on_step=False,
            on_epoch=True,
            logger=True,
        )

    def on_validation_epoch_start(self):
        """Configure the val timer at the beginning of each epoch."""
        self.val_start_time = time.time()

    def on_validation_epoch_end(self):
        """Configure the val timer at the end of every epoch."""
        val_time = time.time() - self.val_start_time
        self.log(
            "val_time",
            val_time,
            prog_bar=False,
            on_step=False,
            on_epoch=True,
            logger=True,
        )

    def training_step(self, batch, batch_idx):
<<<<<<< HEAD
        """Perform training step."""
=======
        """Training step."""
        pass

    def validation_step(self, batch, batch_idx):
        """Validation step."""
        pass

    def configure_optimizers(self):
        """Configure optimiser and learning rate scheduler."""
        if self.trainer_config.optimizer_name == "Adam":
            optimizer = torch.optim.Adam(
                self.parameters(),
                **dict(self.trainer_config.optimizer),
            )
        elif self.trainer_config.optimizer_name == "AdamW":
            optimizer = torch.optim.AdamW(
                self.parameters(),
                **dict(self.trainer_config.optimizer),
            )
        scheduler = torch.optim.lr_scheduler.ReduceLROnPlateau(
            optimizer,
            **dict(self.trainer_config.lr_scheduler),
        )
        return {
            "optimizer": optimizer,
            "lr_scheduler": {
                "scheduler": scheduler,
                "monitor": "val_loss",
            },
        }


class SingleInstanceModel(TrainingModel):
    """Lightning Module for SingleInstance Model.

    This is a subclass of the `TrainingModel` to configure the training/ validation steps and
    forward pass specific to Single Instance model.

    Args:
        config: OmegaConf dictionary which has the following:
            (i) data_config: data loading pre-processing configs to be passed to
            `TopdownConfmapsPipeline` class.
            (ii) model_config: backbone and head configs to be passed to `Model` class.
            (iii) trainer_config: trainer configs like accelerator, optimiser params.

    """

    def __init__(self, config: OmegaConf):
        """Initialise the configs and the model."""
        super().__init__(config)

    def forward(self, img):
        """Forward pass of the model."""
        img = torch.squeeze(img, dim=1)
        img = img.to(self.m_device)
        return self.model(img)["SingleInstanceConfmapsHead"]

    def training_step(self, batch, batch_idx):
        """Training step."""
        X, y = torch.squeeze(batch["image"], dim=1).to(self.m_device), torch.squeeze(
            batch["confidence_maps"], dim=1
        ).to(self.m_device)

        y_preds = self.model(X)["SingleInstanceConfmapsHead"]
        y = y.to(self.m_device)
        loss = nn.MSELoss()(y_preds, y)
        self.log(
            "train_loss", loss, prog_bar=True, on_step=False, on_epoch=True, logger=True
        )
        return loss

    def validation_step(self, batch, batch_idx):
        """Validation step."""
        X, y = torch.squeeze(batch["image"], dim=1).to(self.m_device), torch.squeeze(
            batch["confidence_maps"], dim=1
        ).to(self.m_device)

        y_preds = self.model(X)["SingleInstanceConfmapsHead"]
        y = y.to(self.m_device)
        val_loss = nn.MSELoss()(y_preds, y)
        lr = self.optimizers().optimizer.param_groups[0]["lr"]
        self.log(
            "learning_rate",
            lr,
            prog_bar=True,
            on_step=False,
            on_epoch=True,
            logger=True,
        )
        self.log(
            "val_loss",
            val_loss,
            prog_bar=True,
            on_step=False,
            on_epoch=True,
            logger=True,
        )


class TopDownCenteredInstanceModel(TrainingModel):
    """Lightning Module for TopDownCenteredInstance Model.

    This is a subclass of the `TrainingModel` to configure the training/ validation steps and
    forward pass specific to TopDown Centered instance model.

    Args:
        config: OmegaConf dictionary which has the following:
                (i) data_config: data loading pre-processing configs to be passed to
                `TopdownConfmapsPipeline` class.
                (ii) model_config: backbone and head configs to be passed to `Model` class.
                (iii) trainer_config: trainer configs like accelerator, optimiser params.

    """

    def __init__(self, config: OmegaConf):
        """Initialise the configs and the model."""
        super().__init__(config)

    def forward(self, img):
        """Forward pass of the model."""
        img = torch.squeeze(img, dim=1)
        img = img.to(self.m_device)
        return self.model(img)["CenteredInstanceConfmapsHead"]

    def training_step(self, batch, batch_idx):
        """Training step."""
>>>>>>> f093ce2c
        X, y = torch.squeeze(batch["instance_image"], dim=1).to(
            self.m_device
        ), torch.squeeze(batch["confidence_maps"], dim=1).to(self.m_device)

        y_preds = self.model(X)["CenteredInstanceConfmapsHead"]
        y = y.to(self.m_device)
        loss = nn.MSELoss()(y_preds, y)
        self.log(
            "train_loss", loss, prog_bar=True, on_step=False, on_epoch=True, logger=True
        )
        return loss

    def validation_step(self, batch, batch_idx):
        """Perform validation step."""
        X, y = torch.squeeze(batch["instance_image"], dim=1).to(
            self.m_device
        ), torch.squeeze(batch["confidence_maps"], dim=1).to(self.m_device)

        y_preds = self.model(X)["CenteredInstanceConfmapsHead"]
        y = y.to(self.m_device)
        val_loss = nn.MSELoss()(y_preds, y)
        lr = self.optimizers().optimizer.param_groups[0]["lr"]
        self.log(
            "learning_rate",
            lr,
            prog_bar=True,
            on_step=False,
            on_epoch=True,
            logger=True,
        )
        self.log(
            "val_loss",
            val_loss,
            prog_bar=True,
            on_step=False,
            on_epoch=True,
            logger=True,
        )<|MERGE_RESOLUTION|>--- conflicted
+++ resolved
@@ -210,16 +210,6 @@
         # save the configs as yaml in the checkpoint dir
         OmegaConf.save(config=self.config, f=f"{dir_path}/training_config.yaml")
 
-<<<<<<< HEAD
-def xavier_init_weights(x):
-    """Initilaise the model weights with Xavier initialization method."""
-    if isinstance(x, nn.Conv2d) or isinstance(x, nn.Linear):
-        nn.init.xavier_uniform_(x.weight)
-        nn.init.constant_(x.bias, 0)
-=======
->>>>>>> f093ce2c
-
-
 
 class TrainingModel(L.LightningModule):
     """Base PyTorch Lightning Module for all sleap-nn models.
@@ -302,9 +292,6 @@
         )
 
     def training_step(self, batch, batch_idx):
-<<<<<<< HEAD
-        """Perform training step."""
-=======
         """Training step."""
         pass
 
@@ -431,7 +418,6 @@
 
     def training_step(self, batch, batch_idx):
         """Training step."""
->>>>>>> f093ce2c
         X, y = torch.squeeze(batch["instance_image"], dim=1).to(
             self.m_device
         ), torch.squeeze(batch["confidence_maps"], dim=1).to(self.m_device)
