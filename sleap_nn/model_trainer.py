--- conflicted
+++ resolved
@@ -210,14 +210,13 @@
         # save the configs as yaml in the checkpoint dir
         OmegaConf.save(config=self.config, f=f"{dir_path}/training_config.yaml")
 
-<<<<<<< HEAD
+
 def xavier_init_weights(x):
     """Initilaise the model weights with Xavier initialization method."""
     if isinstance(x, nn.Conv2d) or isinstance(x, nn.Linear):
         nn.init.xavier_uniform_(x.weight)
         nn.init.constant_(x.bias, 0)
-=======
->>>>>>> 0f07324d
+
 
 class TrainingModel(L.LightningModule):
     """Base PyTorch Lightning Module for all sleap-nn models.
@@ -300,9 +299,6 @@
         )
 
     def training_step(self, batch, batch_idx):
-<<<<<<< HEAD
-        """Perform training step."""
-=======
         """Training step."""
         pass
 
@@ -429,7 +425,6 @@
 
     def training_step(self, batch, batch_idx):
         """Training step."""
->>>>>>> 0f07324d
         X, y = torch.squeeze(batch["instance_image"], dim=1).to(
             self.m_device
         ), torch.squeeze(batch["confidence_maps"], dim=1).to(self.m_device)
