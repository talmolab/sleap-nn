--- conflicted
+++ resolved
@@ -1,194 +1,38 @@
-"""Miscellaneous utility functions for training."""
-
-import numpy as np
-from loguru import logger
-from torch import nn
-from typing import Optional, Tuple
-
-import sleap_io as sio
-from sleap_nn.data.providers import get_max_instances
-
-
-<<<<<<< HEAD
-=======
-def get_aug_config(intensity_aug, geometric_aug):
-    """Returns `AugmentationConfig` object based on the user-provided parameters."""
-    aug_config = AugmentationConfig()
-    if isinstance(intensity_aug, str) or isinstance(intensity_aug, list):
-        if isinstance(intensity_aug, str):
-            intensity_aug = [intensity_aug]
-
-        for i in intensity_aug:
-            if i == "uniform_noise":
-                aug_config.intensity.uniform_noise_p = 1.0
-            elif i == "gaussian_noise":
-                aug_config.intensity.gaussian_noise_p = 1.0
-            elif i == "contrast":
-                aug_config.intensity.contrast_p = 1.0
-            elif i == "brightness":
-                aug_config.intensity.brightness_p = 1.0
-            else:
-                message = f"`{intensity_aug}` is not a valid intensity augmentation option. Please use one of ['uniform_noise', 'gaussian_noise', 'contrast', 'brightness']"
-                logger.error(message)
-                raise ValueError(message)
-
-    elif isinstance(intensity_aug, dict):
-        aug_config.intensity = IntensityConfig(**intensity_aug)
-
-    if isinstance(geometric_aug, str) or isinstance(geometric_aug, list):
-        if isinstance(geometric_aug, str):
-            geometric_aug = [geometric_aug]
-
-        for g in geometric_aug:
-            if g == "rotation":
-                aug_config.geometric.affine_p = 1.0
-                aug_config.geometric.scale = (1.0, 1.0)
-                aug_config.geometric.translate_height = 0
-                aug_config.geometric.translate_width = 0
-            elif g == "scale":
-                aug_config.geometric.scale = (0.9, 1.1)
-                aug_config.geometric.affine_p = 1.0
-                aug_config.geometric.rotation = 0
-                aug_config.geometric.translate_height = 0
-                aug_config.geometric.translate_width = 0
-            elif g == "translate":
-                aug_config.geometric.translate_height = 0.2
-                aug_config.geometric.translate_width = 0.2
-                aug_config.geometric.affine_p = 1.0
-                aug_config.geometric.rotation = 0
-                aug_config.geometric.scale = (1.0, 1.0)
-            elif g == "erase_scale":
-                aug_config.geometric.erase_p = 1.0
-            elif g == "mixup":
-                aug_config.geometric.mixup_p = 1.0
-            else:
-                message = f"`{geometric_aug}` is not a valid geometric augmentation option. Please use one of ['rotation', 'scale', 'translate', 'erase_scale', 'mixup']"
-                logger.error(message)
-                raise ValueError(message)
-
-    elif isinstance(geometric_aug, dict):
-        aug_config.geometric = GeometricConfig(**geometric_aug)
-
-    return aug_config
-
-
-def get_backbone_config(backbone_cfg):
-    """Returns `BackboneConfig` object based on the user-provided parameters."""
-    backbone_config = BackboneConfig()
-    unet_config_mapper = {
-        "unet": UNetConfig(),
-        "unet_medium_rf": UNetMediumRFConfig(),
-        "unet_large_rf": UNetLargeRFConfig(),
-    }
-    convnext_config_mapper = {
-        "convnext": ConvNextConfig(),
-        "convnext_tiny": ConvNextConfig(),
-        "convnext_small": ConvNextSmallConfig(),
-        "convnext_base": ConvNextBaseConfig(),
-        "convnext_large": ConvNextLargeConfig(),
-    }
-    swint_config_mapper = {
-        "swint": SwinTConfig(),
-        "swint_tiny": SwinTConfig(),
-        "swint_small": SwinTSmallConfig(),
-        "swint_base": SwinTBaseConfig(),
-    }
-    if isinstance(backbone_cfg, str):
-        if backbone_cfg.startswith("unet"):
-            backbone_config.unet = unet_config_mapper[backbone_cfg]
-        elif backbone_cfg.startswith("convnext"):
-            backbone_config.convnext = convnext_config_mapper[backbone_cfg]
-        elif backbone_cfg.startswith("swint"):
-            backbone_config.swint = swint_config_mapper[backbone_cfg]
-        else:
-            message = f"{backbone_cfg} is not a valid backbone. Please choose one of ['unet', 'unet_medium_rf', 'unet_large_rf', 'convnext', 'convnext_tiny', 'convnext_small', 'convnext_base', 'convnext_large', 'swint', 'swint_tiny', 'swint_small', 'swint_base']"
-            logger.error(message)
-            raise ValueError(message)
-
-    elif isinstance(backbone_cfg, dict):
-        backbone_config = BackboneConfig()
-        if "unet" in backbone_cfg:
-            backbone_config.unet = UNetConfig(**backbone_cfg["unet"])
-        elif "convnext" in backbone_cfg:
-            backbone_config.convnext = ConvNextConfig(**backbone_cfg["convnext"])
-        elif "swint" in backbone_cfg:
-            backbone_config.swint = SwinTConfig(**backbone_cfg["swint"])
-
-    return backbone_config
-
-
-def get_head_configs(head_cfg):
-    """Returns `HeadConfig` object based on the user-provided parameters."""
-    head_configs = HeadConfig()
-    if isinstance(head_cfg, str):
-        if head_cfg == "centered_instance":
-            head_configs.centered_instance = CenteredInstanceConfig()
-        elif head_cfg == "single_instance":
-            head_configs.single_instance = SingleInstanceConfig()
-        elif head_cfg == "centroid":
-            head_configs.centroid = CentroidConfig()
-        elif head_cfg == "bottomup":
-            head_configs.bottomup = BottomUpConfig()
-        else:
-            message = f"{head_cfg} is not a valid head type. Please choose one of ['bottomup', 'centered_instance', 'centroid', 'single_instance']"
-            logger.error(message)
-            raise ValueError(message)
-
-    elif isinstance(head_cfg, dict):
-        head_configs = HeadConfig()
-        if "single_instance" in head_cfg:
-            head_configs.single_instance = SingleInstanceConfig(
-                confmaps=SingleInstanceConfMapsConfig(
-                    **head_cfg["single_instance"]["confmaps"]
-                )
-            )
-        elif "centroid" in head_cfg:
-            head_configs.centroid = CentroidConfig(
-                confmaps=CentroidConfMapsConfig(**head_cfg["centroid"]["confmaps"])
-            )
-        elif "centered_instance" in head_cfg:
-            head_configs.centered_instance = CenteredInstanceConfig(
-                confmaps=CenteredInstanceConfMapsConfig(
-                    **head_cfg["centered_instance"]["confmaps"]
-                )
-            )
-        elif "bottomup" in head_cfg:
-            head_configs.bottomup = BottomUpConfig(
-                confmaps=BottomUpConfMapsConfig(
-                    **head_cfg["bottomup"]["confmaps"],
-                ),
-                pafs=PAFConfig(**head_cfg["bottomup"]["pafs"]),
-            )
-
-    return head_configs
-
-
->>>>>>> b444eb4d
-def xavier_init_weights(x):
-    """Function to initilaise the model weights with Xavier initialization method."""
-    if isinstance(x, nn.Conv2d) or isinstance(x, nn.Linear):
-        nn.init.xavier_uniform_(x.weight)
-        nn.init.constant_(x.bias, 0)
-
-
-def check_memory(
-    labels: sio.Labels,
-    max_hw: Tuple[int, int],
-    model_type: str,
-    input_scaling: float,
-    crop_size: Optional[int],
-):
-    """Return memory required for caching the image samples."""
-    if model_type == "centered_instance":
-        num_samples = len(labels) * get_max_instances(labels)
-        img = (labels[0].image / 255.0).astype(np.float32)
-        img_mem = (crop_size**2) * img.shape[-1] * img.itemsize * num_samples
-
-        return img_mem
-
-    num_lfs = len(labels)
-    img = (labels[0].image / 255.0).astype(np.float32)
-    h, w = max_hw[0] * input_scaling, max_hw[1] * input_scaling
-    img_mem = h * w * img.shape[-1] * img.itemsize * num_lfs
-
-    return img_mem
+"""Miscellaneous utility functions for training."""
+
+import numpy as np
+from loguru import logger
+from torch import nn
+from typing import Optional, Tuple
+
+import sleap_io as sio
+from sleap_nn.data.providers import get_max_instances
+
+def xavier_init_weights(x):
+    """Function to initilaise the model weights with Xavier initialization method."""
+    if isinstance(x, nn.Conv2d) or isinstance(x, nn.Linear):
+        nn.init.xavier_uniform_(x.weight)
+        nn.init.constant_(x.bias, 0)
+
+
+def check_memory(
+    labels: sio.Labels,
+    max_hw: Tuple[int, int],
+    model_type: str,
+    input_scaling: float,
+    crop_size: Optional[int],
+):
+    """Return memory required for caching the image samples."""
+    if model_type == "centered_instance":
+        num_samples = len(labels) * get_max_instances(labels)
+        img = (labels[0].image / 255.0).astype(np.float32)
+        img_mem = (crop_size**2) * img.shape[-1] * img.itemsize * num_samples
+
+        return img_mem
+
+    num_lfs = len(labels)
+    img = (labels[0].image / 255.0).astype(np.float32)
+    h, w = max_hw[0] * input_scaling, max_hw[1] * input_scaling
+    img_mem = h * w * img.shape[-1] * img.itemsize * num_lfs
+
+    return img_mem