"""This module has the LightningModule classes for all model types."""

from typing import Optional, List
import time
from torch import nn
import numpy as np
import torch
from pathlib import Path
import sleap_io as sio
from omegaconf import OmegaConf, DictConfig
import lightning as L
from PIL import Image
import wandb
from torchvision.models.swin_transformer import (
    Swin_T_Weights,
    Swin_S_Weights,
    Swin_B_Weights,
    Swin_V2_T_Weights,
    Swin_V2_S_Weights,
    Swin_V2_B_Weights,
)
from torchvision.models.convnext import (
    ConvNeXt_Base_Weights,
    ConvNeXt_Tiny_Weights,
    ConvNeXt_Small_Weights,
    ConvNeXt_Large_Weights,
)
import sleap_io as sio
from sleap_nn.inference.topdown import CentroidCrop, FindInstancePeaks
from sleap_nn.inference.single_instance import SingleInstanceInferenceModel
from sleap_nn.inference.bottomup import BottomUpInferenceModel
from sleap_nn.inference.paf_grouping import PAFScorer
from sleap_nn.architectures.model import Model
from sleap_nn.training.losses import compute_ohkm_loss
from loguru import logger
from sleap_nn.training.utils import (
    xavier_init_weights,
    plot_confmaps,
    plot_img,
    plot_peaks,
)
import matplotlib.pyplot as plt
from sleap_nn.config.utils import get_backbone_type_from_cfg, get_model_type_from_cfg

MODEL_WEIGHTS = {
    "Swin_T_Weights": Swin_T_Weights,
    "Swin_S_Weights": Swin_S_Weights,
    "Swin_B_Weights": Swin_B_Weights,
    "Swin_V2_T_Weights": Swin_V2_T_Weights,
    "Swin_V2_S_Weights": Swin_V2_S_Weights,
    "Swin_V2_B_Weights": Swin_V2_B_Weights,
    "ConvNeXt_Base_Weights": ConvNeXt_Base_Weights,
    "ConvNeXt_Tiny_Weights": ConvNeXt_Tiny_Weights,
    "ConvNeXt_Small_Weights": ConvNeXt_Small_Weights,
    "ConvNeXt_Large_Weights": ConvNeXt_Large_Weights,
}


class LightningModel(L.LightningModule):
    """Base PyTorch Lightning Module for all sleap-nn models.

    This class is a sub-class of Torch Lightning Module to configure the training and validation steps.

    Args:
        config: OmegaConf dictionary which has the following:
                (i) data_config: data loading pre-processing configs to be passed to
                a pipeline class.
                (ii) model_config: backbone and head configs to be passed to `Model` class.
                (iii) trainer_config: trainer configs like accelerator, optimiser params.
        model_type: Type of the model. One of `single_instance`, `centered_instance`, `centroid`, `bottomup`.
        backbone_type: Backbone model. One of `unet`, `convnext` and `swint`.
    """

    def __init__(
        self,
        config: OmegaConf,
        model_type: str,
        backbone_type: str,
    ):
        """Initialise the configs and the model."""
        super().__init__()
        self.config = config
        self.model_config = self.config.model_config
        self.trainer_config = self.config.trainer_config
        self.data_config = self.config.data_config
        self.model_type = model_type
        self.backbone_type = backbone_type
        self.pretrained_backbone_weights = (
            self.config.model_config.pretrained_backbone_weights
        )
        self.pretrained_head_weights = self.config.model_config.pretrained_head_weights
        self.in_channels = self.model_config.backbone_config[f"{self.backbone_type}"][
            "in_channels"
        ]
        self.input_expand_channels = self.in_channels
        if self.model_config.pre_trained_weights:  # only for swint and convnext
            ckpt = MODEL_WEIGHTS[
                self.model_config.pre_trained_weights
            ].DEFAULT.get_state_dict(progress=True, check_hash=True)
            input_channels = ckpt["features.0.0.weight"].shape[-3]
            if self.in_channels != input_channels:  # TODO: not working!
                self.input_expand_channels = input_channels
                OmegaConf.update(
                    self.model_config,
                    f"backbone_config.{self.backbone_type}.in_channels",
                    input_channels,
                )

        self.model = Model(
            backbone_type=self.backbone_type,
            backbone_config=self.model_config.backbone_config[f"{self.backbone_type}"],
            head_configs=self.model_config.head_configs[self.model_type],
            model_type=self.model_type,
        )

        if len(self.model_config.head_configs[self.model_type]) > 1:
            self.loss_weights = [
                (
                    self.model_config.head_configs[self.model_type][x].loss_weight
                    if self.model_config.head_configs[self.model_type][x].loss_weight
                    is not None
                    else 1.0
                )
                for x in self.model_config.head_configs[self.model_type]
            ]

        self.training_loss = {}
        self.val_loss = {}
        self.learning_rate = {}

        # Initialization for encoder and decoder stacks.
        if self.model_config.init_weights == "xavier":
            self.model.apply(xavier_init_weights)

        # Pre-trained weights for the encoder stack - only for swint and convnext
        if self.model_config.pre_trained_weights:
            self.model.backbone.enc.load_state_dict(ckpt, strict=False)

        # TODO: Handling different input channels
        # Initializing backbone (encoder + decoder) with trained ckpts
        if self.pretrained_backbone_weights is not None:
            logger.info(
                f"Loading backbone weights from `{self.pretrained_backbone_weights}` ..."
            )
            ckpt = torch.load(
                self.pretrained_backbone_weights,
                map_location=self.config.trainer_config.trainer_accelerator,
            )
            ckpt["state_dict"] = {
                k: ckpt["state_dict"][k]
                for k in ckpt["state_dict"].keys()
                if ".backbone" in k
            }
            self.load_state_dict(ckpt["state_dict"], strict=False)

        # Initializing head layers with trained ckpts.
        if self.pretrained_head_weights is not None:
            logger.info(
                f"Loading head weights from `{self.pretrained_head_weights}` ..."
            )
            ckpt = torch.load(
                self.pretrained_head_weights,
                map_location=self.config.trainer_config.trainer_accelerator,
            )
            ckpt["state_dict"] = {
                k: ckpt["state_dict"][k]
                for k in ckpt["state_dict"].keys()
                if ".head_layers" in k
            }
            self.load_state_dict(ckpt["state_dict"], strict=False)

    @classmethod
    def get_lightning_model_from_config(cls, config: DictConfig):
        """Get lightning model from config."""
        model_type = get_model_type_from_cfg(config)
        backbone_type = get_backbone_type_from_cfg(config)

        lightning_models = {
            "single_instance": SingleInstanceLightningModule,
            "centroid": CentroidLightningModule,
            "centered_instance": TopDownCenteredInstanceLightningModule,
            "bottomup": BottomUpLightningModule,
        }

        if model_type not in lightning_models:
            message = f"Incorrect model type. Please check if one of the following keys in the head configs is not None: [`single_instance`, `centroid`, `centered_instance`, `bottomup`]"
            logger.error(message)
            raise ValueError(message)

        lightning_model = lightning_models[model_type](
            config=config,
            model_type=model_type,
            backbone_type=backbone_type,
        )

        return lightning_model

    def forward(self, img):
        """Forward pass of the model."""
        pass

    def on_save_checkpoint(self, checkpoint):
        """Configure checkpoint to save parameters."""
        # save the config to the checkpoint file
        checkpoint["config"] = self.config

    def on_train_epoch_start(self):
        """Configure the train timer at the beginning of each epoch."""
        self.train_start_time = time.time()

    def on_train_epoch_end(self):
        """Configure the train timer at the end of every epoch."""
        train_time = time.time() - self.train_start_time
        self.log(
            "train_time",
            train_time,
            prog_bar=False,
            on_step=False,
            on_epoch=True,
            logger=True,
        )

    def on_validation_epoch_start(self):
        """Configure the val timer at the beginning of each epoch."""
        self.val_start_time = time.time()

    def on_validation_epoch_end(self):
        """Configure the val timer at the end of every epoch."""
        val_time = time.time() - self.val_start_time
        self.log(
            "val_time",
            val_time,
            prog_bar=False,
            on_step=False,
            on_epoch=True,
            logger=True,
        )

    def training_step(self, batch, batch_idx):
        """Training step."""
        pass

    def validation_step(self, batch, batch_idx):
        """Validation step."""
        pass

    def configure_optimizers(self):
        """Configure optimiser and learning rate scheduler."""
        if self.trainer_config.optimizer_name == "Adam":
            optim = torch.optim.Adam
        elif self.trainer_config.optimizer_name == "AdamW":
            optim = torch.optim.AdamW

        optimizer = optim(
            self.parameters(),
            lr=self.trainer_config.optimizer.lr,
            amsgrad=self.trainer_config.optimizer.amsgrad,
        )

        scheduler = None
        for k, v in self.trainer_config.lr_scheduler.items():
            if v is not None:
                if k == "step_lr":
                    scheduler = torch.optim.lr_scheduler.StepLR(
                        optimizer=optimizer,
                        step_size=self.trainer_config.lr_scheduler.step_lr.step_size,
                        gamma=self.trainer_config.lr_scheduler.step_lr.gamma,
                    )
                    break
                elif k == "reduce_lr_on_plateau":
                    scheduler = torch.optim.lr_scheduler.ReduceLROnPlateau(
                        optimizer,
                        mode="min",
                        threshold=self.trainer_config.lr_scheduler.reduce_lr_on_plateau.threshold,
                        threshold_mode=self.trainer_config.lr_scheduler.reduce_lr_on_plateau.threshold_mode,
                        cooldown=self.trainer_config.lr_scheduler.reduce_lr_on_plateau.cooldown,
                        patience=self.trainer_config.lr_scheduler.reduce_lr_on_plateau.patience,
                        factor=self.trainer_config.lr_scheduler.reduce_lr_on_plateau.factor,
                        min_lr=self.trainer_config.lr_scheduler.reduce_lr_on_plateau.min_lr,
                    )
                    break

        if scheduler is None:
            return {
                "optimizer": optimizer,
            }

        return {
            "optimizer": optimizer,
            "lr_scheduler": {
                "scheduler": scheduler,
                "monitor": "val_loss",
            },
        }


class SingleInstanceLightningModule(LightningModel):
    """Lightning Module for SingleInstance Model.

    This is a subclass of the `LightningModel` to configure the training/ validation steps and
    forward pass specific to Single Instance model.

    Args:
        config: OmegaConf dictionary which has the following:
            (i) data_config: data loading pre-processing configs to be passed to
            `TopdownConfmapsPipeline` class.
            (ii) model_config: backbone and head configs to be passed to `Model` class.
            (iii) trainer_config: trainer configs like accelerator, optimiser params.
        backbone_type: Backbone model. One of `unet`, `convnext` and `swint`.
        model_type: Type of the model. One of `single_instance`, `centered_instance`, `centroid`, `bottomup`.

    """

    def __init__(
        self,
        config: OmegaConf,
        backbone_type: str,
        model_type: str,
    ):
        """Initialise the configs and the model."""
        super().__init__(
            config=config,
            model_type=model_type,
            backbone_type=backbone_type,
        )
        if OmegaConf.select(
            self.config, "trainer_config.visualize_preds_during_training", default=False
        ):
            self.single_instance_inf_layer = SingleInstanceInferenceModel(
                torch_model=self.forward,
                peak_threshold=0.2,
                input_scale=1.0,
                return_confmaps=True,
                output_stride=self.config.model_config.head_configs.single_instance.confmaps.output_stride,
            )
<<<<<<< HEAD
        self.ohkm_cfg = OmegaConf.select(
            self.config, "trainer_config.online_hard_keypoint_mining", default=None
=======
        self.node_names = (
            self.config.model_config.head_configs.single_instance.confmaps.part_names
>>>>>>> b938f917
        )

    def visualize_example(self, sample):
        """Visualize predictions during training (used with callbacks)."""
        ex = sample.copy()
        ex["eff_scale"] = torch.tensor([1.0])
        for k, v in ex.items():
            if isinstance(v, torch.Tensor):
                ex[k] = v.to(device=self.device)
        ex["image"] = ex["image"].unsqueeze(dim=0)
        output = self.single_instance_inf_layer(ex)[0]
        peaks = output["pred_instance_peaks"].cpu().numpy()
        img = (
            output["image"][0, 0].cpu().numpy().transpose(1, 2, 0)
        )  # convert from (C, H, W) to (H, W, C)
        gt_instances = ex["instances"][0].cpu().numpy()
        confmaps = (
            output["pred_confmaps"][0].cpu().numpy().transpose(1, 2, 0)
        )  # convert from (C, H, W) to (H, W, C)
        scale = 1.0
        if img.shape[0] < 512:
            scale = 2.0
        if img.shape[0] < 256:
            scale = 4.0
        fig = plot_img(img, dpi=72 * scale, scale=scale)
        plot_confmaps(confmaps, output_scale=confmaps.shape[0] / img.shape[0])
        plot_peaks(gt_instances, peaks, paired=True)
        return fig

    def forward(self, img):
        """Forward pass of the model."""
        img = torch.squeeze(img, dim=1).to(self.device)
        return self.model(img)["SingleInstanceConfmapsHead"]

    def training_step(self, batch, batch_idx):
        """Training step."""
        X, y = torch.squeeze(batch["image"], dim=1), torch.squeeze(
            batch["confidence_maps"], dim=1
        )

        y_preds = self.model(X)["SingleInstanceConfmapsHead"]
<<<<<<< HEAD

        if self.ohkm_cfg is not None and self.ohkm_cfg.online_mining:
            loss = compute_ohkm_loss(
                y_gt=y,
                y_pr=y_preds,
                hard_to_easy_ratio=self.ohkm_cfg.hard_to_easy_ratio,
                min_hard_keypoints=self.ohkm_cfg.min_hard_keypoints,
                max_hard_keypoints=self.ohkm_cfg.max_hard_keypoints,
                loss_scale=self.ohkm_cfg.loss_scale,
            )

        else:
            loss = nn.MSELoss()(y_preds, y)
=======
        loss = nn.MSELoss()(y_preds, y)

        # for part-wise loss
        if self.node_names is not None:
            batch_size, _, h, w = y.shape
            mse = (y - y_preds) ** 2
            channel_wise_loss = torch.sum(mse, dim=(0, 2, 3)) / (batch_size * h * w)
            for node_idx, name in enumerate(self.node_names):
                self.log(
                    f"{name}",
                    channel_wise_loss[node_idx],
                    prog_bar=True,
                    on_step=True,
                    on_epoch=True,
                    logger=True,
                )
>>>>>>> b938f917

        self.log(
            "train_loss", loss, prog_bar=True, on_step=True, on_epoch=True, logger=True
        )
        return loss

    def validation_step(self, batch, batch_idx):
        """Validation step."""
        X, y = torch.squeeze(batch["image"], dim=1), torch.squeeze(
            batch["confidence_maps"], dim=1
        )

        y_preds = self.model(X)["SingleInstanceConfmapsHead"]
        val_loss = nn.MSELoss()(y_preds, y)
        lr = self.optimizers().optimizer.param_groups[0]["lr"]
        self.log(
            "learning_rate",
            lr,
            prog_bar=True,
            on_step=True,
            on_epoch=True,
            logger=True,
        )
        self.log(
            "val_loss",
            val_loss,
            prog_bar=True,
            on_step=True,
            on_epoch=True,
            logger=True,
        )


class TopDownCenteredInstanceLightningModule(LightningModel):
    """Lightning Module for TopDownCenteredInstance Model.

    This is a subclass of the `LightningModel` to configure the training/ validation steps
    and forward pass specific to TopDown Centered instance model.

    Args:
        config: OmegaConf dictionary which has the following:
                (i) data_config: data loading pre-processing configs to be passed to
                `TopdownConfmapsPipeline` class.
                (ii) model_config: backbone and head configs to be passed to `Model` class.
                (iii) trainer_config: trainer configs like accelerator, optimiser params.
        backbone_type: Backbone model. One of `unet`, `convnext` and `swint`.
        model_type: Type of the model. One of `single_instance`, `centered_instance`, `centroid`, `bottomup`.

    """

    def __init__(
        self,
        config: OmegaConf,
        backbone_type: str,
        model_type: str,
    ):
        """Initialise the configs and the model."""
        super().__init__(
            config=config,
            backbone_type=backbone_type,
            model_type=model_type,
        )
        if OmegaConf.select(
            self.config, "trainer_config.visualize_preds_during_training", default=False
        ):
            self.instance_peaks_inf_layer = FindInstancePeaks(
                torch_model=self.forward,
                peak_threshold=0.2,
                return_confmaps=True,
                output_stride=self.config.model_config.head_configs.centered_instance.confmaps.output_stride,
            )
<<<<<<< HEAD
        self.ohkm_cfg = OmegaConf.select(
            self.config, "trainer_config.online_hard_keypoint_mining", default=None
=======
        self.node_names = (
            self.config.model_config.head_configs.centered_instance.confmaps.part_names
>>>>>>> b938f917
        )

    def visualize_example(self, sample):
        """Visualize predictions during training (used with callbacks)."""
        ex = sample.copy()
        ex["eff_scale"] = torch.tensor([1.0])
        for k, v in ex.items():
            if isinstance(v, torch.Tensor):
                ex[k] = v.to(device=self.device)
        ex["instance_image"] = ex["instance_image"].unsqueeze(dim=0)
        output = self.instance_peaks_inf_layer(ex)
        peaks = output["pred_instance_peaks"].cpu().numpy()
        img = (
            output["instance_image"][0, 0].cpu().numpy().transpose(1, 2, 0)
        )  # convert from (C, H, W) to (H, W, C)
        gt_instances = ex["instance"].cpu().numpy()
        confmaps = (
            output["pred_confmaps"][0].cpu().numpy().transpose(1, 2, 0)
        )  # convert from (C, H, W) to (H, W, C)
        scale = 1.0
        if img.shape[0] < 512:
            scale = 2.0
        if img.shape[0] < 256:
            scale = 4.0
        fig = plot_img(img, dpi=72 * scale, scale=scale)
        plot_confmaps(confmaps, output_scale=confmaps.shape[0] / img.shape[0])
        plot_peaks(gt_instances, peaks, paired=True)
        return fig

    def forward(self, img):
        """Forward pass of the model."""
        img = torch.squeeze(img, dim=1).to(self.device)
        return self.model(img)["CenteredInstanceConfmapsHead"]

    def training_step(self, batch, batch_idx):
        """Training step."""
        X, y = torch.squeeze(batch["instance_image"], dim=1), torch.squeeze(
            batch["confidence_maps"], dim=1
        )

        y_preds = self.model(X)["CenteredInstanceConfmapsHead"]
<<<<<<< HEAD
        if self.ohkm_cfg is not None and self.ohkm_cfg.online_mining:
            loss = compute_ohkm_loss(
                y_gt=y,
                y_pr=y_preds,
                hard_to_easy_ratio=self.ohkm_cfg.hard_to_easy_ratio,
                min_hard_keypoints=self.ohkm_cfg.min_hard_keypoints,
                max_hard_keypoints=self.ohkm_cfg.max_hard_keypoints,
                loss_scale=self.ohkm_cfg.loss_scale,
            )

        else:
            loss = nn.MSELoss()(y_preds, y)
=======
        loss = nn.MSELoss()(y_preds, y)

        # for part-wise loss
        if self.node_names is not None:
            batch_size, _, h, w = y.shape
            mse = (y - y_preds) ** 2
            channel_wise_loss = torch.sum(mse, dim=(0, 2, 3)) / (batch_size * h * w)
            for node_idx, name in enumerate(self.node_names):
                self.log(
                    f"{name}",
                    channel_wise_loss[node_idx],
                    prog_bar=True,
                    on_step=True,
                    on_epoch=True,
                    logger=True,
                )

>>>>>>> b938f917
        self.log(
            "train_loss", loss, prog_bar=True, on_step=True, on_epoch=True, logger=True
        )
        return loss

    def validation_step(self, batch, batch_idx):
        """Perform validation step."""
        X, y = torch.squeeze(batch["instance_image"], dim=1), torch.squeeze(
            batch["confidence_maps"], dim=1
        )

        y_preds = self.model(X)["CenteredInstanceConfmapsHead"]
        val_loss = nn.MSELoss()(y_preds, y)
        lr = self.optimizers().optimizer.param_groups[0]["lr"]
        self.log(
            "learning_rate",
            lr,
            prog_bar=True,
            on_step=True,
            on_epoch=True,
            logger=True,
        )
        self.log(
            "val_loss",
            val_loss,
            prog_bar=True,
            on_step=True,
            on_epoch=True,
            logger=True,
        )


class CentroidLightningModule(LightningModel):
    """Lightning Module for Centroid Model.

    This is a subclass of the `LightningModel` to configure the training/ validation steps
    and forward pass specific to centroid model.

    Args:
        config: OmegaConf dictionary which has the following:
                (i) data_config: data loading pre-processing configs to be passed to
                `CentroidConfmapsPipeline` class.
                (ii) model_config: backbone and head configs to be passed to `Model` class.
                (iii) trainer_config: trainer configs like accelerator, optimiser params.
        backbone_type: Backbone model. One of `unet`, `convnext` and `swint`.
        model_type: Type of the model. One of `single_instance`, `centered_instance`, `centroid`, `bottomup`.

    """

    def __init__(
        self,
        config: OmegaConf,
        backbone_type: str,
        model_type: str,
    ):
        """Initialise the configs and the model."""
        super().__init__(
            config=config,
            backbone_type=backbone_type,
            model_type=model_type,
        )
        if OmegaConf.select(
            self.config, "trainer_config.visualize_preds_during_training", default=False
        ):
            self.centroid_inf_layer = CentroidCrop(
                torch_model=self.forward,
                peak_threshold=0.2,
                return_confmaps=True,
                output_stride=self.config.model_config.head_configs.centroid.confmaps.output_stride,
                input_scale=1.0,
            )

    def visualize_example(self, sample):
        """Visualize predictions during training (used with callbacks)."""
        ex = sample.copy()
        ex["eff_scale"] = torch.tensor([1.0])
        for k, v in ex.items():
            if isinstance(v, torch.Tensor):
                ex[k] = v.to(device=self.device)
        ex["image"] = ex["image"].unsqueeze(dim=0)
        gt_centroids = ex["centroids"].cpu().numpy()
        output = self.centroid_inf_layer(ex)
        peaks = output["centroids"][0].cpu().numpy()
        img = (
            output["image"][0, 0].cpu().numpy().transpose(1, 2, 0)
        )  # convert from (C, H, W) to (H, W, C)
        confmaps = (
            output["pred_centroid_confmaps"][0].cpu().numpy().transpose(1, 2, 0)
        )  # convert from (C, H, W) to (H, W, C)
        scale = 1.0
        if img.shape[0] < 512:
            scale = 2.0
        if img.shape[0] < 256:
            scale = 4.0
        fig = plot_img(img, dpi=72 * scale, scale=scale)
        plot_confmaps(confmaps, output_scale=confmaps.shape[0] / img.shape[0])
        plot_peaks(gt_centroids, peaks, paired=False)
        return fig

    def forward(self, img):
        """Forward pass of the model."""
        img = torch.squeeze(img, dim=1).to(self.device)
        return self.model(img)["CentroidConfmapsHead"]

    def training_step(self, batch, batch_idx):
        """Training step."""
        X, y = torch.squeeze(batch["image"], dim=1), torch.squeeze(
            batch["centroids_confidence_maps"], dim=1
        )

        y_preds = self.model(X)["CentroidConfmapsHead"]
        loss = nn.MSELoss()(y_preds, y)
        self.log(
            "train_loss", loss, prog_bar=True, on_step=True, on_epoch=True, logger=True
        )
        return loss

    def validation_step(self, batch, batch_idx):
        """Validation step."""
        X, y = torch.squeeze(batch["image"], dim=1), torch.squeeze(
            batch["centroids_confidence_maps"], dim=1
        )

        y_preds = self.model(X)["CentroidConfmapsHead"]
        val_loss = nn.MSELoss()(y_preds, y)
        lr = self.optimizers().optimizer.param_groups[0]["lr"]
        self.log(
            "learning_rate",
            lr,
            prog_bar=True,
            on_step=True,
            on_epoch=True,
            logger=True,
        )
        self.log(
            "val_loss",
            val_loss,
            prog_bar=True,
            on_step=True,
            on_epoch=True,
            logger=True,
        )


class BottomUpLightningModule(LightningModel):
    """Lightning Module for BottomUp Model.

    This is a subclass of the `LightningModel` to configure the training/ validation steps
    and forward pass specific to BottomUp model.

    Args:
        config: OmegaConf dictionary which has the following:
                (i) data_config: data loading pre-processing configs to be passed to
                `BottomUpPipeline` class.
                (ii) model_config: backbone and head configs to be passed to `Model` class.
                (iii) trainer_config: trainer configs like accelerator, optimiser params.
        backbone_type: Backbone model. One of `unet`, `convnext` and `swint`.
        model_type: Type of the model. One of `single_instance`, `centered_instance`, `centroid`, `bottomup`.

    """

    def __init__(
        self,
        config: OmegaConf,
        backbone_type: str,
        model_type: str,
    ):
        """Initialise the configs and the model."""
        super().__init__(
            config=config,
            backbone_type=backbone_type,
            model_type=model_type,
        )

        if OmegaConf.select(
            self.config, "trainer_config.visualize_preds_during_training", default=False
        ):
            paf_scorer = PAFScorer(
                part_names=self.config.model_config.head_configs.bottomup.confmaps.part_names,
                edges=self.config.model_config.head_configs.bottomup.pafs.edges,
                pafs_stride=self.config.model_config.head_configs.bottomup.pafs.output_stride,
            )
            self.bottomup_inf_layer = BottomUpInferenceModel(
                torch_model=self.forward,
                paf_scorer=paf_scorer,
                peak_threshold=0.2,
                input_scale=1.0,
                return_confmaps=True,
                return_pafs=True,
                cms_output_stride=self.config.model_config.head_configs.bottomup.confmaps.output_stride,
                pafs_output_stride=self.config.model_config.head_configs.bottomup.pafs.output_stride,
            )
        self.ohkm_cfg = OmegaConf.select(
            self.config, "trainer_config.online_hard_keypoint_mining", default=None
        )

    def visualize_example(self, sample):
        """Visualize predictions during training (used with callbacks)."""
        ex = sample.copy()
        ex["eff_scale"] = torch.tensor([1.0])
        for k, v in ex.items():
            if isinstance(v, torch.Tensor):
                ex[k] = v.to(device=self.device)
        ex["image"] = ex["image"].unsqueeze(dim=0)
        output = self.bottomup_inf_layer(ex)[0]
        peaks = output["pred_instance_peaks"][0].cpu().numpy()
        img = (
            output["image"][0, 0].cpu().numpy().transpose(1, 2, 0)
        )  # convert from (C, H, W) to (H, W, C)
        gt_instances = ex["instances"][0].cpu().numpy()
        confmaps = (
            output["pred_confmaps"][0].cpu().numpy().transpose(1, 2, 0)
        )  # convert from (C, H, W) to (H, W, C)
        scale = 1.0
        if img.shape[0] < 512:
            scale = 2.0
        if img.shape[0] < 256:
            scale = 4.0
        fig = plot_img(img, dpi=72 * scale, scale=scale)
        plot_confmaps(confmaps, output_scale=confmaps.shape[0] / img.shape[0])
        plt.xlim(plt.xlim())
        plt.ylim(plt.ylim())
        plot_peaks(gt_instances, peaks, paired=False)
        return fig

    def visualize_pafs_example(self, sample):
        """Visualize predictions during training (used with callbacks)."""
        ex = sample.copy()
        ex["eff_scale"] = torch.tensor([1.0])
        for k, v in ex.items():
            if isinstance(v, torch.Tensor):
                ex[k] = v.to(device=self.device)
        ex["image"] = ex["image"].unsqueeze(dim=0)
        output = self.bottomup_inf_layer(ex)[0]
        img = (
            output["image"][0, 0].cpu().numpy().transpose(1, 2, 0)
        )  # convert from (C, H, W) to (H, W, C)
        pafs = output["pred_part_affinity_fields"].cpu().numpy()[0]  # (h, w, 2*edges)
        scale = 1.0
        if img.shape[0] < 512:
            scale = 2.0
        if img.shape[0] < 256:
            scale = 4.0
        fig = plot_img(img, dpi=72 * scale, scale=scale)

        pafs = pafs.reshape((pafs.shape[0], pafs.shape[1], -1, 2))
        pafs_mag = np.sqrt(pafs[..., 0] ** 2 + pafs[..., 1] ** 2)
        plot_confmaps(pafs_mag, output_scale=pafs_mag.shape[0] / img.shape[0])
        return fig

    def forward(self, img):
        """Forward pass of the model."""
        img = torch.squeeze(img, dim=1).to(self.device)
        output = self.model(img)
        return {
            "MultiInstanceConfmapsHead": output["MultiInstanceConfmapsHead"],
            "PartAffinityFieldsHead": output["PartAffinityFieldsHead"],
        }

    def training_step(self, batch, batch_idx):
        """Training step."""
        X = torch.squeeze(batch["image"], dim=1)
        y_confmap = torch.squeeze(batch["confidence_maps"], dim=1)
        y_paf = batch["part_affinity_fields"]
        preds = self.model(X)
        pafs = preds["PartAffinityFieldsHead"]
        confmaps = preds["MultiInstanceConfmapsHead"]
        if self.ohkm_cfg is not None and self.ohkm_cfg.online_mining:
            confmap_loss = compute_ohkm_loss(
                y_gt=y_confmap,
                y_pr=confmaps,
                hard_to_easy_ratio=self.ohkm_cfg.hard_to_easy_ratio,
                min_hard_keypoints=self.ohkm_cfg.min_hard_keypoints,
                max_hard_keypoints=self.ohkm_cfg.max_hard_keypoints,
                loss_scale=self.ohkm_cfg.loss_scale,
            )
            pafs_loss = compute_ohkm_loss(
                y_gt=y_paf,
                y_pr=pafs,
                hard_to_easy_ratio=self.ohkm_cfg.hard_to_easy_ratio,
                min_hard_keypoints=self.ohkm_cfg.min_hard_keypoints,
                max_hard_keypoints=self.ohkm_cfg.max_hard_keypoints,
                loss_scale=self.ohkm_cfg.loss_scale,
            )

        else:
            confmap_loss = nn.MSELoss()(confmaps, y_confmap)
            pafs_loss = nn.MSELoss()(pafs, y_paf)

        losses = {
            "MultiInstanceConfmapsHead": confmap_loss,
            "PartAffinityFieldsHead": pafs_loss,
        }
        loss = sum([s * losses[t] for s, t in zip(self.loss_weights, losses)])
        self.log(
            "train_loss", loss, prog_bar=True, on_step=True, on_epoch=True, logger=True
        )
        return loss

    def validation_step(self, batch, batch_idx):
        """Validation step."""
        X = torch.squeeze(batch["image"], dim=1)
        y_confmap = torch.squeeze(batch["confidence_maps"], dim=1)
        y_paf = batch["part_affinity_fields"]

        preds = self.model(X)
        pafs = preds["PartAffinityFieldsHead"]
        confmaps = preds["MultiInstanceConfmapsHead"]
        losses = {
            "MultiInstanceConfmapsHead": nn.MSELoss()(confmaps, y_confmap),
            "PartAffinityFieldsHead": nn.MSELoss()(pafs, y_paf),
        }
        val_loss = sum([s * losses[t] for s, t in zip(self.loss_weights, losses)])
        lr = self.optimizers().optimizer.param_groups[0]["lr"]
        self.log(
            "learning_rate",
            lr,
            prog_bar=True,
            on_step=True,
            on_epoch=True,
            logger=True,
        )
        self.log(
            "val_loss",
            val_loss,
            prog_bar=True,
            on_step=True,
            on_epoch=True,
            logger=True,
        )<|MERGE_RESOLUTION|>--- conflicted
+++ resolved
@@ -333,13 +333,10 @@
                 return_confmaps=True,
                 output_stride=self.config.model_config.head_configs.single_instance.confmaps.output_stride,
             )
-<<<<<<< HEAD
         self.ohkm_cfg = OmegaConf.select(
-            self.config, "trainer_config.online_hard_keypoint_mining", default=None
-=======
+            self.config, "trainer_config.online_hard_keypoint_mining", default=None)
         self.node_names = (
             self.config.model_config.head_configs.single_instance.confmaps.part_names
->>>>>>> b938f917
         )
 
     def visualize_example(self, sample):
@@ -381,7 +378,6 @@
         )
 
         y_preds = self.model(X)["SingleInstanceConfmapsHead"]
-<<<<<<< HEAD
 
         if self.ohkm_cfg is not None and self.ohkm_cfg.online_mining:
             loss = compute_ohkm_loss(
@@ -395,8 +391,6 @@
 
         else:
             loss = nn.MSELoss()(y_preds, y)
-=======
-        loss = nn.MSELoss()(y_preds, y)
 
         # for part-wise loss
         if self.node_names is not None:
@@ -412,8 +406,6 @@
                     on_epoch=True,
                     logger=True,
                 )
->>>>>>> b938f917
-
         self.log(
             "train_loss", loss, prog_bar=True, on_step=True, on_epoch=True, logger=True
         )
@@ -484,13 +476,11 @@
                 return_confmaps=True,
                 output_stride=self.config.model_config.head_configs.centered_instance.confmaps.output_stride,
             )
-<<<<<<< HEAD
         self.ohkm_cfg = OmegaConf.select(
-            self.config, "trainer_config.online_hard_keypoint_mining", default=None
-=======
+            self.config, "trainer_config.online_hard_keypoint_mining", default=None)
+
         self.node_names = (
             self.config.model_config.head_configs.centered_instance.confmaps.part_names
->>>>>>> b938f917
         )
 
     def visualize_example(self, sample):
@@ -532,7 +522,7 @@
         )
 
         y_preds = self.model(X)["CenteredInstanceConfmapsHead"]
-<<<<<<< HEAD
+
         if self.ohkm_cfg is not None and self.ohkm_cfg.online_mining:
             loss = compute_ohkm_loss(
                 y_gt=y,
@@ -545,8 +535,6 @@
 
         else:
             loss = nn.MSELoss()(y_preds, y)
-=======
-        loss = nn.MSELoss()(y_preds, y)
 
         # for part-wise loss
         if self.node_names is not None:
@@ -563,7 +551,7 @@
                     logger=True,
                 )
 
->>>>>>> b938f917
+
         self.log(
             "train_loss", loss, prog_bar=True, on_step=True, on_epoch=True, logger=True
         )
