--- conflicted
+++ resolved
@@ -75,21 +75,14 @@
     "ConvNeXt_Large_Weights": ConvNeXt_Large_Weights,
 }
 from sleap_nn.training.lightning_modules import (
-<<<<<<< HEAD
-    BottomUpModel,
-    CentroidModel,
-    TopDownCenteredInstanceModel,
-    SingleInstanceModel,
+    BottomUpLightningModule,
+    CentroidLightningModule,
+    TopDownCenteredInstanceLightningModule,
+    SingleInstanceLightningModule,
     BottomUpMultiHeadLightningModule,
     CentroidMultiHeadLightningModule,
     TopDownCenteredInstanceMultiHeadLightningModule,
     SingleInstanceMultiHeadLightningModule,
-=======
-    BottomUpLightningModule,
-    CentroidLightningModule,
-    TopDownCenteredInstanceLightningModule,
-    SingleInstanceLightningModule,
->>>>>>> fd25d49c
 )
 from sleap_nn.config.training_job_config import verify_training_cfg
 
