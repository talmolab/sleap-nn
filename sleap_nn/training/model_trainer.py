"""This module is to train a sleap-nn model using Lightning."""

from pathlib import Path
from typing import Optional, List, Dict, Tuple, Union, Any
import time
from torch import nn
import os
import psutil
import shutil
import subprocess
import torch
import sleap_io as sio
from omegaconf import OmegaConf
import lightning as L
import litdata as ld
import wandb
from lightning.pytorch.loggers import WandbLogger, CSVLogger
from lightning.pytorch.callbacks import ModelCheckpoint, EarlyStopping
from torchvision.models.swin_transformer import (
    Swin_T_Weights,
    Swin_S_Weights,
    Swin_B_Weights,
    Swin_V2_T_Weights,
    Swin_V2_S_Weights,
    Swin_V2_B_Weights,
)
from torchvision.models.convnext import (
    ConvNeXt_Base_Weights,
    ConvNeXt_Tiny_Weights,
    ConvNeXt_Small_Weights,
    ConvNeXt_Large_Weights,
)
import sleap_io as sio
from sleap_nn.architectures.model import Model
from sleap_nn.config.data_config import DataConfig, PreprocessingConfig
from sleap_nn.config.model_config import ModelConfig
from sleap_nn.config.trainer_config import (
    TrainerConfig,
    DataLoaderConfig,
    ModelCkptConfig,
    OptimizerConfig,
    LRSchedulerConfig,
    WandBConfig,
    EarlyStoppingConfig,
    StepLRConfig,
    ReduceLROnPlateauConfig,
)
from sleap_nn.config.training_job_config import TrainingJobConfig
from sleap_nn.data.custom_datasets import (
    BottomUpDataset,
    CenteredInstanceDataset,
    CentroidDataset,
    SingleInstanceDataset,
    CyclerDataLoader,
)
from sleap_nn.data.instance_cropping import find_instance_crop_size
from sleap_nn.data.providers import get_max_height_width
from sleap_nn.data.streaming_datasets import (
    BottomUpStreamingDataset,
    CenteredInstanceStreamingDataset,
    CentroidStreamingDataset,
    SingleInstanceStreamingDataset,
)
<<<<<<< HEAD
from sleap_nn.training.utils import check_memory, xavier_init_weights
from loguru import logger
=======
from sleap_nn.training.utils import (
    check_memory,
    get_aug_config,
    xavier_init_weights,
    get_backbone_config,
    get_head_configs,
)
>>>>>>> 67e965b8

MODEL_WEIGHTS = {
    "Swin_T_Weights": Swin_T_Weights,
    "Swin_S_Weights": Swin_S_Weights,
    "Swin_B_Weights": Swin_B_Weights,
    "Swin_V2_T_Weights": Swin_V2_T_Weights,
    "Swin_V2_S_Weights": Swin_V2_S_Weights,
    "Swin_V2_B_Weights": Swin_V2_B_Weights,
    "ConvNeXt_Base_Weights": ConvNeXt_Base_Weights,
    "ConvNeXt_Tiny_Weights": ConvNeXt_Tiny_Weights,
    "ConvNeXt_Small_Weights": ConvNeXt_Small_Weights,
    "ConvNeXt_Large_Weights": ConvNeXt_Large_Weights,
}


class ModelTrainer:
    """Train sleap-nn model using PyTorch Lightning.

    This class is used to train a sleap-nn model and save the model checkpoints/ logs with options to logging
    with wandb and csvlogger.

    Args:
        config: OmegaConf dictionary which has the following:
                (i) data_config: data loading pre-processing configs to be passed to `TopdownConfmapsPipeline` class.
                (ii) model_config: backbone and head configs to be passed to `Model` class.
                (iii) trainer_config: trainer configs like accelerator, optimiser params.
    """

    def __init__(
        self,
        config: OmegaConf,
    ):
        """Initialise the class with configs and set the seed and device as class attributes."""
        self.config = config
<<<<<<< HEAD
        self.data_pipeline_fw = data_pipeline_fw
        self.np_chunks = True if "np_chunks" in self.data_pipeline_fw else False
        self.train_np_chunks_path = (
            Path(np_chunks_path) / "train_chunks"
            if np_chunks_path is not None
            else None
        )
        self.val_np_chunks_path = (
            Path(np_chunks_path) / "val_chunks" if np_chunks_path is not None else None
        )
        self.use_existing_np_chunks = use_existing_np_chunks
        if self.use_existing_np_chunks:
            if not (
                self.train_np_chunks_path.exists()
                and self.train_np_chunks_path.is_dir()
                and any(self.train_np_chunks_path.glob("*.npz"))
            ):
                message = f"There are no numpy chunks in the path: {self.train_np_chunks_path}"
                logger.error(message)
                raise Exception(message)
            if not (
                self.val_np_chunks_path.exists()
                and self.val_np_chunks_path.is_dir()
                and any(self.val_np_chunks_path.glob("*.npz"))
            ):
                message = (
                    f"There are no numpy chunks in the path: {self.val_np_chunks_path}"
                )
                logger.error(message)
                raise Exception(message)
=======
        self.data_pipeline_fw = self.config.data_config.data_pipeline_fw
        self.use_existing_chunks = self.config.data_config.use_existing_chunks

        # Get ckpt dir path
        self.dir_path = self.config.trainer_config.save_ckpt_path
        if self.dir_path is None:
            self.dir_path = "."

        if not Path(self.dir_path).exists():
            try:
                Path(self.dir_path).mkdir(parents=True, exist_ok=True)
            except OSError as e:
                raise OSError(
                    f"Cannot create a new folder in {self.dir_path}. Check the permissions to the given Checkpoint directory. \n {e}"
                )

        if self.data_pipeline_fw == "litdata":
            # Get litdata chunks path
            self.litdata_chunks_path = (
                Path(self.config.data_config.litdata_chunks_path)
                if self.config.data_config.litdata_chunks_path is not None
                else Path(self.dir_path)
            )

            if not Path(self.litdata_chunks_path).exists():
                Path(self.litdata_chunks_path).mkdir(parents=True, exist_ok=True)

            self.train_litdata_chunks_path = (
                Path(self.litdata_chunks_path) / "train_chunks"
            ).as_posix()
            self.val_litdata_chunks_path = (
                Path(self.litdata_chunks_path) / "val_chunks"
            ).as_posix()

        elif (
            self.data_pipeline_fw == "torch_dataset"
            or self.data_pipeline_fw == "torch_dataset_np_chunks"
        ):
            self.train_dataset = None
            self.val_dataset = None
            # Get np chunks path
            self.np_chunks = True if "np_chunks" in self.data_pipeline_fw else False
            self.train_np_chunks_path = (
                Path(self.config.data_config.np_chunks_path) / "train_chunks"
                if self.config.data_config.np_chunks_path is not None
                else Path(self.dir_path) / "train_chunks"
            )
            self.val_np_chunks_path = (
                Path(self.config.data_config.np_chunks_path) / "val_chunks"
                if self.config.data_config.np_chunks_path is not None
                else Path(self.dir_path) / "val_chunks"
            )
            if self.use_existing_chunks:
                if not (
                    self.train_np_chunks_path.exists()
                    and self.train_np_chunks_path.is_dir()
                    and any(self.train_np_chunks_path.glob("*.npz"))
                ):
                    raise Exception(
                        f"There are no numpy chunks in the path: {self.train_np_chunks_path}"
                    )
                if not (
                    self.val_np_chunks_path.exists()
                    and self.val_np_chunks_path.is_dir()
                    and any(self.val_np_chunks_path.glob("*.npz"))
                ):
                    raise Exception(
                        f"There are no numpy chunks in the path: {self.val_np_chunks_path}"
                    )

>>>>>>> 67e965b8
        self.seed = self.config.trainer_config.seed
        self.steps_per_epoch = self.config.trainer_config.steps_per_epoch

        # initialize attributes
        self.model = None

        self.train_data_loader = None
        self.val_data_loader = None
        self.trainer = None
        self.crop_hw = -1

        # check which backbone architecture
        for k, v in self.config.model_config.backbone_config.items():
            if v is not None:
                self.backbone_type = k
                break

        # check which head type to choose the model
        for k, v in self.config.model_config.head_configs.items():
            if v is not None:
                self.model_type = k
                break

<<<<<<< HEAD
        self.dir_path = self.config.trainer_config.save_ckpt_path
        if self.dir_path is None:
            self.dir_path = "."

        if not Path(self.dir_path).exists():
            try:
                Path(self.dir_path).mkdir(parents=True, exist_ok=True)
            except OSError as e:
                message = f"Cannot create a new folder in {self.dir_path}. Check the permissions to the given Checkpoint directory. \n {e}"
                logger.error(message)
                raise OSError(message)

=======
>>>>>>> 67e965b8
        OmegaConf.save(config=self.config, f=f"{self.dir_path}/initial_config.yaml")

        # set seed
        torch.manual_seed(self.seed)

        train_labels = sio.load_slp(self.config.data_config.train_labels_path)
        self.user_instances_only = (
            self.config.data_config.user_instances_only
            if "user_instances_only" in self.config.data_config
            and self.config.data_config.user_instances_only is not None
            else True
        )  # TODO: defaults should be handles in config validation.
        self.skeletons = train_labels.skeletons
        # save the skeleton in the config
        self.config["data_config"]["skeletons"] = {}
        for skl in self.skeletons:
            if skl.symmetries:
                symm = [list(s.nodes) for s in skl.symmetries]
            else:
                symm = None
            skl_name = skl.name if skl.name is not None else "skeleton-0"
            self.config["data_config"]["skeletons"][skl_name] = {
                "nodes": skl.nodes,
                "edges": skl.edges,
                "symmetries": symm,
            }

        self.max_stride = self.config.model_config.backbone_config[
            f"{self.backbone_type}"
        ]["max_stride"]
        self.edge_inds = train_labels.skeletons[0].edge_inds

        self.max_height, self.max_width = get_max_height_width(train_labels)
        if (
            self.config.data_config.preprocessing.max_height is None
            and self.config.data_config.preprocessing.max_width is None
        ):
            self.config.data_config.preprocessing.max_height = self.max_height
            self.config.data_config.preprocessing.max_width = self.max_width

        if self.model_type == "centered_instance":
            # compute crop size
            self.crop_hw = self.config.data_config.preprocessing.crop_hw
            if self.crop_hw is None:

                min_crop_size = (
                    self.config.data_config.preprocessing.min_crop_size
                    if "min_crop_size" in self.config.data_config.preprocessing
                    else None
                )
                crop_size = find_instance_crop_size(
                    train_labels,
                    maximum_stride=self.max_stride,
                    min_crop_size=min_crop_size,
                    input_scaling=self.config.data_config.preprocessing.scale,
                )
                self.crop_hw = crop_size
                self.config.data_config.preprocessing.crop_hw = (
                    self.crop_hw,
                    self.crop_hw,
                )
            else:
                self.crop_hw = self.crop_hw[0]

        OmegaConf.save(config=self.config, f=f"{self.dir_path}/training_config.yaml")

    def _create_data_loaders_torch_dataset(self):
        """Create a torch DataLoader for train, validation and test sets using the data_config."""
        train_labels = sio.load_slp(self.config.data_config.train_labels_path)
        val_labels = sio.load_slp(self.config.data_config.val_labels_path)
        if self.data_pipeline_fw == "torch_dataset":
            train_cache_memory = check_memory(
                train_labels,
                max_hw=(self.max_height, self.max_width),
                model_type=self.model_type,
                input_scaling=self.config.data_config.preprocessing.scale,
                crop_size=self.crop_hw if self.crop_hw != -1 else None,
            )
            val_cache_memory = check_memory(
                val_labels,
                max_hw=(self.max_height, self.max_width),
                model_type=self.model_type,
                input_scaling=self.config.data_config.preprocessing.scale,
                crop_size=self.crop_hw if self.crop_hw != -1 else None,
            )
            total_cache_memory = train_cache_memory + val_cache_memory
            total_cache_memory += 0.1 * total_cache_memory  # memory required in bytes
            available_memory = (
                psutil.virtual_memory().available
            )  # available memory in bytes

            if total_cache_memory > available_memory:
                self.data_pipeline_fw = "torch_dataset_np_chunks"
                self.np_chunks = True
                self.train_np_chunks_path = Path("./train_chunks")
                self.val_np_chunks_path = Path("./val_chunks")
                logger.info(
                    f"Insufficient memory for in-memory caching. `npz` files will be created."
                )

        if self.model_type == "bottomup":
            self.train_dataset = BottomUpDataset(
                labels=train_labels,
                data_config=self.config.data_config,
                confmap_head_config=self.config.model_config.head_configs.bottomup.confmaps,
                pafs_head_config=self.config.model_config.head_configs.bottomup.pafs,
                max_stride=self.max_stride,
                apply_aug=self.config.data_config.use_augmentations_train,
                max_hw=(self.max_height, self.max_width),
                np_chunks=self.np_chunks,
                np_chunks_path=self.train_np_chunks_path,
                use_existing_chunks=self.use_existing_chunks,
            )
            self.val_dataset = BottomUpDataset(
                labels=val_labels,
                data_config=self.config.data_config,
                confmap_head_config=self.config.model_config.head_configs.bottomup.confmaps,
                pafs_head_config=self.config.model_config.head_configs.bottomup.pafs,
                max_stride=self.max_stride,
                apply_aug=False,
                max_hw=(self.max_height, self.max_width),
                np_chunks=self.np_chunks,
                np_chunks_path=self.val_np_chunks_path,
                use_existing_chunks=self.use_existing_chunks,
            )

        elif self.model_type == "centered_instance":
            self.train_dataset = CenteredInstanceDataset(
                labels=train_labels,
                data_config=self.config.data_config,
                confmap_head_config=self.config.model_config.head_configs.centered_instance.confmaps,
                max_stride=self.max_stride,
                apply_aug=self.config.data_config.use_augmentations_train,
                crop_hw=(self.crop_hw, self.crop_hw),
                max_hw=(self.max_height, self.max_width),
                np_chunks=self.np_chunks,
                np_chunks_path=self.train_np_chunks_path,
                use_existing_chunks=self.use_existing_chunks,
            )
            self.val_dataset = CenteredInstanceDataset(
                labels=val_labels,
                data_config=self.config.data_config,
                confmap_head_config=self.config.model_config.head_configs.centered_instance.confmaps,
                max_stride=self.max_stride,
                apply_aug=False,
                crop_hw=(self.crop_hw, self.crop_hw),
                max_hw=(self.max_height, self.max_width),
                np_chunks=self.np_chunks,
                np_chunks_path=self.val_np_chunks_path,
                use_existing_chunks=self.use_existing_chunks,
            )

        elif self.model_type == "centroid":
            self.train_dataset = CentroidDataset(
                labels=train_labels,
                data_config=self.config.data_config,
                confmap_head_config=self.config.model_config.head_configs.centroid.confmaps,
                max_stride=self.max_stride,
                apply_aug=self.config.data_config.use_augmentations_train,
                max_hw=(self.max_height, self.max_width),
                np_chunks=self.np_chunks,
                np_chunks_path=self.train_np_chunks_path,
                use_existing_chunks=self.use_existing_chunks,
            )
            self.val_dataset = CentroidDataset(
                labels=val_labels,
                data_config=self.config.data_config,
                confmap_head_config=self.config.model_config.head_configs.centroid.confmaps,
                max_stride=self.max_stride,
                apply_aug=False,
                max_hw=(self.max_height, self.max_width),
                np_chunks=self.np_chunks,
                np_chunks_path=self.val_np_chunks_path,
                use_existing_chunks=self.use_existing_chunks,
            )

        elif self.model_type == "single_instance":
            self.train_dataset = SingleInstanceDataset(
                labels=train_labels,
                data_config=self.config.data_config,
                confmap_head_config=self.config.model_config.head_configs.single_instance.confmaps,
                max_stride=self.max_stride,
                apply_aug=self.config.data_config.use_augmentations_train,
                max_hw=(self.max_height, self.max_width),
                np_chunks=self.np_chunks,
                np_chunks_path=self.train_np_chunks_path,
                use_existing_chunks=self.use_existing_chunks,
            )
            self.val_dataset = SingleInstanceDataset(
                labels=val_labels,
                data_config=self.config.data_config,
                confmap_head_config=self.config.model_config.head_configs.single_instance.confmaps,
                max_stride=self.max_stride,
                apply_aug=False,
                max_hw=(self.max_height, self.max_width),
                np_chunks=self.np_chunks,
                np_chunks_path=self.val_np_chunks_path,
                use_existing_chunks=self.use_existing_chunks,
            )

        else:
            message = f"Model type: {self.model_type}. Ensure the heads config has one of the keys: [`bottomup`, `centroid`, `centered_instance`, `single_instance`]."
            logger.error(message)
            raise ValueError(message)

        if self.steps_per_epoch is None:
            self.steps_per_epoch = (
                len(self.train_dataset)
                // self.config.trainer_config.train_data_loader.batch_size
            )

        pin_memory = (
            self.config.trainer_config.train_data_loader.pin_memory
            if "pin_memory" in self.config.trainer_config.train_data_loader
            and self.config.trainer_config.train_data_loader.pin_memory is not None
            else True
        )

        # train
        self.train_data_loader = CyclerDataLoader(
            dataset=self.train_dataset,
            steps_per_epoch=self.steps_per_epoch,
            shuffle=self.config.trainer_config.train_data_loader.shuffle,
            batch_size=self.config.trainer_config.train_data_loader.batch_size,
            num_workers=self.config.trainer_config.train_data_loader.num_workers,
            pin_memory=pin_memory,
            persistent_workers=(
                True
                if self.config.trainer_config.train_data_loader.num_workers > 0
                else None
            ),
            prefetch_factor=(
                self.config.trainer_config.train_data_loader.batch_size
                if self.config.trainer_config.train_data_loader.num_workers > 0
                else None
            ),
        )

        # val
        self.val_data_loader = CyclerDataLoader(
            dataset=self.val_dataset,
            steps_per_epoch=len(self.val_dataset)
            // self.config.trainer_config.val_data_loader.batch_size,
            shuffle=False,
            batch_size=self.config.trainer_config.val_data_loader.batch_size,
            num_workers=self.config.trainer_config.val_data_loader.num_workers,
            pin_memory=pin_memory,
            persistent_workers=(
                True
                if self.config.trainer_config.val_data_loader.num_workers > 0
                else None
            ),
            prefetch_factor=(
                self.config.trainer_config.val_data_loader.batch_size
                if self.config.trainer_config.val_data_loader.num_workers > 0
                else None
            ),
        )

    def _create_data_loaders_litdata(self):
        """Create a StreamingDataLoader for train, validation and test sets using the data_config."""
        self.chunk_size = (
            self.config.data_config.chunk_size
            if "chunk_size" in self.config.data_config
            and self.config.data_config.chunk_size is not None
            else 100
        )

        def run_subprocess():
            process = subprocess.Popen(
                [
                    "python",
                    "-m",
                    f"sleap_nn.training.get_bin_files",
                    "--dir_path",
                    f"{self.dir_path}",
                    "--bin_files_path",
                    f"{self.litdata_chunks_path}",
                    "--user_instances_only",
                    "1" if self.user_instances_only else "0",
                    "--model_type",
                    f"{self.model_type}",
                    "--num_workers",
                    f"{self.config.trainer_config.train_data_loader.num_workers}",
                    "--chunk_size",
                    f"{self.chunk_size}",
                    "--scale",
                    f"{self.config.data_config.preprocessing.scale}",
                    "--crop_hw",
                    f"{self.crop_hw}",
                    "--max_height",
                    f"{self.max_height}",
                    "--max_width",
                    f"{self.max_width}",
                    "--backbone_type",
                    f"{self.backbone_type}",
                ],
                stdout=subprocess.PIPE,
                stderr=subprocess.PIPE,
                text=True,
            )

            # Use communicate() to read output and avoid hanging
            stdout, stderr = process.communicate()

            # logger.info the logs
            logger.info("Standard Output:\n", stdout)
            logger.info("Standard Error:\n", stderr)

        if not self.use_existing_chunks:
            try:
<<<<<<< HEAD
                self.bin_files_path = self.config.trainer_config.bin_files_path
                if self.bin_files_path is None:
                    self.bin_files_path = self.dir_path

                self.bin_files_path = f"{self.bin_files_path}/chunks_{datetime.strftime(datetime.now(), '%Y%m%d_%H-%M-%S-%f')}"
                logger.info(
                    f"New dir is created and `.bin` files are saved in {self.bin_files_path}"
                )

                if not Path(self.bin_files_path).exists():
                    try:
                        Path(self.bin_files_path).mkdir(parents=True, exist_ok=True)
                    except OSError as e:
                        message = f"Cannot create a new folder in {self.bin_files_path}. Check the permissions to the given Checkpoint directory. \n {e}"
                        logger.error(message)
                        raise OSError(message)

                self.config.trainer_config.saved_bin_files_path = self.bin_files_path

                self.train_input_dir = (
                    Path(self.bin_files_path) / "train_chunks"
                ).as_posix()
                self.val_input_dir = (
                    Path(self.bin_files_path) / "val_chunks"
                ).as_posix()

=======
>>>>>>> 67e965b8
                run_subprocess()

            except Exception as e:
                message = f"Error while creating the `.bin` files... {e}"
                logger.error(message)
                raise Exception(message)

        else:
<<<<<<< HEAD
            logger.info(f"Using `.bin` files from {chunks_dir_path}.")
            self.train_input_dir = (Path(chunks_dir_path) / "train_chunks").as_posix()
            self.val_input_dir = (Path(chunks_dir_path) / "val_chunks").as_posix()
            self.config.trainer_config.saved_bin_files_path = chunks_dir_path
=======
            print(f"Using `.bin` files from {self.litdata_chunks_path}.")
            self.train_litdata_chunks_path = (
                Path(self.litdata_chunks_path) / "train_chunks"
            ).as_posix()
            self.val_litdata_chunks_path = (
                Path(self.litdata_chunks_path) / "val_chunks"
            ).as_posix()
>>>>>>> 67e965b8

        if self.model_type == "single_instance":

            train_dataset = SingleInstanceStreamingDataset(
                input_dir=self.train_litdata_chunks_path,
                shuffle=self.config.trainer_config.train_data_loader.shuffle,
                apply_aug=self.config.data_config.use_augmentations_train,
                augmentation_config=self.config.data_config.augmentation_config,
                confmap_head=self.config.model_config.head_configs.single_instance.confmaps,
                max_stride=self.max_stride,
            )

            val_dataset = SingleInstanceStreamingDataset(
                input_dir=self.val_litdata_chunks_path,
                shuffle=False,
                apply_aug=False,
                confmap_head=self.config.model_config.head_configs.single_instance.confmaps,
                max_stride=self.max_stride,
            )

        elif self.model_type == "centered_instance":

            train_dataset = CenteredInstanceStreamingDataset(
                input_dir=self.train_litdata_chunks_path,
                shuffle=self.config.trainer_config.train_data_loader.shuffle,
                apply_aug=self.config.data_config.use_augmentations_train,
                augmentation_config=self.config.data_config.augmentation_config,
                confmap_head=self.config.model_config.head_configs.centered_instance.confmaps,
                max_stride=self.max_stride,
                crop_hw=(self.crop_hw, self.crop_hw),
                input_scale=self.config.data_config.preprocessing.scale,
            )

            val_dataset = CenteredInstanceStreamingDataset(
                input_dir=self.val_litdata_chunks_path,
                shuffle=False,
                apply_aug=False,
                confmap_head=self.config.model_config.head_configs.centered_instance.confmaps,
                max_stride=self.max_stride,
                crop_hw=(self.crop_hw, self.crop_hw),
                input_scale=self.config.data_config.preprocessing.scale,
            )

        elif self.model_type == "centroid":
            train_dataset = CentroidStreamingDataset(
                input_dir=self.train_litdata_chunks_path,
                shuffle=self.config.trainer_config.train_data_loader.shuffle,
                apply_aug=self.config.data_config.use_augmentations_train,
                augmentation_config=self.config.data_config.augmentation_config,
                confmap_head=self.config.model_config.head_configs.centroid.confmaps,
                max_stride=self.max_stride,
            )

            val_dataset = CentroidStreamingDataset(
                input_dir=self.val_litdata_chunks_path,
                shuffle=False,
                apply_aug=False,
                confmap_head=self.config.model_config.head_configs.centroid.confmaps,
                max_stride=self.max_stride,
            )

        elif self.model_type == "bottomup":
            train_dataset = BottomUpStreamingDataset(
                input_dir=self.train_litdata_chunks_path,
                shuffle=self.config.trainer_config.train_data_loader.shuffle,
                apply_aug=self.config.data_config.use_augmentations_train,
                augmentation_config=self.config.data_config.augmentation_config,
                confmap_head=self.config.model_config.head_configs.bottomup.confmaps,
                pafs_head=self.config.model_config.head_configs.bottomup.pafs,
                edge_inds=self.edge_inds,
                max_stride=self.max_stride,
            )

            val_dataset = BottomUpStreamingDataset(
                input_dir=self.val_litdata_chunks_path,
                shuffle=False,
                apply_aug=False,
                confmap_head=self.config.model_config.head_configs.bottomup.confmaps,
                pafs_head=self.config.model_config.head_configs.bottomup.pafs,
                edge_inds=self.edge_inds,
                max_stride=self.max_stride,
            )

        else:
            message = f"{self.model_type} is not defined. Please choose one of `single_instance`, `centered_instance`, `centroid`, `bottomup`."
            logger.error(message)
            raise ValueError(message)

        # train
        # TODO: cycler - to ensure minimum steps per epoch
        self.train_data_loader = ld.StreamingDataLoader(
            train_dataset,
            batch_size=self.config.trainer_config.train_data_loader.batch_size,
            num_workers=self.config.trainer_config.train_data_loader.num_workers,
            pin_memory=True,
            persistent_workers=(
                True
                if self.config.trainer_config.train_data_loader.num_workers > 0
                else None
            ),
            prefetch_factor=(
                self.config.trainer_config.train_data_loader.batch_size
                if self.config.trainer_config.train_data_loader.num_workers > 0
                else None
            ),
        )

        # val
        self.val_data_loader = ld.StreamingDataLoader(
            val_dataset,
            batch_size=self.config.trainer_config.val_data_loader.batch_size,
            num_workers=self.config.trainer_config.val_data_loader.num_workers,
            pin_memory=True,
            persistent_workers=(
                True
                if self.config.trainer_config.val_data_loader.num_workers > 0
                else None
            ),
            prefetch_factor=(
                self.config.trainer_config.val_data_loader.batch_size
                if self.config.trainer_config.val_data_loader.num_workers > 0
                else None
            ),
        )

    def _set_wandb(self):
        wandb.login(key=self.config.trainer_config.wandb.api_key)

    def _initialize_model(
        self,
    ):
        models = {
            "single_instance": SingleInstanceModel,
            "centered_instance": TopDownCenteredInstanceModel,
            "centroid": CentroidModel,
            "bottomup": BottomUpModel,
        }
        self.model = models[self.model_type](
            config=self.config,
            skeletons=self.skeletons,
            model_type=self.model_type,
            backbone_type=self.backbone_type,
        )

    def _get_param_count(self):
        return sum(p.numel() for p in self.model.parameters())

    def train(self):
        """Initiate the training by calling the fit method of Trainer."""
        self._initialize_model()
        total_params = self._get_param_count()
        self.config.model_config.total_params = total_params

        training_loggers = []

        if self.config.trainer_config.save_ckpt:

            # create checkpoint callback
            checkpoint_callback = ModelCheckpoint(
                save_top_k=self.config.trainer_config.model_ckpt.save_top_k,
                save_last=self.config.trainer_config.model_ckpt.save_last,
                dirpath=self.dir_path,
                filename="best",
                monitor="val_loss",
                mode="min",
            )
            callbacks = [checkpoint_callback]
            # logger to create csv with metrics values over the epochs
            csv_logger = CSVLogger(self.dir_path)
            training_loggers.append(csv_logger)

        else:
            callbacks = []

        if self.config.trainer_config.early_stopping.stop_training_on_plateau:
            callbacks.append(
                EarlyStopping(
                    monitor="val_loss",
                    mode="min",
                    verbose=False,
                    min_delta=self.config.trainer_config.early_stopping.min_delta,
                    patience=self.config.trainer_config.early_stopping.patience,
                )
            )

        if self.config.trainer_config.use_wandb:
            wandb_config = self.config.trainer_config.wandb
            if wandb_config.wandb_mode == "offline":
                os.environ["WANDB_MODE"] = "offline"
            else:
                self._set_wandb()
            wandb_logger = WandbLogger(
                entity=wandb_config.entity,
                project=wandb_config.project,
                name=wandb_config.name,
                save_dir=self.dir_path,
                id=self.config.trainer_config.wandb.prv_runid,
                group=self.config.trainer_config.wandb.group,
            )
            training_loggers.append(wandb_logger)

            # save the configs as yaml in the checkpoint dir
            self.config.trainer_config.wandb.api_key = ""

            wandb_logger.experiment.config.update({"run_name": wandb_config.name})
            wandb_logger.experiment.config.update(
                {"run_config": OmegaConf.to_container(self.config, resolve=True)}
            )
            wandb_logger.experiment.config.update({"model_params": total_params})

        # save the configs as yaml in the checkpoint dir
        OmegaConf.save(config=self.config, f=f"{self.dir_path}/training_config.yaml")

        if self.data_pipeline_fw == "litdata":
            self._create_data_loaders_litdata()

        elif (
            self.data_pipeline_fw == "torch_dataset"
            or self.data_pipeline_fw == "torch_dataset_np_chunks"
        ):
            self._create_data_loaders_torch_dataset()

        else:
            message = f"{self.data_pipeline_fw} is not a valid option. Please choose one of `litdata` or `torch_dataset`."
            logger.error(message)
            raise ValueError(message)

        self.trainer = L.Trainer(
            callbacks=callbacks,
            logger=training_loggers,
            enable_checkpointing=self.config.trainer_config.save_ckpt,
            devices=self.config.trainer_config.trainer_devices,
            max_epochs=self.config.trainer_config.max_epochs,
            accelerator=self.config.trainer_config.trainer_accelerator,
            enable_progress_bar=self.config.trainer_config.enable_progress_bar,
            limit_train_batches=self.steps_per_epoch,
            strategy=(
                "ddp_find_unused_parameters_false"
                if isinstance(self.config.trainer_config.trainer_devices, int)
                and self.config.trainer_config.trainer_devices > 1
                else "auto"
            ),
        )

        try:

            self.trainer.fit(
                self.model,
                self.train_data_loader,
                self.val_data_loader,
                ckpt_path=self.config.trainer_config.resume_ckpt_path,
            )

        except KeyboardInterrupt:
            logger.info("Stopping training...")

        finally:
            if self.config.trainer_config.use_wandb:
                self.config.trainer_config.wandb.run_id = wandb.run.id
                wandb.finish()

            # save the config with wandb runid
            OmegaConf.save(
                config=self.config, f=f"{self.dir_path}/training_config.yaml"
            )

            if (
                self.data_pipeline_fw == "torch_dataset_np_chunks"
                and self.config.data_config.delete_chunks_after_training
            ):
                if (self.train_np_chunks_path).exists():
                    shutil.rmtree(
                        (self.train_np_chunks_path).as_posix(),
                        ignore_errors=True,
                    )

                if (self.val_np_chunks_path).exists():
                    shutil.rmtree(
                        (self.val_np_chunks_path).as_posix(),
                        ignore_errors=True,
                    )

            # TODO: (ubuntu test failing (running for > 6hrs) with the below lines)
<<<<<<< HEAD
            if self.data_pipeline_fw == "litdata" and delete_bin_files_after_training:
                logger.info("Deleting training and validation files...")
                if (Path(self.train_input_dir)).exists():
=======
            if (
                self.data_pipeline_fw == "litdata"
                and self.config.data_config.delete_chunks_after_training
            ):
                print("Deleting training and validation files...")
                if (Path(self.train_litdata_chunks_path)).exists():
>>>>>>> 67e965b8
                    shutil.rmtree(
                        (Path(self.train_litdata_chunks_path)).as_posix(),
                        ignore_errors=True,
                    )
                if (Path(self.val_litdata_chunks_path)).exists():
                    shutil.rmtree(
                        (Path(self.val_litdata_chunks_path)).as_posix(),
                        ignore_errors=True,
                    )


class TrainingModel(L.LightningModule):
    """Base PyTorch Lightning Module for all sleap-nn models.

    This class is a sub-class of Torch Lightning Module to configure the training and validation steps.

    Args:
        config: OmegaConf dictionary which has the following:
                (i) data_config: data loading pre-processing configs to be passed to
                a pipeline class.
                (ii) model_config: backbone and head configs to be passed to `Model` class.
                (iii) trainer_config: trainer configs like accelerator, optimiser params.
        skeletons: List of `sio.Skeleton` objects from the input `.slp` file.
        model_type: Type of the model. One of `single_instance`, `centered_instance`, `centroid`, `bottomup`.
        backbone_type: Backbone model. One of `unet`, `convnext` and `swint`.
    """

    def __init__(
        self,
        config: OmegaConf,
        skeletons: Optional[List[sio.Skeleton]],
        model_type: str,
        backbone_type: str,
    ):
        """Initialise the configs and the model."""
        super().__init__()
        self.config = config
        self.skeletons = skeletons
        self.model_config = self.config.model_config
        self.trainer_config = self.config.trainer_config
        self.data_config = self.config.data_config
        self.model_type = model_type
        self.backbone_type = backbone_type
        self.pretrained_backbone_weights = (
            self.config.model_config.pretrained_backbone_weights
        )
        self.pretrained_head_weights = self.config.model_config.pretrained_head_weights
        self.in_channels = self.model_config.backbone_config[f"{self.backbone_type}"][
            "in_channels"
        ]
        self.input_expand_channels = self.in_channels
        if self.model_config.pre_trained_weights:  # only for swint and convnext
            ckpt = MODEL_WEIGHTS[
                self.model_config.pre_trained_weights
            ].DEFAULT.get_state_dict(progress=True, check_hash=True)
            input_channels = ckpt["features.0.0.weight"].shape[-3]
            if self.in_channels != input_channels:
                self.input_expand_channels = input_channels
                OmegaConf.update(
                    self.model_config,
                    f"backbone_config.{self.backbone_type}.in_channels",
                    input_channels,
                )

        # if edges and part names aren't set in config, get it from `sio.Labels` object.
        head_config = self.model_config.head_configs[self.model_type]
        for key in head_config:
            if "part_names" in head_config[key].keys():
                if head_config[key]["part_names"] is None:
                    part_names = [x.name for x in self.skeletons[0].nodes]
                    head_config[key]["part_names"] = part_names

            if "edges" in head_config[key].keys():
                if head_config[key]["edges"] is None:
                    edges = [
                        (x.source.name, x.destination.name)
                        for x in self.skeletons[0].edges
                    ]
                    print(f"edges: {edges}")
                    head_config[key]["edges"] = edges

        self.model = Model(
            backbone_type=self.backbone_type,
            backbone_config=self.model_config.backbone_config[f"{self.backbone_type}"],
            head_configs=head_config,
            input_expand_channels=self.input_expand_channels,
            model_type=self.model_type,
        )

        if len(self.model_config.head_configs[self.model_type]) > 1:
            self.loss_weights = [
                self.model_config.head_configs[self.model_type][x].loss_weight
                for x in self.model_config.head_configs[self.model_type]
            ]

        self.training_loss = {}
        self.val_loss = {}
        self.learning_rate = {}

        # Initialization for encoder and decoder stacks.
        if self.model_config.init_weights == "xavier":
            self.model.apply(xavier_init_weights)

        # Pre-trained weights for the encoder stack - only for swint and convnext
        if self.model_config.pre_trained_weights:
            self.model.backbone.enc.load_state_dict(ckpt, strict=False)

        # TODO: Handling different input channels
        # Initializing backbone (encoder + decoder) with trained ckpts
<<<<<<< HEAD
        if backbone_trained_ckpts_path is not None:
            logger.info(
                f"Loading backbone weights from `{backbone_trained_ckpts_path}` ..."
            )
            ckpt = torch.load(backbone_trained_ckpts_path)
=======
        if self.pretrained_backbone_weights is not None:
            print(
                f"Loading backbone weights from `{self.pretrained_backbone_weights}` ..."
            )
            ckpt = torch.load(self.pretrained_backbone_weights)
>>>>>>> 67e965b8
            ckpt["state_dict"] = {
                k: ckpt["state_dict"][k]
                for k in ckpt["state_dict"].keys()
                if ".backbone" in k
            }
            self.load_state_dict(ckpt["state_dict"], strict=False)

        # Initializing head layers with trained ckpts.
<<<<<<< HEAD
        if head_trained_ckpts_path is not None:
            logger.info(f"Loading head weights from `{head_trained_ckpts_path}` ...")
            ckpt = torch.load(head_trained_ckpts_path)
=======
        if self.pretrained_head_weights is not None:
            print(f"Loading head weights from `{self.pretrained_head_weights}` ...")
            ckpt = torch.load(self.pretrained_head_weights)
>>>>>>> 67e965b8
            ckpt["state_dict"] = {
                k: ckpt["state_dict"][k]
                for k in ckpt["state_dict"].keys()
                if ".head_layers" in k
            }
            self.load_state_dict(ckpt["state_dict"], strict=False)

    def forward(self, img):
        """Forward pass of the model."""
        pass

    def on_save_checkpoint(self, checkpoint):
        """Configure checkpoint to save parameters."""
        # save the config to the checkpoint file
        checkpoint["config"] = self.config

    def on_train_epoch_start(self):
        """Configure the train timer at the beginning of each epoch."""
        self.train_start_time = time.time()

    def on_train_epoch_end(self):
        """Configure the train timer at the end of every epoch."""
        train_time = time.time() - self.train_start_time
        self.log(
            "train_time",
            train_time,
            prog_bar=False,
            on_step=False,
            on_epoch=True,
            logger=True,
        )

    def on_validation_epoch_start(self):
        """Configure the val timer at the beginning of each epoch."""
        self.val_start_time = time.time()

    def on_validation_epoch_end(self):
        """Configure the val timer at the end of every epoch."""
        val_time = time.time() - self.val_start_time
        self.log(
            "val_time",
            val_time,
            prog_bar=False,
            on_step=False,
            on_epoch=True,
            logger=True,
        )

    def training_step(self, batch, batch_idx):
        """Training step."""
        pass

    def validation_step(self, batch, batch_idx):
        """Validation step."""
        pass

    def configure_optimizers(self):
        """Configure optimiser and learning rate scheduler."""
        if self.trainer_config.optimizer_name == "Adam":
            optim = torch.optim.Adam
        elif self.trainer_config.optimizer_name == "AdamW":
            optim = torch.optim.AdamW

        optimizer = optim(
            self.parameters(),
            lr=self.trainer_config.optimizer.lr,
            amsgrad=self.trainer_config.optimizer.amsgrad,
        )

        if self.trainer_config.lr_scheduler is None:
            return {
                "optimizer": optimizer,
            }

        else:

<<<<<<< HEAD
        elif self.trainer_config.lr_scheduler.scheduler is not None:
            message = f"{self.trainer_config.lr_scheduler.scheduler} is not a valid scheduler. Valid schedulers: `'StepLR'`, `'ReduceLROnPlateau'`"
            logger.error(message)
            raise ValueError(message)
=======
            if self.trainer_config.lr_scheduler.scheduler == "StepLR":
                scheduler = torch.optim.lr_scheduler.StepLR(
                    optimizer=optimizer,
                    step_size=self.trainer_config.lr_scheduler.step_lr.step_size,
                    gamma=self.trainer_config.lr_scheduler.step_lr.gamma,
                )

            elif self.trainer_config.lr_scheduler.scheduler == "ReduceLROnPlateau":
                scheduler = torch.optim.lr_scheduler.ReduceLROnPlateau(
                    optimizer,
                    mode="min",
                    threshold=self.trainer_config.lr_scheduler.reduce_lr_on_plateau.threshold,
                    threshold_mode=self.trainer_config.lr_scheduler.reduce_lr_on_plateau.threshold_mode,
                    cooldown=self.trainer_config.lr_scheduler.reduce_lr_on_plateau.cooldown,
                    patience=self.trainer_config.lr_scheduler.reduce_lr_on_plateau.patience,
                    factor=self.trainer_config.lr_scheduler.reduce_lr_on_plateau.factor,
                    min_lr=self.trainer_config.lr_scheduler.reduce_lr_on_plateau.min_lr,
                )

            elif self.trainer_config.lr_scheduler.scheduler is not None:
                raise ValueError(
                    f"{self.trainer_config.lr_scheduler.scheduler} is not a valid scheduler. Valid schedulers: `'StepLR'`, `'ReduceLROnPlateau'`"
                )
>>>>>>> 67e965b8

            return {
                "optimizer": optimizer,
                "lr_scheduler": {
                    "scheduler": scheduler,
                    "monitor": "val_loss",
                },
            }


class SingleInstanceModel(TrainingModel):
    """Lightning Module for SingleInstance Model.

    This is a subclass of the `TrainingModel` to configure the training/ validation steps and
    forward pass specific to Single Instance model.

    Args:
        config: OmegaConf dictionary which has the following:
            (i) data_config: data loading pre-processing configs to be passed to
            `TopdownConfmapsPipeline` class.
            (ii) model_config: backbone and head configs to be passed to `Model` class.
            (iii) trainer_config: trainer configs like accelerator, optimiser params.
        skeletons: List of `sio.Skeleton` objects from the input `.slp` file.
        backbone_type: Backbone model. One of `unet`, `convnext` and `swint`.
        model_type: Type of the model. One of `single_instance`, `centered_instance`, `centroid`, `bottomup`.

    """

    def __init__(
        self,
        config: OmegaConf,
        skeletons: Optional[List[sio.Skeleton]],
        backbone_type: str,
        model_type: str,
    ):
        """Initialise the configs and the model."""
        super().__init__(
            config=config,
            skeletons=skeletons,
            model_type=model_type,
            backbone_type=backbone_type,
        )

    def forward(self, img):
        """Forward pass of the model."""
        img = torch.squeeze(img, dim=1).to(self.device)
        return self.model(img)["SingleInstanceConfmapsHead"]

    def training_step(self, batch, batch_idx):
        """Training step."""
        X, y = torch.squeeze(batch["image"], dim=1).to(self.device), torch.squeeze(
            batch["confidence_maps"], dim=1
        ).to(self.device)

        y_preds = self.model(X)["SingleInstanceConfmapsHead"]
        loss = nn.MSELoss()(y_preds, y)
        self.log(
            "train_loss", loss, prog_bar=True, on_step=False, on_epoch=True, logger=True
        )
        return loss

    def validation_step(self, batch, batch_idx):
        """Validation step."""
        X, y = torch.squeeze(batch["image"], dim=1).to(self.device), torch.squeeze(
            batch["confidence_maps"], dim=1
        ).to(self.device)

        y_preds = self.model(X)["SingleInstanceConfmapsHead"]
        val_loss = nn.MSELoss()(y_preds, y)
        lr = self.optimizers().optimizer.param_groups[0]["lr"]
        self.log(
            "learning_rate",
            lr,
            prog_bar=True,
            on_step=False,
            on_epoch=True,
            logger=True,
        )
        self.log(
            "val_loss",
            val_loss,
            prog_bar=True,
            on_step=False,
            on_epoch=True,
            logger=True,
        )


class TopDownCenteredInstanceModel(TrainingModel):
    """Lightning Module for TopDownCenteredInstance Model.

    This is a subclass of the `TrainingModel` to configure the training/ validation steps
    and forward pass specific to TopDown Centered instance model.

    Args:
        config: OmegaConf dictionary which has the following:
                (i) data_config: data loading pre-processing configs to be passed to
                `TopdownConfmapsPipeline` class.
                (ii) model_config: backbone and head configs to be passed to `Model` class.
                (iii) trainer_config: trainer configs like accelerator, optimiser params.
        skeletons: List of `sio.Skeleton` objects from the input `.slp` file.
        backbone_type: Backbone model. One of `unet`, `convnext` and `swint`.
        model_type: Type of the model. One of `single_instance`, `centered_instance`, `centroid`, `bottomup`.

    """

    def __init__(
        self,
        config: OmegaConf,
        skeletons: Optional[List[sio.Skeleton]],
        backbone_type: str,
        model_type: str,
    ):
        """Initialise the configs and the model."""
        super().__init__(
            config=config,
            skeletons=skeletons,
            backbone_type=backbone_type,
            model_type=model_type,
        )

    def forward(self, img):
        """Forward pass of the model."""
        img = torch.squeeze(img, dim=1).to(self.device)
        return self.model(img)["CenteredInstanceConfmapsHead"]

    def training_step(self, batch, batch_idx):
        """Training step."""
        X, y = torch.squeeze(batch["instance_image"], dim=1).to(
            self.device
        ), torch.squeeze(batch["confidence_maps"], dim=1).to(self.device)

        y_preds = self.model(X)["CenteredInstanceConfmapsHead"]
        loss = nn.MSELoss()(y_preds, y)
        self.log(
            "train_loss", loss, prog_bar=True, on_step=False, on_epoch=True, logger=True
        )
        return loss

    def validation_step(self, batch, batch_idx):
        """Perform validation step."""
        X, y = torch.squeeze(batch["instance_image"], dim=1).to(
            self.device
        ), torch.squeeze(batch["confidence_maps"], dim=1).to(self.device)

        y_preds = self.model(X)["CenteredInstanceConfmapsHead"]
        val_loss = nn.MSELoss()(y_preds, y)
        lr = self.optimizers().optimizer.param_groups[0]["lr"]
        self.log(
            "learning_rate",
            lr,
            prog_bar=True,
            on_step=False,
            on_epoch=True,
            logger=True,
        )
        self.log(
            "val_loss",
            val_loss,
            prog_bar=True,
            on_step=False,
            on_epoch=True,
            logger=True,
        )


class CentroidModel(TrainingModel):
    """Lightning Module for Centroid Model.

    This is a subclass of the `TrainingModel` to configure the training/ validation steps
    and forward pass specific to centroid model.

    Args:
        config: OmegaConf dictionary which has the following:
                (i) data_config: data loading pre-processing configs to be passed to
                `CentroidConfmapsPipeline` class.
                (ii) model_config: backbone and head configs to be passed to `Model` class.
                (iii) trainer_config: trainer configs like accelerator, optimiser params.
        skeletons: List of `sio.Skeleton` objects from the input `.slp` file.
        backbone_type: Backbone model. One of `unet`, `convnext` and `swint`.
        model_type: Type of the model. One of `single_instance`, `centered_instance`, `centroid`, `bottomup`.

    """

    def __init__(
        self,
        config: OmegaConf,
        skeletons: Optional[List[sio.Skeleton]],
        backbone_type: str,
        model_type: str,
    ):
        """Initialise the configs and the model."""
        super().__init__(
            config=config,
            skeletons=skeletons,
            backbone_type=backbone_type,
            model_type=model_type,
        )

    def forward(self, img):
        """Forward pass of the model."""
        img = torch.squeeze(img, dim=1).to(self.device)
        return self.model(img)["CentroidConfmapsHead"]

    def training_step(self, batch, batch_idx):
        """Training step."""
        X, y = torch.squeeze(batch["image"], dim=1).to(self.device), torch.squeeze(
            batch["centroids_confidence_maps"], dim=1
        ).to(self.device)

        y_preds = self.model(X)["CentroidConfmapsHead"]
        loss = nn.MSELoss()(y_preds, y)
        self.log(
            "train_loss", loss, prog_bar=True, on_step=False, on_epoch=True, logger=True
        )
        return loss

    def validation_step(self, batch, batch_idx):
        """Validation step."""
        X, y = torch.squeeze(batch["image"], dim=1).to(self.device), torch.squeeze(
            batch["centroids_confidence_maps"], dim=1
        ).to(self.device)

        y_preds = self.model(X)["CentroidConfmapsHead"]
        val_loss = nn.MSELoss()(y_preds, y)
        lr = self.optimizers().optimizer.param_groups[0]["lr"]
        self.log(
            "learning_rate",
            lr,
            prog_bar=True,
            on_step=False,
            on_epoch=True,
            logger=True,
        )
        self.log(
            "val_loss",
            val_loss,
            prog_bar=True,
            on_step=False,
            on_epoch=True,
            logger=True,
        )


class BottomUpModel(TrainingModel):
    """Lightning Module for BottomUp Model.

    This is a subclass of the `TrainingModel` to configure the training/ validation steps
    and forward pass specific to BottomUp model.

    Args:
        config: OmegaConf dictionary which has the following:
                (i) data_config: data loading pre-processing configs to be passed to
                `BottomUpPipeline` class.
                (ii) model_config: backbone and head configs to be passed to `Model` class.
                (iii) trainer_config: trainer configs like accelerator, optimiser params.
        skeletons: List of `sio.Skeleton` objects from the input `.slp` file.
        backbone_type: Backbone model. One of `unet`, `convnext` and `swint`.
        model_type: Type of the model. One of `single_instance`, `centered_instance`, `centroid`, `bottomup`.

    """

    def __init__(
        self,
        config: OmegaConf,
        skeletons: Optional[List[sio.Skeleton]],
        backbone_type: str,
        model_type: str,
    ):
        """Initialise the configs and the model."""
        super().__init__(
            config=config,
            skeletons=skeletons,
            backbone_type=backbone_type,
            model_type=model_type,
        )

    def forward(self, img):
        """Forward pass of the model."""
        img = torch.squeeze(img, dim=1).to(self.device)
        output = self.model(img)
        return {
            "MultiInstanceConfmapsHead": output["MultiInstanceConfmapsHead"],
            "PartAffinityFieldsHead": output["PartAffinityFieldsHead"],
        }

    def training_step(self, batch, batch_idx):
        """Training step."""
        X = torch.squeeze(batch["image"], dim=1).to(self.device)
        y_confmap = torch.squeeze(batch["confidence_maps"], dim=1).to(self.device)
        y_paf = batch["part_affinity_fields"].to(self.device)
        preds = self.model(X)
        pafs = preds["PartAffinityFieldsHead"]
        confmaps = preds["MultiInstanceConfmapsHead"]
        losses = {
            "MultiInstanceConfmapsHead": nn.MSELoss()(confmaps, y_confmap),
            "PartAffinityFieldsHead": nn.MSELoss()(pafs, y_paf),
        }
        loss = sum([s * losses[t] for s, t in zip(self.loss_weights, losses)])
        self.log(
            "train_loss", loss, prog_bar=True, on_step=False, on_epoch=True, logger=True
        )
        return loss

    def validation_step(self, batch, batch_idx):
        """Validation step."""
        X = torch.squeeze(batch["image"], dim=1).to(self.device)
        y_confmap = torch.squeeze(batch["confidence_maps"], dim=1).to(self.device)
        y_paf = batch["part_affinity_fields"].to(self.device)

        preds = self.model(X)
        pafs = preds["PartAffinityFieldsHead"]
        confmaps = preds["MultiInstanceConfmapsHead"]
        losses = {
            "MultiInstanceConfmapsHead": nn.MSELoss()(confmaps, y_confmap),
            "PartAffinityFieldsHead": nn.MSELoss()(pafs, y_paf),
        }
        val_loss = sum([s * losses[t] for s, t in zip(self.loss_weights, losses)])
        lr = self.optimizers().optimizer.param_groups[0]["lr"]
        self.log(
            "learning_rate",
            lr,
            prog_bar=True,
            on_step=False,
            on_epoch=True,
            logger=True,
        )
        self.log(
            "val_loss",
            val_loss,
            prog_bar=True,
            on_step=False,
            on_epoch=True,
            logger=True,
        )


def train(
    train_labels_path: str,
    val_labels_path: str,
    provider: str = "LabelsReader",
    user_instances_only: bool = True,
    data_pipeline_fw: str = "torch_dataset",
    np_chunks_path: Optional[str] = None,
    litdata_chunks_path: Optional[str] = None,
    use_existing_chunks: bool = False,
    chunk_size: int = 100,
    delete_chunks_after_training: bool = True,
    is_rgb: bool = False,
    scale: float = 1.0,
    max_height: Optional[int] = None,
    max_width: Optional[int] = None,
    crop_hw: Optional[Tuple[int, int]] = None,
    min_crop_size: int = 100,
    use_augmentations_train: bool = False,
    intensity_aug: Optional[Union[str, List[str], Dict[str, Any]]] = None,
    geometry_aug: Optional[Union[str, List[str], Dict[str, Any]]] = None,
    init_weight: str = "default",
    pre_trained_weights: Optional[str] = None,
    pretrained_backbone_weights: Optional[str] = None,
    pretrained_head_weights: Optional[str] = None,
    backbone_config: Union[str, Dict[str, Any]] = "unet",
    head_configs: Union[str, Dict[str, Any]] = None,
    batch_size: int = 4,
    shuffle_train: bool = True,
    num_workers: int = 0,
    ckpt_save_top_k: int = 1,
    ckpt_save_last: bool = False,
    trainer_num_devices: Union[str, int] = "auto",
    trainer_accelerator: str = "auto",
    enable_progress_bar: bool = False,
    steps_per_epoch: Optional[int] = None,
    max_epochs: int = 100,
    seed: int = 1000,
    use_wandb: bool = False,
    save_ckpt: bool = False,
    save_ckpt_path: Optional[str] = None,
    resume_ckpt_path: Optional[str] = None,
    wandb_entity: Optional[str] = None,
    wandb_project: Optional[str] = None,
    wandb_name: Optional[str] = None,
    wandb_api_key: Optional[str] = None,
    wandb_mode: Optional[str] = None,
    wandb_resume_prv_runid: Optional[str] = None,
    wandb_group_name: Optional[str] = None,
    optimizer: str = "Adam",
    learning_rate: float = 1e-3,
    amsgrad: bool = False,
    lr_scheduler: Optional[
        Union[str, Dict[str, Any]]
    ] = None,  # {"lr_scheduler": {"step_lr": {}, "reduce_lr_on_plateau": {}}}
    early_stopping: bool = False,
    early_stopping_min_delta: float = 0.0,
    early_stopping_patience: int = 1,
):
    """Train a pose-estimation model with SLEAP-NN framework.

    This method creates a config object based on the parameters provided by the user,
    and starts training by passing this config to the `ModelTrainer` class.

    Args:
        train_labels_path: Path to training data (`.slp` file).
        val_labels_path: Path to validation data (`.slp` file).
        provider: Provider class to read the input sleap files. Only "LabelsReader"
            supported for the training pipeline. Default: "LabelsReader".
        user_instances_only: `True` if only user labeled instances should be used for
            training. If `False`, both user labeled and predicted instances would be used.
            Default: `True`.
        data_pipeline_fw: Framework to create the data loaders. One of [`litdata`,
            `torch_dataset`, `torch_dataset_np_chunks`]. Default: "torch_dataset".
        np_chunks_path: Path to save `.npz` chunks created with `torch_dataset_np_chunks`
            data pipeline framework. If `None`, the path provided in `trainer_config.save_ckpt`
            is used (else working dir is used). The `train_chunks` and `val_chunks` dirs
            are created inside this path. Default: None.
        litdata_chunks_path: Path to save `.bin` files created with `litdata` data pipeline
            framework. If `None`, the path provided in `trainer_config.save_ckpt` is used
            (else working dir is used). The `train_chunks` and `val_chunks` dirs are created
            inside this path. Default: None.
        use_existing_chunks: Use existing train and val chunks in the `np_chunks_path` or
            `chunks_path` for `torch_dataset_np_chunks` or `litdata` frameworks. If `True`,
            the `np_chunks_path` (or `chunks_path`) should have `train_chunks` and `val_chunks` dirs.
            Default: False.
        chunk_size: Size of each chunk (in MB). Default: 100.
        delete_chunks_after_training: If `False`, the chunks (numpy or litdata chunks) are
            retained after training. Else, the chunks are deleted. Default: True.
        is_rgb: True if the image has 3 channels (RGB image). If input has only one
            channel when this is set to `True`, then the images from single-channel
            is replicated along the channel axis. If input has three channels and this
            is set to False, then we convert the image to grayscale (single-channel)
            image. Default: False.
        scale: Factor to resize the image dimensions by, specified as a float. Default: 1.0.
        max_height: Maximum height the image should be padded to. If not provided, the
            original image size will be retained. Default: None.
        max_width: Maximum width the image should be padded to. If not provided, the
            original image size will be retained. Default: None.
        crop_hw: Crop height and width of each instance (h, w) for centered-instance model.
            If `None`, this would be automatically computed based on the largest instance
            in the `sio.Labels` file. Default: None.
        min_crop_size: Minimum crop size to be used if `crop_hw` is `None`. Default: 100.
        use_augmentations_train: True if the data augmentation should be applied to the
            training data, else False. Default: False.
        intensity_aug: One of ["uniform_noise", "gaussian_noise", "contrast", "brightness"]
            or list of strings from the above allowed values. To have custom values, pass
            a dict with the structure in `sleap_nn.config.data_config.IntensityConfig`.
            For eg: {
                        "uniform_noise_min": 1.0,
                        "uniform_noise_p": 1.0
                    }
        geometry_aug: One of ["rotation", "scale", "translate", "erase_scale", "mixup"].
            or list of strings from the above allowed values. To have custom values, pass
            a dict with the structure in `sleap_nn.config.data_config.GeometryConfig`.
            For eg: {
                        "rotation": 45,
                        "affine_p": 1.0
                    }
        init_weight: model weights initialization method. "default" uses kaiming uniform
            initialization and "xavier" uses Xavier initialization method. Default: "default".
        pre_trained_weights: Pretrained weights file name supported only for ConvNext and
            SwinT backbones. For ConvNext, one of ["ConvNeXt_Base_Weights","ConvNeXt_Tiny_Weights",
            "ConvNeXt_Small_Weights", "ConvNeXt_Large_Weights"]. For SwinT, one of ["Swin_T_Weights",
            "Swin_S_Weights", "Swin_B_Weights"]. Default: None.
        pretrained_backbone_weights: Path of the `ckpt` file with which the backbone is
            initialized. If `None`, random init is used. Default: None.
        pretrained_head_weights: Path of the `ckpt` file with which the head layers are
            initialized. If `None`, random init is used. Default: None.
        backbone_config: One of ["unet", "unet_medium_rf", "unet_large_rf", "convnext",
            "convnext_tiny", "convnext_small", "convnext_base", "convnext_large", "swint",
            "swint_tiny", "swint_small", "swint_base"]. If custom values need to be set,
            then pass a dictionary with the structure:
            {
                "unet((or) convnext (or)swint)":
                    {(params in the corresponding architecture given in `sleap_nn.config.model_config.backbone_config`)
                    }
            }.
            For eg: {
                        "unet":
                            {
                                "in_channels": 3,
                                "filters": 64,
                                "max_stride": 32,
                                "output_stride": 2
                            }
                    }
        head_configs: One of ["bottomup", "centered_instance", "centroid", "single_instance"].
            The default `sigma` and `output_strides` are used if a string is passed. To
            set custom parameters, pass in a dictionary with the structure:
            {
                "bottomup" (or "centroid" or "single_instance" or "centered_instance"):
                    {
                        "confmaps":
                            {
                                # params in the corresponding head type given in `sleap_nn.config.model_config.head_configs`
                            },
                        "pafs":
                            {
                                # only for bottomup
                            }
                    }
            }.
            For eg: {
                        "single_instance":
                            {
                                "confmaps":
                                    {
                                        "part_names": None,
                                        "sigma": 2.5,
                                        "output_stride": 2
                                    }
                            }
                    }
        batch_size: Number of samples per batch or batch size for training data. Default: 4.
        shuffle_train: True to have the train data reshuffled at every epoch. Default: False.
        num_workers: Number of subprocesses to use for data loading. 0 means that the data
            will be loaded in the main process. Default: 0.
        ckpt_save_top_k: If save_top_k == k, the best k models according to the quantity
            monitored will be saved. If save_top_k == 0, no models are saved. If save_top_k == -1,
            all models are saved. Please note that the monitors are checked every every_n_epochs
            epochs. if save_top_k >= 2 and the callback is called multiple times inside an
            epoch, the name of the saved file will be appended with a version count starting
            with v1 unless enable_version_counter is set to False. Default: 1.
        ckpt_save_last: When True, saves a last.ckpt whenever a checkpoint file gets saved.
            On a local filesystem, this will be a symbolic link, and otherwise a copy of
            the checkpoint file. This allows accessing the latest checkpoint in a deterministic
            manner. Default: False.
        trainer_num_devices: Number of devices to train on (int), which devices to train
            on (list or str), or "auto" to select automatically. Default: "auto".
        trainer_accelerator: One of the ("cpu", "gpu", "tpu", "ipu", "auto"). "auto" recognises
            the machine the model is running on and chooses the appropriate accelerator for
            the `Trainer` to be connected to. Default: "auto".
        enable_progress_bar: When True, enables printing the logs during training. Default: False.
        steps_per_epoch: Minimum number of iterations in a single epoch. (Useful if model
            is trained with very few data points). Refer `limit_train_batches` parameter
            of Torch `Trainer`. If `None`, the number of iterations depends on the number
            of samples in the train dataset. Default: None.
        max_epochs: Maxinum number of epochs to run. Default: 100.
        seed: Seed value for the current experiment. default: 1000.
        save_ckpt: True to enable checkpointing. Default: False.
        save_ckpt_path: Directory path to save the training config and checkpoint files.
            If `None` and `save_ckpt` is `True`, then the current working dir is used as
            the ckpt path. Default: None
        resume_ckpt_path: Path to `.ckpt` file from which training is resumed. Default: None.
        use_wandb: True to enable wandb logging. Default: False.
        wandb_entity: Entity of wandb project. Default: None.
            (The default entity in the user profile settings is used)
        wandb_project: Project name for the current wandb run. Default: None.
        wandb_name: Name of the current wandb run. Default: None.
        wandb_api_key: API key. The API key is masked when saved to config files. Default: None.
        wandb_mode: "offline" if only local logging is required. Default: None.
        wandb_resume_prv_runid: Previous run ID if training should be resumed from a previous
            ckpt. Default: None
        wandb_group_name: Group name fo the wandb run. Default: None.
        optimizer: Optimizer to be used. One of ["Adam", "AdamW"]. Default: "Adam".
        learning_rate: Learning rate of type float. Default: 1e-3.
        amsgrad: Enable AMSGrad with the optimizer. Defaul: False.
        lr_scheduler: One of ["StepLR", "ReduceLROnPlateau"] (the default values in
            `sleap_nn.config.trainer_config` are used). To use custom values, pass a
            dictionary with the structure in `sleap_nn.config.trainer_config.LRSchedulerConfig`.
            For eg, {
                        "scheduler": "StepLR",
                        "step_lr":
                            {
                                (params in `sleap_nn.config.trainer_config.StepLRConfig`)
                            }
                    }
        early_stopping: True if early stopping should be enabled. Default: False.
        early_stopping_min_delta: Minimum change in the monitored quantity to qualify as
            an improvement, i.e. an absolute change of less than or equal to min_delta,
            will count as no improvement. Default: 0.0.
        early_stopping_patience: Number of checks with no improvement after which training
            will be stopped. Under the default configuration, one check happens after every
            training epoch. Default: 1.
    """
    preprocessing_config = PreprocessingConfig(
        is_rgb=is_rgb,
        max_height=max_height,
        max_width=max_width,
        scale=scale,
        crop_hw=crop_hw,
        min_crop_size=min_crop_size,
    )
    augmentation_config = None
    if use_augmentations_train:
        augmentation_config = get_aug_config(
            intensity_aug=intensity_aug, geometric_aug=geometry_aug
        )

    # construct data config
    data_config = DataConfig(
        train_labels_path=train_labels_path,
        val_labels_path=val_labels_path,
        provider=provider,
        user_instances_only=user_instances_only,
        data_pipeline_fw=data_pipeline_fw,
        np_chunks_path=np_chunks_path,
        litdata_chunks_path=litdata_chunks_path,
        use_existing_chunks=use_existing_chunks,
        chunk_size=chunk_size,
        delete_chunks_after_training=delete_chunks_after_training,
        preprocessing=preprocessing_config,
        use_augmentations_train=use_augmentations_train,
        augmentation_config=augmentation_config,
    )

    # construct model config
    backbone_config = get_backbone_config(backbone_cfg=backbone_config)
    head_configs = get_head_configs(head_cfg=head_configs)
    model_config = ModelConfig(
        init_weights=init_weight,
        pre_trained_weights=pre_trained_weights,
        pretrained_backbone_weights=pretrained_backbone_weights,
        pretrained_head_weights=pretrained_head_weights,
        backbone_config=backbone_config,
        head_configs=head_configs,
    )

    # constrict trainer config
    train_dataloader_cfg = DataLoaderConfig(
        batch_size=batch_size, shuffle=shuffle_train, num_workers=num_workers
    )
    val_dataloader_cfg = DataLoaderConfig(
        batch_size=batch_size, shuffle=False, num_workers=num_workers
    )

    lr_scheduler_cfg = None
    if isinstance(lr_scheduler, str):
        lr_scheduler_cfg = LRSchedulerConfig(scheduler=lr_scheduler)
        if lr_scheduler == "StepLR":
            lr_scheduler_cfg.step_lr = StepLRConfig()
        if lr_scheduler == "ReduceLROnPlateau":
            lr_scheduler_cfg.reduce_lr_on_plateau = ReduceLROnPlateauConfig()
    elif isinstance(lr_scheduler, dict):
        lr_scheduler_cfg = LRSchedulerConfig()
        lr_scheduler_cfg.scheduler = lr_scheduler["scheduler"]
        if lr_scheduler_cfg.scheduler == "StepLR":
            lr_scheduler_cfg.step_lr = StepLRConfig(**lr_scheduler["step_lr"])
        elif lr_scheduler_cfg.scheduler == "ReduceLROnPlateau":
            lr_scheduler_cfg.reduce_lr_on_plateau = ReduceLROnPlateauConfig(
                **lr_scheduler["reduce_lr_on_plateau"]
            )

    trainer_config = TrainerConfig(
        train_data_loader=train_dataloader_cfg,
        val_data_loader=val_dataloader_cfg,
        model_ckpt=ModelCkptConfig(
            save_top_k=ckpt_save_top_k, save_last=ckpt_save_last
        ),
        trainer_devices=trainer_num_devices,
        trainer_accelerator=trainer_accelerator,
        enable_progress_bar=enable_progress_bar,
        steps_per_epoch=steps_per_epoch,
        max_epochs=max_epochs,
        seed=seed,
        use_wandb=use_wandb,
        wandb=WandBConfig(
            entity=wandb_entity,
            project=wandb_project,
            name=wandb_name,
            api_key=wandb_api_key,
            wandb_mode=wandb_mode,
            prv_runid=wandb_resume_prv_runid,
            group=wandb_group_name,
        ),
        save_ckpt=save_ckpt,
        save_ckpt_path=save_ckpt_path,
        resume_ckpt_path=resume_ckpt_path,
        optimizer_name=optimizer,
        optimizer=OptimizerConfig(lr=learning_rate, amsgrad=amsgrad),
        lr_scheduler=lr_scheduler_cfg,
        early_stopping=EarlyStoppingConfig(
            min_delta=early_stopping_min_delta,
            patience=early_stopping_patience,
            stop_training_on_plateau=early_stopping,
        ),
    )

    # create omegaconf object (or attrs class object)
    training_job_config = TrainingJobConfig(
        data_config=data_config,
        model_config=model_config,
        trainer_config=trainer_config,
    )

    omegaconf_config = OmegaConf.structured(training_job_config)

    # create an instance of the ModelTrainer class
    trainer = ModelTrainer(omegaconf_config)
    trainer.train()

    print(f"Training completed!")

    # compute metrics on train and val set<|MERGE_RESOLUTION|>--- conflicted
+++ resolved
@@ -61,10 +61,7 @@
     CentroidStreamingDataset,
     SingleInstanceStreamingDataset,
 )
-<<<<<<< HEAD
-from sleap_nn.training.utils import check_memory, xavier_init_weights
 from loguru import logger
-=======
 from sleap_nn.training.utils import (
     check_memory,
     get_aug_config,
@@ -72,7 +69,6 @@
     get_backbone_config,
     get_head_configs,
 )
->>>>>>> 67e965b8
 
 MODEL_WEIGHTS = {
     "Swin_T_Weights": Swin_T_Weights,
@@ -107,38 +103,6 @@
     ):
         """Initialise the class with configs and set the seed and device as class attributes."""
         self.config = config
-<<<<<<< HEAD
-        self.data_pipeline_fw = data_pipeline_fw
-        self.np_chunks = True if "np_chunks" in self.data_pipeline_fw else False
-        self.train_np_chunks_path = (
-            Path(np_chunks_path) / "train_chunks"
-            if np_chunks_path is not None
-            else None
-        )
-        self.val_np_chunks_path = (
-            Path(np_chunks_path) / "val_chunks" if np_chunks_path is not None else None
-        )
-        self.use_existing_np_chunks = use_existing_np_chunks
-        if self.use_existing_np_chunks:
-            if not (
-                self.train_np_chunks_path.exists()
-                and self.train_np_chunks_path.is_dir()
-                and any(self.train_np_chunks_path.glob("*.npz"))
-            ):
-                message = f"There are no numpy chunks in the path: {self.train_np_chunks_path}"
-                logger.error(message)
-                raise Exception(message)
-            if not (
-                self.val_np_chunks_path.exists()
-                and self.val_np_chunks_path.is_dir()
-                and any(self.val_np_chunks_path.glob("*.npz"))
-            ):
-                message = (
-                    f"There are no numpy chunks in the path: {self.val_np_chunks_path}"
-                )
-                logger.error(message)
-                raise Exception(message)
-=======
         self.data_pipeline_fw = self.config.data_config.data_pipeline_fw
         self.use_existing_chunks = self.config.data_config.use_existing_chunks
 
@@ -151,9 +115,9 @@
             try:
                 Path(self.dir_path).mkdir(parents=True, exist_ok=True)
             except OSError as e:
-                raise OSError(
-                    f"Cannot create a new folder in {self.dir_path}. Check the permissions to the given Checkpoint directory. \n {e}"
-                )
+                message = f"Cannot create a new folder in {self.dir_path}. Check the permissions to the given Checkpoint directory. \n {e}"
+                logger.error(message)
+                raise OSError(message)
 
         if self.data_pipeline_fw == "litdata":
             # Get litdata chunks path
@@ -197,19 +161,23 @@
                     and self.train_np_chunks_path.is_dir()
                     and any(self.train_np_chunks_path.glob("*.npz"))
                 ):
-                    raise Exception(
+                    message = (
                         f"There are no numpy chunks in the path: {self.train_np_chunks_path}"
                     )
+                    logger.error(message)
+                    raise Exception(message)
+
                 if not (
                     self.val_np_chunks_path.exists()
                     and self.val_np_chunks_path.is_dir()
                     and any(self.val_np_chunks_path.glob("*.npz"))
                 ):
-                    raise Exception(
+                    message = (
                         f"There are no numpy chunks in the path: {self.val_np_chunks_path}"
                     )
-
->>>>>>> 67e965b8
+                    logger.error(message)
+                    raise Exception(message)
+
         self.seed = self.config.trainer_config.seed
         self.steps_per_epoch = self.config.trainer_config.steps_per_epoch
 
@@ -233,21 +201,6 @@
                 self.model_type = k
                 break
 
-<<<<<<< HEAD
-        self.dir_path = self.config.trainer_config.save_ckpt_path
-        if self.dir_path is None:
-            self.dir_path = "."
-
-        if not Path(self.dir_path).exists():
-            try:
-                Path(self.dir_path).mkdir(parents=True, exist_ok=True)
-            except OSError as e:
-                message = f"Cannot create a new folder in {self.dir_path}. Check the permissions to the given Checkpoint directory. \n {e}"
-                logger.error(message)
-                raise OSError(message)
-
-=======
->>>>>>> 67e965b8
         OmegaConf.save(config=self.config, f=f"{self.dir_path}/initial_config.yaml")
 
         # set seed
@@ -559,35 +512,6 @@
 
         if not self.use_existing_chunks:
             try:
-<<<<<<< HEAD
-                self.bin_files_path = self.config.trainer_config.bin_files_path
-                if self.bin_files_path is None:
-                    self.bin_files_path = self.dir_path
-
-                self.bin_files_path = f"{self.bin_files_path}/chunks_{datetime.strftime(datetime.now(), '%Y%m%d_%H-%M-%S-%f')}"
-                logger.info(
-                    f"New dir is created and `.bin` files are saved in {self.bin_files_path}"
-                )
-
-                if not Path(self.bin_files_path).exists():
-                    try:
-                        Path(self.bin_files_path).mkdir(parents=True, exist_ok=True)
-                    except OSError as e:
-                        message = f"Cannot create a new folder in {self.bin_files_path}. Check the permissions to the given Checkpoint directory. \n {e}"
-                        logger.error(message)
-                        raise OSError(message)
-
-                self.config.trainer_config.saved_bin_files_path = self.bin_files_path
-
-                self.train_input_dir = (
-                    Path(self.bin_files_path) / "train_chunks"
-                ).as_posix()
-                self.val_input_dir = (
-                    Path(self.bin_files_path) / "val_chunks"
-                ).as_posix()
-
-=======
->>>>>>> 67e965b8
                 run_subprocess()
 
             except Exception as e:
@@ -596,20 +520,13 @@
                 raise Exception(message)
 
         else:
-<<<<<<< HEAD
-            logger.info(f"Using `.bin` files from {chunks_dir_path}.")
-            self.train_input_dir = (Path(chunks_dir_path) / "train_chunks").as_posix()
-            self.val_input_dir = (Path(chunks_dir_path) / "val_chunks").as_posix()
-            self.config.trainer_config.saved_bin_files_path = chunks_dir_path
-=======
-            print(f"Using `.bin` files from {self.litdata_chunks_path}.")
+            logger.info(f"Using `.bin` files from {self.litdata_chunks_path}.")
             self.train_litdata_chunks_path = (
                 Path(self.litdata_chunks_path) / "train_chunks"
             ).as_posix()
             self.val_litdata_chunks_path = (
                 Path(self.litdata_chunks_path) / "val_chunks"
             ).as_posix()
->>>>>>> 67e965b8
 
         if self.model_type == "single_instance":
 
@@ -893,18 +810,12 @@
                     )
 
             # TODO: (ubuntu test failing (running for > 6hrs) with the below lines)
-<<<<<<< HEAD
-            if self.data_pipeline_fw == "litdata" and delete_bin_files_after_training:
-                logger.info("Deleting training and validation files...")
-                if (Path(self.train_input_dir)).exists():
-=======
             if (
                 self.data_pipeline_fw == "litdata"
                 and self.config.data_config.delete_chunks_after_training
             ):
-                print("Deleting training and validation files...")
+                logger.info("Deleting training and validation files...")
                 if (Path(self.train_litdata_chunks_path)).exists():
->>>>>>> 67e965b8
                     shutil.rmtree(
                         (Path(self.train_litdata_chunks_path)).as_posix(),
                         ignore_errors=True,
@@ -983,7 +894,6 @@
                         (x.source.name, x.destination.name)
                         for x in self.skeletons[0].edges
                     ]
-                    print(f"edges: {edges}")
                     head_config[key]["edges"] = edges
 
         self.model = Model(
@@ -1014,19 +924,11 @@
 
         # TODO: Handling different input channels
         # Initializing backbone (encoder + decoder) with trained ckpts
-<<<<<<< HEAD
-        if backbone_trained_ckpts_path is not None:
+        if self.pretrained_backbone_weights is not None:
             logger.info(
-                f"Loading backbone weights from `{backbone_trained_ckpts_path}` ..."
-            )
-            ckpt = torch.load(backbone_trained_ckpts_path)
-=======
-        if self.pretrained_backbone_weights is not None:
-            print(
                 f"Loading backbone weights from `{self.pretrained_backbone_weights}` ..."
             )
             ckpt = torch.load(self.pretrained_backbone_weights)
->>>>>>> 67e965b8
             ckpt["state_dict"] = {
                 k: ckpt["state_dict"][k]
                 for k in ckpt["state_dict"].keys()
@@ -1035,15 +937,9 @@
             self.load_state_dict(ckpt["state_dict"], strict=False)
 
         # Initializing head layers with trained ckpts.
-<<<<<<< HEAD
-        if head_trained_ckpts_path is not None:
-            logger.info(f"Loading head weights from `{head_trained_ckpts_path}` ...")
-            ckpt = torch.load(head_trained_ckpts_path)
-=======
         if self.pretrained_head_weights is not None:
-            print(f"Loading head weights from `{self.pretrained_head_weights}` ...")
+            logger.info(f"Loading head weights from `{self.pretrained_head_weights}` ...")
             ckpt = torch.load(self.pretrained_head_weights)
->>>>>>> 67e965b8
             ckpt["state_dict"] = {
                 k: ckpt["state_dict"][k]
                 for k in ckpt["state_dict"].keys()
@@ -1120,12 +1016,6 @@
 
         else:
 
-<<<<<<< HEAD
-        elif self.trainer_config.lr_scheduler.scheduler is not None:
-            message = f"{self.trainer_config.lr_scheduler.scheduler} is not a valid scheduler. Valid schedulers: `'StepLR'`, `'ReduceLROnPlateau'`"
-            logger.error(message)
-            raise ValueError(message)
-=======
             if self.trainer_config.lr_scheduler.scheduler == "StepLR":
                 scheduler = torch.optim.lr_scheduler.StepLR(
                     optimizer=optimizer,
@@ -1146,10 +1036,9 @@
                 )
 
             elif self.trainer_config.lr_scheduler.scheduler is not None:
-                raise ValueError(
-                    f"{self.trainer_config.lr_scheduler.scheduler} is not a valid scheduler. Valid schedulers: `'StepLR'`, `'ReduceLROnPlateau'`"
-                )
->>>>>>> 67e965b8
+                message = f"{self.trainer_config.lr_scheduler.scheduler} is not a valid scheduler. Valid schedulers: `'StepLR'`, `'ReduceLROnPlateau'`"
+                logger.error(message)
+                raise ValueError(message)
 
             return {
                 "optimizer": optimizer,
