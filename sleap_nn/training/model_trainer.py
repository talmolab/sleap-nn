"""This module is to train a sleap-nn model using Lightning."""

from pathlib import Path
import numpy as np
from typing import Optional, List
import time
from torch import nn
import os
import psutil
import shutil
import subprocess
import torch
import sleap_io as sio
from omegaconf import OmegaConf
import lightning as L
import litdata as ld
import wandb
from lightning.pytorch.loggers import WandbLogger, CSVLogger
from lightning.pytorch.callbacks import ModelCheckpoint, EarlyStopping
from torchvision.models.swin_transformer import (
    Swin_T_Weights,
    Swin_S_Weights,
    Swin_B_Weights,
    Swin_V2_T_Weights,
    Swin_V2_S_Weights,
    Swin_V2_B_Weights,
)
from torchvision.models.convnext import (
    ConvNeXt_Base_Weights,
    ConvNeXt_Tiny_Weights,
    ConvNeXt_Small_Weights,
    ConvNeXt_Large_Weights,
)
import sleap_io as sio
from sleap_nn.architectures.model import Model
from sleap_nn.data.custom_datasets import (
    BottomUpDataset,
    CenteredInstanceDataset,
    CentroidDataset,
    SingleInstanceDataset,
    CyclerDataLoader,
)
from sleap_nn.data.instance_cropping import find_instance_crop_size
from sleap_nn.data.providers import get_max_height_width
from sleap_nn.data.streaming_datasets import (
    BottomUpStreamingDataset,
    CenteredInstanceStreamingDataset,
    CentroidStreamingDataset,
    SingleInstanceStreamingDataset,
)
from loguru import logger
from sleap_nn.training.utils import (
    check_memory,
    xavier_init_weights,
)


MODEL_WEIGHTS = {
    "Swin_T_Weights": Swin_T_Weights,
    "Swin_S_Weights": Swin_S_Weights,
    "Swin_B_Weights": Swin_B_Weights,
    "Swin_V2_T_Weights": Swin_V2_T_Weights,
    "Swin_V2_S_Weights": Swin_V2_S_Weights,
    "Swin_V2_B_Weights": Swin_V2_B_Weights,
    "ConvNeXt_Base_Weights": ConvNeXt_Base_Weights,
    "ConvNeXt_Tiny_Weights": ConvNeXt_Tiny_Weights,
    "ConvNeXt_Small_Weights": ConvNeXt_Small_Weights,
    "ConvNeXt_Large_Weights": ConvNeXt_Large_Weights,
}


class ModelTrainer:
    """Train sleap-nn model using PyTorch Lightning.

    This class is used to train a sleap-nn model and save the model checkpoints/ logs with options to logging
    with wandb and csvlogger.

    Args:
        config: OmegaConf dictionary which has the following:
                (i) data_config: data loading pre-processing configs to be passed to `TopdownConfmapsPipeline` class.
                (ii) model_config: backbone and head configs to be passed to `Model` class.
                (iii) trainer_config: trainer configs like accelerator, optimiser params.
    """

    def __init__(
        self,
        config: OmegaConf,
    ):
        """Initialise the class with configs and set the seed and device as class attributes."""
        self.config = config
        self.data_pipeline_fw = self.config.data_config.data_pipeline_fw
        self.use_existing_chunks = self.config.data_config.use_existing_chunks

        # Get ckpt dir path
        self.dir_path = self.config.trainer_config.save_ckpt_path
        if self.dir_path is None:
            self.dir_path = "."

        if not Path(self.dir_path).exists():
            try:
                Path(self.dir_path).mkdir(parents=True, exist_ok=True)
            except OSError as e:
                message = f"Cannot create a new folder in {self.dir_path}. Check the permissions to the given Checkpoint directory. \n {e}"
                logger.error(message)
                raise OSError(message)

        if self.data_pipeline_fw == "litdata":
            # Get litdata chunks path
            self.litdata_chunks_path = (
                Path(self.config.data_config.litdata_chunks_path)
                if self.config.data_config.litdata_chunks_path is not None
                else Path(self.dir_path)
            )

            if not Path(self.litdata_chunks_path).exists():
                Path(self.litdata_chunks_path).mkdir(parents=True, exist_ok=True)

            self.train_litdata_chunks_path = (
                Path(self.litdata_chunks_path) / "train_chunks"
            ).as_posix()
            self.val_litdata_chunks_path = (
                Path(self.litdata_chunks_path) / "val_chunks"
            ).as_posix()

        elif (
            self.data_pipeline_fw == "torch_dataset"
            or self.data_pipeline_fw == "torch_dataset_np_chunks"
        ):
            self.train_dataset = None
            self.val_dataset = None
            # Get np chunks path
            self.np_chunks = True if "np_chunks" in self.data_pipeline_fw else False
            self.train_np_chunks_path = (
                Path(self.config.data_config.np_chunks_path) / "train_chunks"
                if self.config.data_config.np_chunks_path is not None
                else Path(self.dir_path) / "train_chunks"
            )
            self.val_np_chunks_path = (
                Path(self.config.data_config.np_chunks_path) / "val_chunks"
                if self.config.data_config.np_chunks_path is not None
                else Path(self.dir_path) / "val_chunks"
            )
            if self.use_existing_chunks:
                if not (
                    self.train_np_chunks_path.exists()
                    and self.train_np_chunks_path.is_dir()
                    and any(self.train_np_chunks_path.glob("*.npz"))
                ):
                    message = f"There are no numpy chunks in the path: {self.train_np_chunks_path}"
                    logger.error(message)
                    raise Exception(message)

                if not (
                    self.val_np_chunks_path.exists()
                    and self.val_np_chunks_path.is_dir()
                    and any(self.val_np_chunks_path.glob("*.npz"))
                ):
                    message = f"There are no numpy chunks in the path: {self.val_np_chunks_path}"
                    logger.error(message)
                    raise Exception(message)

        self.seed = self.config.trainer_config.seed
        self.steps_per_epoch = self.config.trainer_config.steps_per_epoch

        # initialize attributes
        self.model = None

        self.train_data_loader = None
        self.val_data_loader = None
        self.trainer = None
        self.crop_hw = -1

        # check which backbone architecture
        for k, v in self.config.model_config.backbone_config.items():
            if v is not None:
                self.backbone_type = k
                break

        # check which head type to choose the model
        for k, v in self.config.model_config.head_configs.items():
            if v is not None:
                self.model_type = k
                break

        OmegaConf.save(config=self.config, f=f"{self.dir_path}/initial_config.yaml")

        # set seed
        torch.manual_seed(self.seed)

        train_labels = sio.load_slp(self.config.data_config.train_labels_path)
        self.user_instances_only = (
            self.config.data_config.user_instances_only
            if "user_instances_only" in self.config.data_config
            and self.config.data_config.user_instances_only is not None
            else True
        )  # TODO: defaults should be handles in config validation.
        self.skeletons = train_labels.skeletons
        # save the skeleton in the config
        self.config["data_config"]["skeletons"] = {}
        for skl in self.skeletons:
            if skl.symmetries:
                symm = [list(s.nodes) for s in skl.symmetries]
            else:
                symm = None
            skl_name = skl.name if skl.name is not None else "skeleton-0"
            self.config["data_config"]["skeletons"][skl_name] = {
                "nodes": skl.nodes,
                "edges": skl.edges,
                "symmetries": symm,
            }

        self.max_stride = self.config.model_config.backbone_config[
            f"{self.backbone_type}"
        ]["max_stride"]
        self.edge_inds = train_labels.skeletons[0].edge_inds

        self.max_height, self.max_width = get_max_height_width(train_labels)
        if (
            self.config.data_config.preprocessing.max_height is None
            and self.config.data_config.preprocessing.max_width is None
        ):
            self.config.data_config.preprocessing.max_height = self.max_height
            self.config.data_config.preprocessing.max_width = self.max_width

        if self.model_type == "centered_instance":
            # compute crop size
            self.crop_hw = self.config.data_config.preprocessing.crop_hw
            if self.crop_hw is None:

                min_crop_size = (
                    self.config.data_config.preprocessing.min_crop_size
                    if "min_crop_size" in self.config.data_config.preprocessing
                    else None
                )
                crop_size = find_instance_crop_size(
                    train_labels,
                    maximum_stride=self.max_stride,
                    min_crop_size=min_crop_size,
                    input_scaling=self.config.data_config.preprocessing.scale,
                )
                self.crop_hw = crop_size
                self.config.data_config.preprocessing.crop_hw = (
                    self.crop_hw,
                    self.crop_hw,
                )
            else:
                self.crop_hw = self.crop_hw[0]

        OmegaConf.save(config=self.config, f=f"{self.dir_path}/training_config.yaml")

    def _create_data_loaders_torch_dataset(self):
        """Create a torch DataLoader for train, validation and test sets using the data_config."""
        train_labels = sio.load_slp(self.config.data_config.train_labels_path)
        val_labels = sio.load_slp(self.config.data_config.val_labels_path)
        if self.data_pipeline_fw == "torch_dataset":
            train_cache_memory = check_memory(
                train_labels,
                max_hw=(self.max_height, self.max_width),
                model_type=self.model_type,
                input_scaling=self.config.data_config.preprocessing.scale,
                crop_size=self.crop_hw if self.crop_hw != -1 else None,
            )
            val_cache_memory = check_memory(
                val_labels,
                max_hw=(self.max_height, self.max_width),
                model_type=self.model_type,
                input_scaling=self.config.data_config.preprocessing.scale,
                crop_size=self.crop_hw if self.crop_hw != -1 else None,
            )
            total_cache_memory = train_cache_memory + val_cache_memory
            total_cache_memory += 0.1 * total_cache_memory  # memory required in bytes
            available_memory = (
                psutil.virtual_memory().available
            )  # available memory in bytes

            if total_cache_memory > available_memory:
                self.data_pipeline_fw = "torch_dataset_np_chunks"
                self.np_chunks = True
                self.train_np_chunks_path = Path("./train_chunks")
                self.val_np_chunks_path = Path("./val_chunks")
                logger.info(
                    f"Insufficient memory for in-memory caching. `npz` files will be created."
                )

        if self.model_type == "bottomup":
            self.train_dataset = BottomUpDataset(
                labels=train_labels,
                data_config=self.config.data_config,
                confmap_head_config=self.config.model_config.head_configs.bottomup.confmaps,
                pafs_head_config=self.config.model_config.head_configs.bottomup.pafs,
                max_stride=self.max_stride,
                apply_aug=self.config.data_config.use_augmentations_train,
                max_hw=(self.max_height, self.max_width),
                np_chunks=self.np_chunks,
                np_chunks_path=self.train_np_chunks_path,
                use_existing_chunks=self.use_existing_chunks,
            )
            self.val_dataset = BottomUpDataset(
                labels=val_labels,
                data_config=self.config.data_config,
                confmap_head_config=self.config.model_config.head_configs.bottomup.confmaps,
                pafs_head_config=self.config.model_config.head_configs.bottomup.pafs,
                max_stride=self.max_stride,
                apply_aug=False,
                max_hw=(self.max_height, self.max_width),
                np_chunks=self.np_chunks,
                np_chunks_path=self.val_np_chunks_path,
                use_existing_chunks=self.use_existing_chunks,
            )

        elif self.model_type == "centered_instance":
            self.train_dataset = CenteredInstanceDataset(
                labels=train_labels,
                data_config=self.config.data_config,
                confmap_head_config=self.config.model_config.head_configs.centered_instance.confmaps,
                max_stride=self.max_stride,
                apply_aug=self.config.data_config.use_augmentations_train,
                crop_hw=(self.crop_hw, self.crop_hw),
                max_hw=(self.max_height, self.max_width),
                np_chunks=self.np_chunks,
                np_chunks_path=self.train_np_chunks_path,
                use_existing_chunks=self.use_existing_chunks,
            )
            self.val_dataset = CenteredInstanceDataset(
                labels=val_labels,
                data_config=self.config.data_config,
                confmap_head_config=self.config.model_config.head_configs.centered_instance.confmaps,
                max_stride=self.max_stride,
                apply_aug=False,
                crop_hw=(self.crop_hw, self.crop_hw),
                max_hw=(self.max_height, self.max_width),
                np_chunks=self.np_chunks,
                np_chunks_path=self.val_np_chunks_path,
                use_existing_chunks=self.use_existing_chunks,
            )

        elif self.model_type == "centroid":
            self.train_dataset = CentroidDataset(
                labels=train_labels,
                data_config=self.config.data_config,
                confmap_head_config=self.config.model_config.head_configs.centroid.confmaps,
                max_stride=self.max_stride,
                apply_aug=self.config.data_config.use_augmentations_train,
                max_hw=(self.max_height, self.max_width),
                np_chunks=self.np_chunks,
                np_chunks_path=self.train_np_chunks_path,
                use_existing_chunks=self.use_existing_chunks,
            )
            self.val_dataset = CentroidDataset(
                labels=val_labels,
                data_config=self.config.data_config,
                confmap_head_config=self.config.model_config.head_configs.centroid.confmaps,
                max_stride=self.max_stride,
                apply_aug=False,
                max_hw=(self.max_height, self.max_width),
                np_chunks=self.np_chunks,
                np_chunks_path=self.val_np_chunks_path,
                use_existing_chunks=self.use_existing_chunks,
            )

        elif self.model_type == "single_instance":
            self.train_dataset = SingleInstanceDataset(
                labels=train_labels,
                data_config=self.config.data_config,
                confmap_head_config=self.config.model_config.head_configs.single_instance.confmaps,
                max_stride=self.max_stride,
                apply_aug=self.config.data_config.use_augmentations_train,
                max_hw=(self.max_height, self.max_width),
                np_chunks=self.np_chunks,
                np_chunks_path=self.train_np_chunks_path,
                use_existing_chunks=self.use_existing_chunks,
            )
            self.val_dataset = SingleInstanceDataset(
                labels=val_labels,
                data_config=self.config.data_config,
                confmap_head_config=self.config.model_config.head_configs.single_instance.confmaps,
                max_stride=self.max_stride,
                apply_aug=False,
                max_hw=(self.max_height, self.max_width),
                np_chunks=self.np_chunks,
                np_chunks_path=self.val_np_chunks_path,
                use_existing_chunks=self.use_existing_chunks,
            )

        else:
            message = f"Model type: {self.model_type}. Ensure the heads config has one of the keys: [`bottomup`, `centroid`, `centered_instance`, `single_instance`]."
            logger.error(message)
            raise ValueError(message)

        if self.steps_per_epoch is None:
            self.steps_per_epoch = (
                len(self.train_dataset)
                // self.config.trainer_config.train_data_loader.batch_size
            )
            if self.steps_per_epoch == 0:
                self.steps_per_epoch = 1

        pin_memory = (
            self.config.trainer_config.train_data_loader.pin_memory
            if "pin_memory" in self.config.trainer_config.train_data_loader
            and self.config.trainer_config.train_data_loader.pin_memory is not None
            else True
        )

        # train
        self.train_data_loader = CyclerDataLoader(
            dataset=self.train_dataset,
            steps_per_epoch=self.steps_per_epoch,
            shuffle=self.config.trainer_config.train_data_loader.shuffle,
            batch_size=self.config.trainer_config.train_data_loader.batch_size,
            num_workers=self.config.trainer_config.train_data_loader.num_workers,
            pin_memory=pin_memory,
            persistent_workers=(
                True
                if self.config.trainer_config.train_data_loader.num_workers > 0
                else None
            ),
            prefetch_factor=(
                self.config.trainer_config.train_data_loader.batch_size
                if self.config.trainer_config.train_data_loader.num_workers > 0
                else None
            ),
        )

        # val
        val_steps_per_epoch = (
            len(self.val_dataset)
            // self.config.trainer_config.val_data_loader.batch_size
        )
        self.val_data_loader = CyclerDataLoader(
            dataset=self.val_dataset,
            steps_per_epoch=val_steps_per_epoch if val_steps_per_epoch != 0 else 1,
            shuffle=False,
            batch_size=self.config.trainer_config.val_data_loader.batch_size,
            num_workers=self.config.trainer_config.val_data_loader.num_workers,
            pin_memory=pin_memory,
            persistent_workers=(
                True
                if self.config.trainer_config.val_data_loader.num_workers > 0
                else None
            ),
            prefetch_factor=(
                self.config.trainer_config.val_data_loader.batch_size
                if self.config.trainer_config.val_data_loader.num_workers > 0
                else None
            ),
        )

    def _create_data_loaders_litdata(self):
        """Create a StreamingDataLoader for train, validation and test sets using the data_config."""
        self.chunk_size = (
            self.config.data_config.chunk_size
            if "chunk_size" in self.config.data_config
            and self.config.data_config.chunk_size is not None
            else 100
        )

        def run_subprocess():
            process = subprocess.Popen(
                [
                    "python",
                    "-m",
                    f"sleap_nn.training.get_bin_files",
                    "--dir_path",
                    f"{self.dir_path}",
                    "--bin_files_path",
                    f"{self.litdata_chunks_path}",
                    "--user_instances_only",
                    "1" if self.user_instances_only else "0",
                    "--model_type",
                    f"{self.model_type}",
                    "--num_workers",
                    f"{self.config.trainer_config.train_data_loader.num_workers}",
                    "--chunk_size",
                    f"{self.chunk_size}",
                    "--scale",
                    f"{self.config.data_config.preprocessing.scale}",
                    "--crop_hw",
                    f"{self.crop_hw}",
                    "--max_height",
                    f"{self.max_height}",
                    "--max_width",
                    f"{self.max_width}",
                    "--backbone_type",
                    f"{self.backbone_type}",
                ],
                stdout=subprocess.PIPE,
                stderr=subprocess.PIPE,
                text=True,
            )

            # Use communicate() to read output and avoid hanging
            stdout, stderr = process.communicate()

            # logger.info the logs
            logger.info("Standard Output:\n", stdout)
            logger.info("Standard Error:\n", stderr)

        if not self.use_existing_chunks:
            try:
                run_subprocess()

            except Exception as e:
                message = f"Error while creating the `.bin` files... {e}"
                logger.error(message)
                raise Exception(message)

        else:
            logger.info(f"Using `.bin` files from {self.litdata_chunks_path}.")
            self.train_litdata_chunks_path = (
                Path(self.litdata_chunks_path) / "train_chunks"
            ).as_posix()
            self.val_litdata_chunks_path = (
                Path(self.litdata_chunks_path) / "val_chunks"
            ).as_posix()

        if self.model_type == "single_instance":

            train_dataset = SingleInstanceStreamingDataset(
                input_dir=self.train_litdata_chunks_path,
                shuffle=self.config.trainer_config.train_data_loader.shuffle,
                apply_aug=self.config.data_config.use_augmentations_train,
                augmentation_config=self.config.data_config.augmentation_config,
                confmap_head=self.config.model_config.head_configs.single_instance.confmaps,
                max_stride=self.max_stride,
            )

            val_dataset = SingleInstanceStreamingDataset(
                input_dir=self.val_litdata_chunks_path,
                shuffle=False,
                apply_aug=False,
                confmap_head=self.config.model_config.head_configs.single_instance.confmaps,
                max_stride=self.max_stride,
            )

        elif self.model_type == "centered_instance":

            train_dataset = CenteredInstanceStreamingDataset(
                input_dir=self.train_litdata_chunks_path,
                shuffle=self.config.trainer_config.train_data_loader.shuffle,
                apply_aug=self.config.data_config.use_augmentations_train,
                augmentation_config=self.config.data_config.augmentation_config,
                confmap_head=self.config.model_config.head_configs.centered_instance.confmaps,
                max_stride=self.max_stride,
                crop_hw=(self.crop_hw, self.crop_hw),
                input_scale=self.config.data_config.preprocessing.scale,
            )

            val_dataset = CenteredInstanceStreamingDataset(
                input_dir=self.val_litdata_chunks_path,
                shuffle=False,
                apply_aug=False,
                confmap_head=self.config.model_config.head_configs.centered_instance.confmaps,
                max_stride=self.max_stride,
                crop_hw=(self.crop_hw, self.crop_hw),
                input_scale=self.config.data_config.preprocessing.scale,
            )

        elif self.model_type == "centroid":
            train_dataset = CentroidStreamingDataset(
                input_dir=self.train_litdata_chunks_path,
                shuffle=self.config.trainer_config.train_data_loader.shuffle,
                apply_aug=self.config.data_config.use_augmentations_train,
                augmentation_config=self.config.data_config.augmentation_config,
                confmap_head=self.config.model_config.head_configs.centroid.confmaps,
                max_stride=self.max_stride,
            )

            val_dataset = CentroidStreamingDataset(
                input_dir=self.val_litdata_chunks_path,
                shuffle=False,
                apply_aug=False,
                confmap_head=self.config.model_config.head_configs.centroid.confmaps,
                max_stride=self.max_stride,
            )

        elif self.model_type == "bottomup":
            train_dataset = BottomUpStreamingDataset(
                input_dir=self.train_litdata_chunks_path,
                shuffle=self.config.trainer_config.train_data_loader.shuffle,
                apply_aug=self.config.data_config.use_augmentations_train,
                augmentation_config=self.config.data_config.augmentation_config,
                confmap_head=self.config.model_config.head_configs.bottomup.confmaps,
                pafs_head=self.config.model_config.head_configs.bottomup.pafs,
                edge_inds=self.edge_inds,
                max_stride=self.max_stride,
            )

            val_dataset = BottomUpStreamingDataset(
                input_dir=self.val_litdata_chunks_path,
                shuffle=False,
                apply_aug=False,
                confmap_head=self.config.model_config.head_configs.bottomup.confmaps,
                pafs_head=self.config.model_config.head_configs.bottomup.pafs,
                edge_inds=self.edge_inds,
                max_stride=self.max_stride,
            )

        else:
            message = f"{self.model_type} is not defined. Please choose one of `single_instance`, `centered_instance`, `centroid`, `bottomup`."
            logger.error(message)
            raise ValueError(message)

        # train
        # TODO: cycler - to ensure minimum steps per epoch
        self.train_data_loader = ld.StreamingDataLoader(
            train_dataset,
            batch_size=self.config.trainer_config.train_data_loader.batch_size,
            num_workers=self.config.trainer_config.train_data_loader.num_workers,
            pin_memory=True,
            persistent_workers=(
                True
                if self.config.trainer_config.train_data_loader.num_workers > 0
                else None
            ),
            prefetch_factor=(
                self.config.trainer_config.train_data_loader.batch_size
                if self.config.trainer_config.train_data_loader.num_workers > 0
                else None
            ),
        )

        # val
        self.val_data_loader = ld.StreamingDataLoader(
            val_dataset,
            batch_size=self.config.trainer_config.val_data_loader.batch_size,
            num_workers=self.config.trainer_config.val_data_loader.num_workers,
            pin_memory=True,
            persistent_workers=(
                True
                if self.config.trainer_config.val_data_loader.num_workers > 0
                else None
            ),
            prefetch_factor=(
                self.config.trainer_config.val_data_loader.batch_size
                if self.config.trainer_config.val_data_loader.num_workers > 0
                else None
            ),
        )

    def _set_wandb(self):
        wandb.login(key=self.config.trainer_config.wandb.api_key)

    def _initialize_model(
        self,
    ):
        models = {
            "single_instance": SingleInstanceModel,
            "centered_instance": TopDownCenteredInstanceModel,
            "centroid": CentroidModel,
            "bottomup": BottomUpModel,
        }
        self.model = models[self.model_type](
            config=self.config,
            skeletons=self.skeletons,
            model_type=self.model_type,
            backbone_type=self.backbone_type,
        )

    def _get_param_count(self):
        return sum(p.numel() for p in self.model.parameters())

    def train(self):
        """Initiate the training by calling the fit method of Trainer."""
        self._initialize_model()
        total_params = self._get_param_count()
        self.config.model_config.total_params = total_params

        training_loggers = []

        if self.config.trainer_config.save_ckpt:

            # create checkpoint callback
            checkpoint_callback = ModelCheckpoint(
                save_top_k=self.config.trainer_config.model_ckpt.save_top_k,
                save_last=self.config.trainer_config.model_ckpt.save_last,
                dirpath=self.dir_path,
                filename="best",
                monitor="val_loss",
                mode="min",
            )
            callbacks = [checkpoint_callback]
            # logger to create csv with metrics values over the epochs
            csv_logger = CSVLogger(self.dir_path)
            training_loggers.append(csv_logger)

        else:
            callbacks = []

        if self.config.trainer_config.early_stopping.stop_training_on_plateau:
            callbacks.append(
                EarlyStopping(
                    monitor="val_loss",
                    mode="min",
                    verbose=False,
                    min_delta=self.config.trainer_config.early_stopping.min_delta,
                    patience=self.config.trainer_config.early_stopping.patience,
                )
            )

        if self.config.trainer_config.use_wandb:
            wandb_config = self.config.trainer_config.wandb
            if wandb_config.wandb_mode == "offline":
                os.environ["WANDB_MODE"] = "offline"
            else:
                self._set_wandb()
            wandb_logger = WandbLogger(
                entity=wandb_config.entity,
                project=wandb_config.project,
                name=wandb_config.name,
                save_dir=self.dir_path,
                id=self.config.trainer_config.wandb.prv_runid,
                group=self.config.trainer_config.wandb.group,
            )
            training_loggers.append(wandb_logger)

            # save the configs as yaml in the checkpoint dir
            self.config.trainer_config.wandb.api_key = ""

            wandb_logger.experiment.config.update({"run_name": wandb_config.name})
            wandb_logger.experiment.config.update(
                {"run_config": OmegaConf.to_container(self.config, resolve=True)}
            )
            wandb_logger.experiment.config.update({"model_params": total_params})

        # save the configs as yaml in the checkpoint dir
        OmegaConf.save(config=self.config, f=f"{self.dir_path}/training_config.yaml")

        if self.data_pipeline_fw == "litdata":
            self._create_data_loaders_litdata()

        elif (
            self.data_pipeline_fw == "torch_dataset"
            or self.data_pipeline_fw == "torch_dataset_np_chunks"
        ):
            self._create_data_loaders_torch_dataset()

        else:
            message = f"{self.data_pipeline_fw} is not a valid option. Please choose one of `litdata` or `torch_dataset`."
            logger.error(message)
            raise ValueError(message)

        self.trainer = L.Trainer(
            callbacks=callbacks,
            logger=training_loggers,
            enable_checkpointing=self.config.trainer_config.save_ckpt,
            devices=self.config.trainer_config.trainer_devices,
            max_epochs=self.config.trainer_config.max_epochs,
            accelerator=self.config.trainer_config.trainer_accelerator,
            enable_progress_bar=self.config.trainer_config.enable_progress_bar,
            limit_train_batches=self.steps_per_epoch,
            strategy=(
                "ddp_find_unused_parameters_false"
                if isinstance(self.config.trainer_config.trainer_devices, int)
                and self.config.trainer_config.trainer_devices > 1
                else "auto"
            ),
        )

        try:

            self.trainer.fit(
                self.model,
                self.train_data_loader,
                self.val_data_loader,
                ckpt_path=self.config.trainer_config.resume_ckpt_path,
            )

        except KeyboardInterrupt:
            logger.info("Stopping training...")

        finally:
            if self.config.trainer_config.use_wandb:
                self.config.trainer_config.wandb.run_id = wandb.run.id
                wandb.finish()

            # save the config with wandb runid
            OmegaConf.save(
                config=self.config, f=f"{self.dir_path}/training_config.yaml"
            )

            if (
                self.data_pipeline_fw == "torch_dataset_np_chunks"
                and self.config.data_config.delete_chunks_after_training
            ):
                if (self.train_np_chunks_path).exists():
                    shutil.rmtree(
                        (self.train_np_chunks_path).as_posix(),
                        ignore_errors=True,
                    )

                if (self.val_np_chunks_path).exists():
                    shutil.rmtree(
                        (self.val_np_chunks_path).as_posix(),
                        ignore_errors=True,
                    )

            # TODO: (ubuntu test failing (running for > 6hrs) with the below lines)
            if (
                self.data_pipeline_fw == "litdata"
                and self.config.data_config.delete_chunks_after_training
            ):
                logger.info("Deleting training and validation files...")
                if (Path(self.train_litdata_chunks_path)).exists():
                    shutil.rmtree(
                        (Path(self.train_litdata_chunks_path)).as_posix(),
                        ignore_errors=True,
                    )
                if (Path(self.val_litdata_chunks_path)).exists():
                    shutil.rmtree(
                        (Path(self.val_litdata_chunks_path)).as_posix(),
                        ignore_errors=True,
                    )


class TrainingModel(L.LightningModule):
    """Base PyTorch Lightning Module for all sleap-nn models.

    This class is a sub-class of Torch Lightning Module to configure the training and validation steps.

    Args:
        config: OmegaConf dictionary which has the following:
                (i) data_config: data loading pre-processing configs to be passed to
                a pipeline class.
                (ii) model_config: backbone and head configs to be passed to `Model` class.
                (iii) trainer_config: trainer configs like accelerator, optimiser params.
        skeletons: List of `sio.Skeleton` objects from the input `.slp` file.
        model_type: Type of the model. One of `single_instance`, `centered_instance`, `centroid`, `bottomup`.
        backbone_type: Backbone model. One of `unet`, `convnext` and `swint`.
    """

    def __init__(
        self,
        config: OmegaConf,
        skeletons: Optional[List[sio.Skeleton]],
        model_type: str,
        backbone_type: str,
    ):
        """Initialise the configs and the model."""
        super().__init__()
        self.config = config
        self.skeletons = skeletons
        self.model_config = self.config.model_config
        self.trainer_config = self.config.trainer_config
        self.data_config = self.config.data_config
        self.model_type = model_type
        self.backbone_type = backbone_type
        self.pretrained_backbone_weights = (
            self.config.model_config.pretrained_backbone_weights
        )
        self.pretrained_head_weights = self.config.model_config.pretrained_head_weights
        self.in_channels = self.model_config.backbone_config[f"{self.backbone_type}"][
            "in_channels"
        ]
        self.input_expand_channels = self.in_channels
        if self.model_config.pre_trained_weights:  # only for swint and convnext
            ckpt = MODEL_WEIGHTS[
                self.model_config.pre_trained_weights
            ].DEFAULT.get_state_dict(progress=True, check_hash=True)
            input_channels = ckpt["features.0.0.weight"].shape[-3]
            if self.in_channels != input_channels:
                self.input_expand_channels = input_channels
                OmegaConf.update(
                    self.model_config,
                    f"backbone_config.{self.backbone_type}.in_channels",
                    input_channels,
                )

        # if edges and part names aren't set in config, get it from `sio.Labels` object.
        head_config = self.model_config.head_configs[self.model_type]
        for key in head_config:
            if "part_names" in head_config[key].keys():
                if head_config[key]["part_names"] is None:
                    part_names = [x.name for x in self.skeletons[0].nodes]
                    head_config[key]["part_names"] = part_names

            if "edges" in head_config[key].keys():
                if head_config[key]["edges"] is None:
                    edges = [
                        (x.source.name, x.destination.name)
                        for x in self.skeletons[0].edges
                    ]
                    head_config[key]["edges"] = edges

        self.model = Model(
            backbone_type=self.backbone_type,
            backbone_config=self.model_config.backbone_config[f"{self.backbone_type}"],
            head_configs=head_config,
            input_expand_channels=self.input_expand_channels,
            model_type=self.model_type,
        )

        if len(self.model_config.head_configs[self.model_type]) > 1:
            self.loss_weights = [
                (
                    self.model_config.head_configs[self.model_type][x].loss_weight
                    if self.model_config.head_configs[self.model_type][x].loss_weight
                    is not None
                    else 1.0
                )
                for x in self.model_config.head_configs[self.model_type]
            ]

        self.training_loss = {}
        self.val_loss = {}
        self.learning_rate = {}

        # Initialization for encoder and decoder stacks.
        if self.model_config.init_weights == "xavier":
            self.model.apply(xavier_init_weights)

        # Pre-trained weights for the encoder stack - only for swint and convnext
        if self.model_config.pre_trained_weights:
            self.model.backbone.enc.load_state_dict(ckpt, strict=False)

        # TODO: Handling different input channels
        # Initializing backbone (encoder + decoder) with trained ckpts
        if self.pretrained_backbone_weights is not None:
            logger.info(
                f"Loading backbone weights from `{self.pretrained_backbone_weights}` ..."
            )
            ckpt = torch.load(self.pretrained_backbone_weights)
            ckpt["state_dict"] = {
                k: ckpt["state_dict"][k]
                for k in ckpt["state_dict"].keys()
                if ".backbone" in k
            }
            self.load_state_dict(ckpt["state_dict"], strict=False)

        # Initializing head layers with trained ckpts.
        if self.pretrained_head_weights is not None:
            logger.info(
                f"Loading head weights from `{self.pretrained_head_weights}` ..."
            )
            ckpt = torch.load(self.pretrained_head_weights)
            ckpt["state_dict"] = {
                k: ckpt["state_dict"][k]
                for k in ckpt["state_dict"].keys()
                if ".head_layers" in k
            }
            self.load_state_dict(ckpt["state_dict"], strict=False)

    def forward(self, img):
        """Forward pass of the model."""
        pass

    def on_save_checkpoint(self, checkpoint):
        """Configure checkpoint to save parameters."""
        # save the config to the checkpoint file
        checkpoint["config"] = self.config

    def on_train_epoch_start(self):
        """Configure the train timer at the beginning of each epoch."""
        self.train_start_time = time.time()

    def on_train_epoch_end(self):
        """Configure the train timer at the end of every epoch."""
        train_time = time.time() - self.train_start_time
        self.log(
            "train_time",
            train_time,
            prog_bar=False,
            on_step=False,
            on_epoch=True,
            logger=True,
        )

    def on_validation_epoch_start(self):
        """Configure the val timer at the beginning of each epoch."""
        self.val_start_time = time.time()

    def on_validation_epoch_end(self):
        """Configure the val timer at the end of every epoch."""
        val_time = time.time() - self.val_start_time
        self.log(
            "val_time",
            val_time,
            prog_bar=False,
            on_step=False,
            on_epoch=True,
            logger=True,
        )

    def training_step(self, batch, batch_idx):
        """Training step."""
        pass

    def validation_step(self, batch, batch_idx):
        """Validation step."""
        pass

    def configure_optimizers(self):
        """Configure optimiser and learning rate scheduler."""
        if self.trainer_config.optimizer_name == "Adam":
            optim = torch.optim.Adam
        elif self.trainer_config.optimizer_name == "AdamW":
            optim = torch.optim.AdamW

        optimizer = optim(
            self.parameters(),
            lr=self.trainer_config.optimizer.lr,
            amsgrad=self.trainer_config.optimizer.amsgrad,
        )

        if self.trainer_config.lr_scheduler is None:
            return {
                "optimizer": optimizer,
            }

        else:

            if self.trainer_config.lr_scheduler.scheduler == "StepLR":
                scheduler = torch.optim.lr_scheduler.StepLR(
                    optimizer=optimizer,
                    step_size=self.trainer_config.lr_scheduler.step_lr.step_size,
                    gamma=self.trainer_config.lr_scheduler.step_lr.gamma,
                )

            elif self.trainer_config.lr_scheduler.scheduler == "ReduceLROnPlateau":
                scheduler = torch.optim.lr_scheduler.ReduceLROnPlateau(
                    optimizer,
                    mode="min",
                    threshold=self.trainer_config.lr_scheduler.reduce_lr_on_plateau.threshold,
                    threshold_mode=self.trainer_config.lr_scheduler.reduce_lr_on_plateau.threshold_mode,
                    cooldown=self.trainer_config.lr_scheduler.reduce_lr_on_plateau.cooldown,
                    patience=self.trainer_config.lr_scheduler.reduce_lr_on_plateau.patience,
                    factor=self.trainer_config.lr_scheduler.reduce_lr_on_plateau.factor,
                    min_lr=self.trainer_config.lr_scheduler.reduce_lr_on_plateau.min_lr,
                )

            elif self.trainer_config.lr_scheduler.scheduler is not None:
                message = f"{self.trainer_config.lr_scheduler.scheduler} is not a valid scheduler. Valid schedulers: `'StepLR'`, `'ReduceLROnPlateau'`"
                logger.error(message)
                raise ValueError(message)

            return {
                "optimizer": optimizer,
                "lr_scheduler": {
                    "scheduler": scheduler,
                    "monitor": "val_loss",
                },
            }


class SingleInstanceModel(TrainingModel):
    """Lightning Module for SingleInstance Model.

    This is a subclass of the `TrainingModel` to configure the training/ validation steps and
    forward pass specific to Single Instance model.

    Args:
        config: OmegaConf dictionary which has the following:
            (i) data_config: data loading pre-processing configs to be passed to
            `TopdownConfmapsPipeline` class.
            (ii) model_config: backbone and head configs to be passed to `Model` class.
            (iii) trainer_config: trainer configs like accelerator, optimiser params.
        skeletons: List of `sio.Skeleton` objects from the input `.slp` file.
        backbone_type: Backbone model. One of `unet`, `convnext` and `swint`.
        model_type: Type of the model. One of `single_instance`, `centered_instance`, `centroid`, `bottomup`.

    """

    def __init__(
        self,
        config: OmegaConf,
        skeletons: Optional[List[sio.Skeleton]],
        backbone_type: str,
        model_type: str,
    ):
        """Initialise the configs and the model."""
        super().__init__(
            config=config,
            skeletons=skeletons,
            model_type=model_type,
            backbone_type=backbone_type,
        )

    def forward(self, img):
        """Forward pass of the model."""
        img = torch.squeeze(img, dim=1).to(self.device)
        return self.model(img)["SingleInstanceConfmapsHead"]

    def training_step(self, batch, batch_idx):
        """Training step."""
        X, y = torch.squeeze(batch["image"], dim=1).to(self.device), torch.squeeze(
            batch["confidence_maps"], dim=1
        ).to(self.device)

        y_preds = self.model(X)["SingleInstanceConfmapsHead"]
        loss = nn.MSELoss()(y_preds, y)
        self.log(
            "train_loss", loss, prog_bar=True, on_step=False, on_epoch=True, logger=True
        )
        return loss

    def validation_step(self, batch, batch_idx):
        """Validation step."""
        X, y = torch.squeeze(batch["image"], dim=1).to(self.device), torch.squeeze(
            batch["confidence_maps"], dim=1
        ).to(self.device)

        y_preds = self.model(X)["SingleInstanceConfmapsHead"]
        val_loss = nn.MSELoss()(y_preds, y)
        lr = self.optimizers().optimizer.param_groups[0]["lr"]
        self.log(
            "learning_rate",
            lr,
            prog_bar=True,
            on_step=False,
            on_epoch=True,
            logger=True,
        )
        self.log(
            "val_loss",
            val_loss,
            prog_bar=True,
            on_step=False,
            on_epoch=True,
            logger=True,
        )


class TopDownCenteredInstanceModel(TrainingModel):
    """Lightning Module for TopDownCenteredInstance Model.

    This is a subclass of the `TrainingModel` to configure the training/ validation steps
    and forward pass specific to TopDown Centered instance model.

    Args:
        config: OmegaConf dictionary which has the following:
                (i) data_config: data loading pre-processing configs to be passed to
                `TopdownConfmapsPipeline` class.
                (ii) model_config: backbone and head configs to be passed to `Model` class.
                (iii) trainer_config: trainer configs like accelerator, optimiser params.
        skeletons: List of `sio.Skeleton` objects from the input `.slp` file.
        backbone_type: Backbone model. One of `unet`, `convnext` and `swint`.
        model_type: Type of the model. One of `single_instance`, `centered_instance`, `centroid`, `bottomup`.

    """

    def __init__(
        self,
        config: OmegaConf,
        skeletons: Optional[List[sio.Skeleton]],
        backbone_type: str,
        model_type: str,
    ):
        """Initialise the configs and the model."""
        super().__init__(
            config=config,
            skeletons=skeletons,
            backbone_type=backbone_type,
            model_type=model_type,
        )

    def forward(self, img):
        """Forward pass of the model."""
        img = torch.squeeze(img, dim=1).to(self.device)
        return self.model(img)["CenteredInstanceConfmapsHead"]

    def training_step(self, batch, batch_idx):
        """Training step."""
        X, y = torch.squeeze(batch["instance_image"], dim=1).to(
            self.device
        ), torch.squeeze(batch["confidence_maps"], dim=1).to(self.device)

        y_preds = self.model(X)["CenteredInstanceConfmapsHead"]
        loss = nn.MSELoss()(y_preds, y)
        self.log(
            "train_loss", loss, prog_bar=True, on_step=False, on_epoch=True, logger=True
        )
        return loss

    def validation_step(self, batch, batch_idx):
        """Perform validation step."""
        X, y = torch.squeeze(batch["instance_image"], dim=1).to(
            self.device
        ), torch.squeeze(batch["confidence_maps"], dim=1).to(self.device)

        y_preds = self.model(X)["CenteredInstanceConfmapsHead"]
        val_loss = nn.MSELoss()(y_preds, y)
        lr = self.optimizers().optimizer.param_groups[0]["lr"]
        self.log(
            "learning_rate",
            lr,
            prog_bar=True,
            on_step=False,
            on_epoch=True,
            logger=True,
        )
        self.log(
            "val_loss",
            val_loss,
            prog_bar=True,
            on_step=False,
            on_epoch=True,
            logger=True,
        )


class CentroidModel(TrainingModel):
    """Lightning Module for Centroid Model.

    This is a subclass of the `TrainingModel` to configure the training/ validation steps
    and forward pass specific to centroid model.

    Args:
        config: OmegaConf dictionary which has the following:
                (i) data_config: data loading pre-processing configs to be passed to
                `CentroidConfmapsPipeline` class.
                (ii) model_config: backbone and head configs to be passed to `Model` class.
                (iii) trainer_config: trainer configs like accelerator, optimiser params.
        skeletons: List of `sio.Skeleton` objects from the input `.slp` file.
        backbone_type: Backbone model. One of `unet`, `convnext` and `swint`.
        model_type: Type of the model. One of `single_instance`, `centered_instance`, `centroid`, `bottomup`.

    """

    def __init__(
        self,
        config: OmegaConf,
        skeletons: Optional[List[sio.Skeleton]],
        backbone_type: str,
        model_type: str,
    ):
        """Initialise the configs and the model."""
        super().__init__(
            config=config,
            skeletons=skeletons,
            backbone_type=backbone_type,
            model_type=model_type,
        )

    def forward(self, img):
        """Forward pass of the model."""
        img = torch.squeeze(img, dim=1).to(self.device)
        return self.model(img)["CentroidConfmapsHead"]

    def training_step(self, batch, batch_idx):
        """Training step."""
        X, y = torch.squeeze(batch["image"], dim=1).to(self.device), torch.squeeze(
            batch["centroids_confidence_maps"], dim=1
        ).to(self.device)

        y_preds = self.model(X)["CentroidConfmapsHead"]
        loss = nn.MSELoss()(y_preds, y)
        self.log(
            "train_loss", loss, prog_bar=True, on_step=False, on_epoch=True, logger=True
        )
        return loss

    def validation_step(self, batch, batch_idx):
        """Validation step."""
        X, y = torch.squeeze(batch["image"], dim=1).to(self.device), torch.squeeze(
            batch["centroids_confidence_maps"], dim=1
        ).to(self.device)

        y_preds = self.model(X)["CentroidConfmapsHead"]
        val_loss = nn.MSELoss()(y_preds, y)
        lr = self.optimizers().optimizer.param_groups[0]["lr"]
        self.log(
            "learning_rate",
            lr,
            prog_bar=True,
            on_step=False,
            on_epoch=True,
            logger=True,
        )
        self.log(
            "val_loss",
            val_loss,
            prog_bar=True,
            on_step=False,
            on_epoch=True,
            logger=True,
        )


class BottomUpModel(TrainingModel):
    """Lightning Module for BottomUp Model.

    This is a subclass of the `TrainingModel` to configure the training/ validation steps
    and forward pass specific to BottomUp model.

    Args:
        config: OmegaConf dictionary which has the following:
                (i) data_config: data loading pre-processing configs to be passed to
                `BottomUpPipeline` class.
                (ii) model_config: backbone and head configs to be passed to `Model` class.
                (iii) trainer_config: trainer configs like accelerator, optimiser params.
        skeletons: List of `sio.Skeleton` objects from the input `.slp` file.
        backbone_type: Backbone model. One of `unet`, `convnext` and `swint`.
        model_type: Type of the model. One of `single_instance`, `centered_instance`, `centroid`, `bottomup`.

    """

    def __init__(
        self,
        config: OmegaConf,
        skeletons: Optional[List[sio.Skeleton]],
        backbone_type: str,
        model_type: str,
    ):
        """Initialise the configs and the model."""
        super().__init__(
            config=config,
            skeletons=skeletons,
            backbone_type=backbone_type,
            model_type=model_type,
        )

    def forward(self, img):
        """Forward pass of the model."""
        img = torch.squeeze(img, dim=1).to(self.device)
        output = self.model(img)
        return {
            "MultiInstanceConfmapsHead": output["MultiInstanceConfmapsHead"],
            "PartAffinityFieldsHead": output["PartAffinityFieldsHead"],
        }

    def training_step(self, batch, batch_idx):
        """Training step."""
        X = torch.squeeze(batch["image"], dim=1).to(self.device)
        y_confmap = torch.squeeze(batch["confidence_maps"], dim=1).to(self.device)
        y_paf = batch["part_affinity_fields"].to(self.device)
        preds = self.model(X)
        pafs = preds["PartAffinityFieldsHead"]
        confmaps = preds["MultiInstanceConfmapsHead"]
        losses = {
            "MultiInstanceConfmapsHead": nn.MSELoss()(confmaps, y_confmap),
            "PartAffinityFieldsHead": nn.MSELoss()(pafs, y_paf),
        }
        loss = sum([s * losses[t] for s, t in zip(self.loss_weights, losses)])
        self.log(
            "train_loss", loss, prog_bar=True, on_step=False, on_epoch=True, logger=True
        )
        return loss

    def validation_step(self, batch, batch_idx):
        """Validation step."""
        X = torch.squeeze(batch["image"], dim=1).to(self.device)
        y_confmap = torch.squeeze(batch["confidence_maps"], dim=1).to(self.device)
        y_paf = batch["part_affinity_fields"].to(self.device)

        preds = self.model(X)
        pafs = preds["PartAffinityFieldsHead"]
        confmaps = preds["MultiInstanceConfmapsHead"]
        losses = {
            "MultiInstanceConfmapsHead": nn.MSELoss()(confmaps, y_confmap),
            "PartAffinityFieldsHead": nn.MSELoss()(pafs, y_paf),
        }
        val_loss = sum([s * losses[t] for s, t in zip(self.loss_weights, losses)])
        lr = self.optimizers().optimizer.param_groups[0]["lr"]
        self.log(
            "learning_rate",
            lr,
            prog_bar=True,
            on_step=False,
            on_epoch=True,
            logger=True,
        )
        self.log(
            "val_loss",
            val_loss,
            prog_bar=True,
            on_step=False,
            on_epoch=True,
            logger=True,
<<<<<<< HEAD
        )
=======
        )


def train(
    train_labels_path: str,
    val_labels_path: str,
    provider: str = "LabelsReader",
    user_instances_only: bool = True,
    data_pipeline_fw: str = "torch_dataset",
    np_chunks_path: Optional[str] = None,
    litdata_chunks_path: Optional[str] = None,
    use_existing_chunks: bool = False,
    chunk_size: int = 100,
    delete_chunks_after_training: bool = True,
    is_rgb: bool = False,
    scale: float = 1.0,
    max_height: Optional[int] = None,
    max_width: Optional[int] = None,
    crop_hw: Optional[Tuple[int, int]] = None,
    min_crop_size: int = 100,
    use_augmentations_train: bool = False,
    intensity_aug: Optional[Union[str, List[str], Dict[str, Any]]] = None,
    geometry_aug: Optional[Union[str, List[str], Dict[str, Any]]] = None,
    init_weight: str = "default",
    pre_trained_weights: Optional[str] = None,
    pretrained_backbone_weights: Optional[str] = None,
    pretrained_head_weights: Optional[str] = None,
    backbone_config: Union[str, Dict[str, Any]] = "unet",
    head_configs: Union[str, Dict[str, Any]] = None,
    batch_size: int = 4,
    shuffle_train: bool = True,
    num_workers: int = 0,
    ckpt_save_top_k: int = 1,
    ckpt_save_last: bool = False,
    trainer_num_devices: Union[str, int] = "auto",
    trainer_accelerator: str = "auto",
    enable_progress_bar: bool = False,
    steps_per_epoch: Optional[int] = None,
    max_epochs: int = 100,
    seed: int = 1000,
    use_wandb: bool = False,
    save_ckpt: bool = False,
    save_ckpt_path: Optional[str] = None,
    resume_ckpt_path: Optional[str] = None,
    wandb_entity: Optional[str] = None,
    wandb_project: Optional[str] = None,
    wandb_name: Optional[str] = None,
    wandb_api_key: Optional[str] = None,
    wandb_mode: Optional[str] = None,
    wandb_resume_prv_runid: Optional[str] = None,
    wandb_group_name: Optional[str] = None,
    optimizer: str = "Adam",
    learning_rate: float = 1e-3,
    amsgrad: bool = False,
    lr_scheduler: Optional[
        Union[str, Dict[str, Any]]
    ] = None,  # {"lr_scheduler": {"step_lr": {}, "reduce_lr_on_plateau": {}}}
    early_stopping: bool = False,
    early_stopping_min_delta: float = 0.0,
    early_stopping_patience: int = 1,
):
    """Train a pose-estimation model with SLEAP-NN framework.

    This method creates a config object based on the parameters provided by the user,
    and starts training by passing this config to the `ModelTrainer` class.

    Args:
        train_labels_path: Path to training data (`.slp` file).
        val_labels_path: Path to validation data (`.slp` file).
        provider: Provider class to read the input sleap files. Only "LabelsReader"
            supported for the training pipeline. Default: "LabelsReader".
        user_instances_only: `True` if only user labeled instances should be used for
            training. If `False`, both user labeled and predicted instances would be used.
            Default: `True`.
        data_pipeline_fw: Framework to create the data loaders. One of [`litdata`,
            `torch_dataset`, `torch_dataset_np_chunks`]. Default: "torch_dataset".
        np_chunks_path: Path to save `.npz` chunks created with `torch_dataset_np_chunks`
            data pipeline framework. If `None`, the path provided in `trainer_config.save_ckpt`
            is used (else working dir is used). The `train_chunks` and `val_chunks` dirs
            are created inside this path. Default: None.
        litdata_chunks_path: Path to save `.bin` files created with `litdata` data pipeline
            framework. If `None`, the path provided in `trainer_config.save_ckpt` is used
            (else working dir is used). The `train_chunks` and `val_chunks` dirs are created
            inside this path. Default: None.
        use_existing_chunks: Use existing train and val chunks in the `np_chunks_path` or
            `chunks_path` for `torch_dataset_np_chunks` or `litdata` frameworks. If `True`,
            the `np_chunks_path` (or `chunks_path`) should have `train_chunks` and `val_chunks` dirs.
            Default: False.
        chunk_size: Size of each chunk (in MB). Default: 100.
        delete_chunks_after_training: If `False`, the chunks (numpy or litdata chunks) are
            retained after training. Else, the chunks are deleted. Default: True.
        is_rgb: True if the image has 3 channels (RGB image). If input has only one
            channel when this is set to `True`, then the images from single-channel
            is replicated along the channel axis. If input has three channels and this
            is set to False, then we convert the image to grayscale (single-channel)
            image. Default: False.
        scale: Factor to resize the image dimensions by, specified as a float. Default: 1.0.
        max_height: Maximum height the image should be padded to. If not provided, the
            original image size will be retained. Default: None.
        max_width: Maximum width the image should be padded to. If not provided, the
            original image size will be retained. Default: None.
        crop_hw: Crop height and width of each instance (h, w) for centered-instance model.
            If `None`, this would be automatically computed based on the largest instance
            in the `sio.Labels` file. Default: None.
        min_crop_size: Minimum crop size to be used if `crop_hw` is `None`. Default: 100.
        use_augmentations_train: True if the data augmentation should be applied to the
            training data, else False. Default: False.
        intensity_aug: One of ["uniform_noise", "gaussian_noise", "contrast", "brightness"]
            or list of strings from the above allowed values. To have custom values, pass
            a dict with the structure in `sleap_nn.config.data_config.IntensityConfig`.
            For eg: {
                        "uniform_noise_min": 1.0,
                        "uniform_noise_p": 1.0
                    }
        geometry_aug: One of ["rotation", "scale", "translate", "erase_scale", "mixup"].
            or list of strings from the above allowed values. To have custom values, pass
            a dict with the structure in `sleap_nn.config.data_config.GeometryConfig`.
            For eg: {
                        "rotation": 45,
                        "affine_p": 1.0
                    }
        init_weight: model weights initialization method. "default" uses kaiming uniform
            initialization and "xavier" uses Xavier initialization method. Default: "default".
        pre_trained_weights: Pretrained weights file name supported only for ConvNext and
            SwinT backbones. For ConvNext, one of ["ConvNeXt_Base_Weights","ConvNeXt_Tiny_Weights",
            "ConvNeXt_Small_Weights", "ConvNeXt_Large_Weights"]. For SwinT, one of ["Swin_T_Weights",
            "Swin_S_Weights", "Swin_B_Weights"]. Default: None.
        pretrained_backbone_weights: Path of the `ckpt` file with which the backbone is
            initialized. If `None`, random init is used. Default: None.
        pretrained_head_weights: Path of the `ckpt` file with which the head layers are
            initialized. If `None`, random init is used. Default: None.
        backbone_config: One of ["unet", "unet_medium_rf", "unet_large_rf", "convnext",
            "convnext_tiny", "convnext_small", "convnext_base", "convnext_large", "swint",
            "swint_tiny", "swint_small", "swint_base"]. If custom values need to be set,
            then pass a dictionary with the structure:
            {
                "unet((or) convnext (or)swint)":
                    {(params in the corresponding architecture given in `sleap_nn.config.model_config.backbone_config`)
                    }
            }.
            For eg: {
                        "unet":
                            {
                                "in_channels": 3,
                                "filters": 64,
                                "max_stride": 32,
                                "output_stride": 2
                            }
                    }
        head_configs: One of ["bottomup", "centered_instance", "centroid", "single_instance"].
            The default `sigma` and `output_strides` are used if a string is passed. To
            set custom parameters, pass in a dictionary with the structure:
            {
                "bottomup" (or "centroid" or "single_instance" or "centered_instance"):
                    {
                        "confmaps":
                            {
                                # params in the corresponding head type given in `sleap_nn.config.model_config.head_configs`
                            },
                        "pafs":
                            {
                                # only for bottomup
                            }
                    }
            }.
            For eg: {
                        "single_instance":
                            {
                                "confmaps":
                                    {
                                        "part_names": None,
                                        "sigma": 2.5,
                                        "output_stride": 2
                                    }
                            }
                    }
        batch_size: Number of samples per batch or batch size for training data. Default: 4.
        shuffle_train: True to have the train data reshuffled at every epoch. Default: False.
        num_workers: Number of subprocesses to use for data loading. 0 means that the data
            will be loaded in the main process. Default: 0.
        ckpt_save_top_k: If save_top_k == k, the best k models according to the quantity
            monitored will be saved. If save_top_k == 0, no models are saved. If save_top_k == -1,
            all models are saved. Please note that the monitors are checked every every_n_epochs
            epochs. if save_top_k >= 2 and the callback is called multiple times inside an
            epoch, the name of the saved file will be appended with a version count starting
            with v1 unless enable_version_counter is set to False. Default: 1.
        ckpt_save_last: When True, saves a last.ckpt whenever a checkpoint file gets saved.
            On a local filesystem, this will be a symbolic link, and otherwise a copy of
            the checkpoint file. This allows accessing the latest checkpoint in a deterministic
            manner. Default: False.
        trainer_num_devices: Number of devices to train on (int), which devices to train
            on (list or str), or "auto" to select automatically. Default: "auto".
        trainer_accelerator: One of the ("cpu", "gpu", "tpu", "ipu", "auto"). "auto" recognises
            the machine the model is running on and chooses the appropriate accelerator for
            the `Trainer` to be connected to. Default: "auto".
        enable_progress_bar: When True, enables printing the logs during training. Default: False.
        steps_per_epoch: Minimum number of iterations in a single epoch. (Useful if model
            is trained with very few data points). Refer `limit_train_batches` parameter
            of Torch `Trainer`. If `None`, the number of iterations depends on the number
            of samples in the train dataset. Default: None.
        max_epochs: Maxinum number of epochs to run. Default: 100.
        seed: Seed value for the current experiment. default: 1000.
        save_ckpt: True to enable checkpointing. Default: False.
        save_ckpt_path: Directory path to save the training config and checkpoint files.
            If `None` and `save_ckpt` is `True`, then the current working dir is used as
            the ckpt path. Default: None
        resume_ckpt_path: Path to `.ckpt` file from which training is resumed. Default: None.
        use_wandb: True to enable wandb logging. Default: False.
        wandb_entity: Entity of wandb project. Default: None.
            (The default entity in the user profile settings is used)
        wandb_project: Project name for the current wandb run. Default: None.
        wandb_name: Name of the current wandb run. Default: None.
        wandb_api_key: API key. The API key is masked when saved to config files. Default: None.
        wandb_mode: "offline" if only local logging is required. Default: None.
        wandb_resume_prv_runid: Previous run ID if training should be resumed from a previous
            ckpt. Default: None
        wandb_group_name: Group name fo the wandb run. Default: None.
        optimizer: Optimizer to be used. One of ["Adam", "AdamW"]. Default: "Adam".
        learning_rate: Learning rate of type float. Default: 1e-3.
        amsgrad: Enable AMSGrad with the optimizer. Defaul: False.
        lr_scheduler: One of ["StepLR", "ReduceLROnPlateau"] (the default values in
            `sleap_nn.config.trainer_config` are used). To use custom values, pass a
            dictionary with the structure in `sleap_nn.config.trainer_config.LRSchedulerConfig`.
            For eg, {
                        "scheduler": "StepLR",
                        "step_lr":
                            {
                                (params in `sleap_nn.config.trainer_config.StepLRConfig`)
                            }
                    }
        early_stopping: True if early stopping should be enabled. Default: False.
        early_stopping_min_delta: Minimum change in the monitored quantity to qualify as
            an improvement, i.e. an absolute change of less than or equal to min_delta,
            will count as no improvement. Default: 0.0.
        early_stopping_patience: Number of checks with no improvement after which training
            will be stopped. Under the default configuration, one check happens after every
            training epoch. Default: 1.
    """
    preprocessing_config = PreprocessingConfig(
        is_rgb=is_rgb,
        max_height=max_height,
        max_width=max_width,
        scale=scale,
        crop_hw=crop_hw,
        min_crop_size=min_crop_size,
    )
    augmentation_config = None
    if use_augmentations_train:
        augmentation_config = get_aug_config(
            intensity_aug=intensity_aug, geometric_aug=geometry_aug
        )

    # construct data config
    data_config = DataConfig(
        train_labels_path=train_labels_path,
        val_labels_path=val_labels_path,
        provider=provider,
        user_instances_only=user_instances_only,
        data_pipeline_fw=data_pipeline_fw,
        np_chunks_path=np_chunks_path,
        litdata_chunks_path=litdata_chunks_path,
        use_existing_chunks=use_existing_chunks,
        chunk_size=chunk_size,
        delete_chunks_after_training=delete_chunks_after_training,
        preprocessing=preprocessing_config,
        use_augmentations_train=use_augmentations_train,
        augmentation_config=augmentation_config,
    )

    # construct model config
    backbone_config = get_backbone_config(backbone_cfg=backbone_config)
    head_configs = get_head_configs(head_cfg=head_configs)
    model_config = ModelConfig(
        init_weights=init_weight,
        pre_trained_weights=pre_trained_weights,
        pretrained_backbone_weights=pretrained_backbone_weights,
        pretrained_head_weights=pretrained_head_weights,
        backbone_config=backbone_config,
        head_configs=head_configs,
    )

    # constrict trainer config
    train_dataloader_cfg = DataLoaderConfig(
        batch_size=batch_size, shuffle=shuffle_train, num_workers=num_workers
    )
    val_dataloader_cfg = DataLoaderConfig(
        batch_size=batch_size, shuffle=False, num_workers=num_workers
    )

    lr_scheduler_cfg = None
    if isinstance(lr_scheduler, str):
        lr_scheduler_cfg = LRSchedulerConfig(scheduler=lr_scheduler)
        if lr_scheduler == "StepLR":
            lr_scheduler_cfg.step_lr = StepLRConfig()
        if lr_scheduler == "ReduceLROnPlateau":
            lr_scheduler_cfg.reduce_lr_on_plateau = ReduceLROnPlateauConfig()
    elif isinstance(lr_scheduler, dict):
        lr_scheduler_cfg = LRSchedulerConfig()
        lr_scheduler_cfg.scheduler = lr_scheduler["scheduler"]
        if lr_scheduler_cfg.scheduler == "StepLR":
            lr_scheduler_cfg.step_lr = StepLRConfig(**lr_scheduler["step_lr"])
        elif lr_scheduler_cfg.scheduler == "ReduceLROnPlateau":
            lr_scheduler_cfg.reduce_lr_on_plateau = ReduceLROnPlateauConfig(
                **lr_scheduler["reduce_lr_on_plateau"]
            )

    trainer_config = TrainerConfig(
        train_data_loader=train_dataloader_cfg,
        val_data_loader=val_dataloader_cfg,
        model_ckpt=ModelCkptConfig(
            save_top_k=ckpt_save_top_k, save_last=ckpt_save_last
        ),
        trainer_devices=trainer_num_devices,
        trainer_accelerator=trainer_accelerator,
        enable_progress_bar=enable_progress_bar,
        steps_per_epoch=steps_per_epoch,
        max_epochs=max_epochs,
        seed=seed,
        use_wandb=use_wandb,
        wandb=WandBConfig(
            entity=wandb_entity,
            project=wandb_project,
            name=wandb_name,
            api_key=wandb_api_key,
            wandb_mode=wandb_mode,
            prv_runid=wandb_resume_prv_runid,
            group=wandb_group_name,
        ),
        save_ckpt=save_ckpt,
        save_ckpt_path=save_ckpt_path,
        resume_ckpt_path=resume_ckpt_path,
        optimizer_name=optimizer,
        optimizer=OptimizerConfig(lr=learning_rate, amsgrad=amsgrad),
        lr_scheduler=lr_scheduler_cfg,
        early_stopping=EarlyStoppingConfig(
            min_delta=early_stopping_min_delta,
            patience=early_stopping_patience,
            stop_training_on_plateau=early_stopping,
        ),
    )

    # create omegaconf object (or attrs class object)
    training_job_config = TrainingJobConfig(
        data_config=data_config,
        model_config=model_config,
        trainer_config=trainer_config,
    )

    omegaconf_config = OmegaConf.structured(training_job_config)

    # create an instance of the ModelTrainer class
    trainer = ModelTrainer(omegaconf_config)
    trainer.train()

    logger.info(f"Training completed!")

    # compute metrics on train and val set
>>>>>>> b444eb4d
<|MERGE_RESOLUTION|>--- conflicted
+++ resolved
@@ -1366,364 +1366,4 @@
             on_step=False,
             on_epoch=True,
             logger=True,
-<<<<<<< HEAD
-        )
-=======
-        )
-
-
-def train(
-    train_labels_path: str,
-    val_labels_path: str,
-    provider: str = "LabelsReader",
-    user_instances_only: bool = True,
-    data_pipeline_fw: str = "torch_dataset",
-    np_chunks_path: Optional[str] = None,
-    litdata_chunks_path: Optional[str] = None,
-    use_existing_chunks: bool = False,
-    chunk_size: int = 100,
-    delete_chunks_after_training: bool = True,
-    is_rgb: bool = False,
-    scale: float = 1.0,
-    max_height: Optional[int] = None,
-    max_width: Optional[int] = None,
-    crop_hw: Optional[Tuple[int, int]] = None,
-    min_crop_size: int = 100,
-    use_augmentations_train: bool = False,
-    intensity_aug: Optional[Union[str, List[str], Dict[str, Any]]] = None,
-    geometry_aug: Optional[Union[str, List[str], Dict[str, Any]]] = None,
-    init_weight: str = "default",
-    pre_trained_weights: Optional[str] = None,
-    pretrained_backbone_weights: Optional[str] = None,
-    pretrained_head_weights: Optional[str] = None,
-    backbone_config: Union[str, Dict[str, Any]] = "unet",
-    head_configs: Union[str, Dict[str, Any]] = None,
-    batch_size: int = 4,
-    shuffle_train: bool = True,
-    num_workers: int = 0,
-    ckpt_save_top_k: int = 1,
-    ckpt_save_last: bool = False,
-    trainer_num_devices: Union[str, int] = "auto",
-    trainer_accelerator: str = "auto",
-    enable_progress_bar: bool = False,
-    steps_per_epoch: Optional[int] = None,
-    max_epochs: int = 100,
-    seed: int = 1000,
-    use_wandb: bool = False,
-    save_ckpt: bool = False,
-    save_ckpt_path: Optional[str] = None,
-    resume_ckpt_path: Optional[str] = None,
-    wandb_entity: Optional[str] = None,
-    wandb_project: Optional[str] = None,
-    wandb_name: Optional[str] = None,
-    wandb_api_key: Optional[str] = None,
-    wandb_mode: Optional[str] = None,
-    wandb_resume_prv_runid: Optional[str] = None,
-    wandb_group_name: Optional[str] = None,
-    optimizer: str = "Adam",
-    learning_rate: float = 1e-3,
-    amsgrad: bool = False,
-    lr_scheduler: Optional[
-        Union[str, Dict[str, Any]]
-    ] = None,  # {"lr_scheduler": {"step_lr": {}, "reduce_lr_on_plateau": {}}}
-    early_stopping: bool = False,
-    early_stopping_min_delta: float = 0.0,
-    early_stopping_patience: int = 1,
-):
-    """Train a pose-estimation model with SLEAP-NN framework.
-
-    This method creates a config object based on the parameters provided by the user,
-    and starts training by passing this config to the `ModelTrainer` class.
-
-    Args:
-        train_labels_path: Path to training data (`.slp` file).
-        val_labels_path: Path to validation data (`.slp` file).
-        provider: Provider class to read the input sleap files. Only "LabelsReader"
-            supported for the training pipeline. Default: "LabelsReader".
-        user_instances_only: `True` if only user labeled instances should be used for
-            training. If `False`, both user labeled and predicted instances would be used.
-            Default: `True`.
-        data_pipeline_fw: Framework to create the data loaders. One of [`litdata`,
-            `torch_dataset`, `torch_dataset_np_chunks`]. Default: "torch_dataset".
-        np_chunks_path: Path to save `.npz` chunks created with `torch_dataset_np_chunks`
-            data pipeline framework. If `None`, the path provided in `trainer_config.save_ckpt`
-            is used (else working dir is used). The `train_chunks` and `val_chunks` dirs
-            are created inside this path. Default: None.
-        litdata_chunks_path: Path to save `.bin` files created with `litdata` data pipeline
-            framework. If `None`, the path provided in `trainer_config.save_ckpt` is used
-            (else working dir is used). The `train_chunks` and `val_chunks` dirs are created
-            inside this path. Default: None.
-        use_existing_chunks: Use existing train and val chunks in the `np_chunks_path` or
-            `chunks_path` for `torch_dataset_np_chunks` or `litdata` frameworks. If `True`,
-            the `np_chunks_path` (or `chunks_path`) should have `train_chunks` and `val_chunks` dirs.
-            Default: False.
-        chunk_size: Size of each chunk (in MB). Default: 100.
-        delete_chunks_after_training: If `False`, the chunks (numpy or litdata chunks) are
-            retained after training. Else, the chunks are deleted. Default: True.
-        is_rgb: True if the image has 3 channels (RGB image). If input has only one
-            channel when this is set to `True`, then the images from single-channel
-            is replicated along the channel axis. If input has three channels and this
-            is set to False, then we convert the image to grayscale (single-channel)
-            image. Default: False.
-        scale: Factor to resize the image dimensions by, specified as a float. Default: 1.0.
-        max_height: Maximum height the image should be padded to. If not provided, the
-            original image size will be retained. Default: None.
-        max_width: Maximum width the image should be padded to. If not provided, the
-            original image size will be retained. Default: None.
-        crop_hw: Crop height and width of each instance (h, w) for centered-instance model.
-            If `None`, this would be automatically computed based on the largest instance
-            in the `sio.Labels` file. Default: None.
-        min_crop_size: Minimum crop size to be used if `crop_hw` is `None`. Default: 100.
-        use_augmentations_train: True if the data augmentation should be applied to the
-            training data, else False. Default: False.
-        intensity_aug: One of ["uniform_noise", "gaussian_noise", "contrast", "brightness"]
-            or list of strings from the above allowed values. To have custom values, pass
-            a dict with the structure in `sleap_nn.config.data_config.IntensityConfig`.
-            For eg: {
-                        "uniform_noise_min": 1.0,
-                        "uniform_noise_p": 1.0
-                    }
-        geometry_aug: One of ["rotation", "scale", "translate", "erase_scale", "mixup"].
-            or list of strings from the above allowed values. To have custom values, pass
-            a dict with the structure in `sleap_nn.config.data_config.GeometryConfig`.
-            For eg: {
-                        "rotation": 45,
-                        "affine_p": 1.0
-                    }
-        init_weight: model weights initialization method. "default" uses kaiming uniform
-            initialization and "xavier" uses Xavier initialization method. Default: "default".
-        pre_trained_weights: Pretrained weights file name supported only for ConvNext and
-            SwinT backbones. For ConvNext, one of ["ConvNeXt_Base_Weights","ConvNeXt_Tiny_Weights",
-            "ConvNeXt_Small_Weights", "ConvNeXt_Large_Weights"]. For SwinT, one of ["Swin_T_Weights",
-            "Swin_S_Weights", "Swin_B_Weights"]. Default: None.
-        pretrained_backbone_weights: Path of the `ckpt` file with which the backbone is
-            initialized. If `None`, random init is used. Default: None.
-        pretrained_head_weights: Path of the `ckpt` file with which the head layers are
-            initialized. If `None`, random init is used. Default: None.
-        backbone_config: One of ["unet", "unet_medium_rf", "unet_large_rf", "convnext",
-            "convnext_tiny", "convnext_small", "convnext_base", "convnext_large", "swint",
-            "swint_tiny", "swint_small", "swint_base"]. If custom values need to be set,
-            then pass a dictionary with the structure:
-            {
-                "unet((or) convnext (or)swint)":
-                    {(params in the corresponding architecture given in `sleap_nn.config.model_config.backbone_config`)
-                    }
-            }.
-            For eg: {
-                        "unet":
-                            {
-                                "in_channels": 3,
-                                "filters": 64,
-                                "max_stride": 32,
-                                "output_stride": 2
-                            }
-                    }
-        head_configs: One of ["bottomup", "centered_instance", "centroid", "single_instance"].
-            The default `sigma` and `output_strides` are used if a string is passed. To
-            set custom parameters, pass in a dictionary with the structure:
-            {
-                "bottomup" (or "centroid" or "single_instance" or "centered_instance"):
-                    {
-                        "confmaps":
-                            {
-                                # params in the corresponding head type given in `sleap_nn.config.model_config.head_configs`
-                            },
-                        "pafs":
-                            {
-                                # only for bottomup
-                            }
-                    }
-            }.
-            For eg: {
-                        "single_instance":
-                            {
-                                "confmaps":
-                                    {
-                                        "part_names": None,
-                                        "sigma": 2.5,
-                                        "output_stride": 2
-                                    }
-                            }
-                    }
-        batch_size: Number of samples per batch or batch size for training data. Default: 4.
-        shuffle_train: True to have the train data reshuffled at every epoch. Default: False.
-        num_workers: Number of subprocesses to use for data loading. 0 means that the data
-            will be loaded in the main process. Default: 0.
-        ckpt_save_top_k: If save_top_k == k, the best k models according to the quantity
-            monitored will be saved. If save_top_k == 0, no models are saved. If save_top_k == -1,
-            all models are saved. Please note that the monitors are checked every every_n_epochs
-            epochs. if save_top_k >= 2 and the callback is called multiple times inside an
-            epoch, the name of the saved file will be appended with a version count starting
-            with v1 unless enable_version_counter is set to False. Default: 1.
-        ckpt_save_last: When True, saves a last.ckpt whenever a checkpoint file gets saved.
-            On a local filesystem, this will be a symbolic link, and otherwise a copy of
-            the checkpoint file. This allows accessing the latest checkpoint in a deterministic
-            manner. Default: False.
-        trainer_num_devices: Number of devices to train on (int), which devices to train
-            on (list or str), or "auto" to select automatically. Default: "auto".
-        trainer_accelerator: One of the ("cpu", "gpu", "tpu", "ipu", "auto"). "auto" recognises
-            the machine the model is running on and chooses the appropriate accelerator for
-            the `Trainer` to be connected to. Default: "auto".
-        enable_progress_bar: When True, enables printing the logs during training. Default: False.
-        steps_per_epoch: Minimum number of iterations in a single epoch. (Useful if model
-            is trained with very few data points). Refer `limit_train_batches` parameter
-            of Torch `Trainer`. If `None`, the number of iterations depends on the number
-            of samples in the train dataset. Default: None.
-        max_epochs: Maxinum number of epochs to run. Default: 100.
-        seed: Seed value for the current experiment. default: 1000.
-        save_ckpt: True to enable checkpointing. Default: False.
-        save_ckpt_path: Directory path to save the training config and checkpoint files.
-            If `None` and `save_ckpt` is `True`, then the current working dir is used as
-            the ckpt path. Default: None
-        resume_ckpt_path: Path to `.ckpt` file from which training is resumed. Default: None.
-        use_wandb: True to enable wandb logging. Default: False.
-        wandb_entity: Entity of wandb project. Default: None.
-            (The default entity in the user profile settings is used)
-        wandb_project: Project name for the current wandb run. Default: None.
-        wandb_name: Name of the current wandb run. Default: None.
-        wandb_api_key: API key. The API key is masked when saved to config files. Default: None.
-        wandb_mode: "offline" if only local logging is required. Default: None.
-        wandb_resume_prv_runid: Previous run ID if training should be resumed from a previous
-            ckpt. Default: None
-        wandb_group_name: Group name fo the wandb run. Default: None.
-        optimizer: Optimizer to be used. One of ["Adam", "AdamW"]. Default: "Adam".
-        learning_rate: Learning rate of type float. Default: 1e-3.
-        amsgrad: Enable AMSGrad with the optimizer. Defaul: False.
-        lr_scheduler: One of ["StepLR", "ReduceLROnPlateau"] (the default values in
-            `sleap_nn.config.trainer_config` are used). To use custom values, pass a
-            dictionary with the structure in `sleap_nn.config.trainer_config.LRSchedulerConfig`.
-            For eg, {
-                        "scheduler": "StepLR",
-                        "step_lr":
-                            {
-                                (params in `sleap_nn.config.trainer_config.StepLRConfig`)
-                            }
-                    }
-        early_stopping: True if early stopping should be enabled. Default: False.
-        early_stopping_min_delta: Minimum change in the monitored quantity to qualify as
-            an improvement, i.e. an absolute change of less than or equal to min_delta,
-            will count as no improvement. Default: 0.0.
-        early_stopping_patience: Number of checks with no improvement after which training
-            will be stopped. Under the default configuration, one check happens after every
-            training epoch. Default: 1.
-    """
-    preprocessing_config = PreprocessingConfig(
-        is_rgb=is_rgb,
-        max_height=max_height,
-        max_width=max_width,
-        scale=scale,
-        crop_hw=crop_hw,
-        min_crop_size=min_crop_size,
-    )
-    augmentation_config = None
-    if use_augmentations_train:
-        augmentation_config = get_aug_config(
-            intensity_aug=intensity_aug, geometric_aug=geometry_aug
-        )
-
-    # construct data config
-    data_config = DataConfig(
-        train_labels_path=train_labels_path,
-        val_labels_path=val_labels_path,
-        provider=provider,
-        user_instances_only=user_instances_only,
-        data_pipeline_fw=data_pipeline_fw,
-        np_chunks_path=np_chunks_path,
-        litdata_chunks_path=litdata_chunks_path,
-        use_existing_chunks=use_existing_chunks,
-        chunk_size=chunk_size,
-        delete_chunks_after_training=delete_chunks_after_training,
-        preprocessing=preprocessing_config,
-        use_augmentations_train=use_augmentations_train,
-        augmentation_config=augmentation_config,
-    )
-
-    # construct model config
-    backbone_config = get_backbone_config(backbone_cfg=backbone_config)
-    head_configs = get_head_configs(head_cfg=head_configs)
-    model_config = ModelConfig(
-        init_weights=init_weight,
-        pre_trained_weights=pre_trained_weights,
-        pretrained_backbone_weights=pretrained_backbone_weights,
-        pretrained_head_weights=pretrained_head_weights,
-        backbone_config=backbone_config,
-        head_configs=head_configs,
-    )
-
-    # constrict trainer config
-    train_dataloader_cfg = DataLoaderConfig(
-        batch_size=batch_size, shuffle=shuffle_train, num_workers=num_workers
-    )
-    val_dataloader_cfg = DataLoaderConfig(
-        batch_size=batch_size, shuffle=False, num_workers=num_workers
-    )
-
-    lr_scheduler_cfg = None
-    if isinstance(lr_scheduler, str):
-        lr_scheduler_cfg = LRSchedulerConfig(scheduler=lr_scheduler)
-        if lr_scheduler == "StepLR":
-            lr_scheduler_cfg.step_lr = StepLRConfig()
-        if lr_scheduler == "ReduceLROnPlateau":
-            lr_scheduler_cfg.reduce_lr_on_plateau = ReduceLROnPlateauConfig()
-    elif isinstance(lr_scheduler, dict):
-        lr_scheduler_cfg = LRSchedulerConfig()
-        lr_scheduler_cfg.scheduler = lr_scheduler["scheduler"]
-        if lr_scheduler_cfg.scheduler == "StepLR":
-            lr_scheduler_cfg.step_lr = StepLRConfig(**lr_scheduler["step_lr"])
-        elif lr_scheduler_cfg.scheduler == "ReduceLROnPlateau":
-            lr_scheduler_cfg.reduce_lr_on_plateau = ReduceLROnPlateauConfig(
-                **lr_scheduler["reduce_lr_on_plateau"]
-            )
-
-    trainer_config = TrainerConfig(
-        train_data_loader=train_dataloader_cfg,
-        val_data_loader=val_dataloader_cfg,
-        model_ckpt=ModelCkptConfig(
-            save_top_k=ckpt_save_top_k, save_last=ckpt_save_last
-        ),
-        trainer_devices=trainer_num_devices,
-        trainer_accelerator=trainer_accelerator,
-        enable_progress_bar=enable_progress_bar,
-        steps_per_epoch=steps_per_epoch,
-        max_epochs=max_epochs,
-        seed=seed,
-        use_wandb=use_wandb,
-        wandb=WandBConfig(
-            entity=wandb_entity,
-            project=wandb_project,
-            name=wandb_name,
-            api_key=wandb_api_key,
-            wandb_mode=wandb_mode,
-            prv_runid=wandb_resume_prv_runid,
-            group=wandb_group_name,
-        ),
-        save_ckpt=save_ckpt,
-        save_ckpt_path=save_ckpt_path,
-        resume_ckpt_path=resume_ckpt_path,
-        optimizer_name=optimizer,
-        optimizer=OptimizerConfig(lr=learning_rate, amsgrad=amsgrad),
-        lr_scheduler=lr_scheduler_cfg,
-        early_stopping=EarlyStoppingConfig(
-            min_delta=early_stopping_min_delta,
-            patience=early_stopping_patience,
-            stop_training_on_plateau=early_stopping,
-        ),
-    )
-
-    # create omegaconf object (or attrs class object)
-    training_job_config = TrainingJobConfig(
-        data_config=data_config,
-        model_config=model_config,
-        trainer_config=trainer_config,
-    )
-
-    omegaconf_config = OmegaConf.structured(training_job_config)
-
-    # create an instance of the ModelTrainer class
-    trainer = ModelTrainer(omegaconf_config)
-    trainer.train()
-
-    logger.info(f"Training completed!")
-
-    # compute metrics on train and val set
->>>>>>> b444eb4d
+        )