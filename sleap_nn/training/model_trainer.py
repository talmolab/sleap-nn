--- conflicted
+++ resolved
@@ -3,18 +3,12 @@
 from pathlib import Path
 from typing import Optional, List
 import functools
-<<<<<<< HEAD
 import inspect
-=======
->>>>>>> b89af633
 import time
 from torch import nn
 import os
 import shutil
-<<<<<<< HEAD
 import subprocess
-=======
->>>>>>> b89af633
 import torch
 import sleap_io as sio
 from omegaconf import OmegaConf
@@ -61,10 +55,7 @@
     CentroidStreamingDataset,
     SingleInstanceStreamingDataset,
 )
-<<<<<<< HEAD
 from sleap_nn.training import get_bin_files
-=======
->>>>>>> b89af633
 
 
 def xavier_init_weights(x):
@@ -105,75 +96,11 @@
             if v is not None:
                 self.model_type = k
                 break
-<<<<<<< HEAD
-
+     
         if not self.config.trainer_config.save_ckpt_path:
             self.dir_path = "."
         else:
             self.dir_path = self.config.trainer_config.save_ckpt_path
-=======
-
-        if not self.config.trainer_config.save_ckpt_path:
-            self.dir_path = "."
-        else:
-            self.dir_path = self.config.trainer_config.save_ckpt_path
-
-        if not Path(self.dir_path).exists():
-            try:
-                Path(self.dir_path).mkdir(parents=True, exist_ok=True)
-            except OSError as e:
-                raise OSError(
-                    f"Cannot create a new folder. Check the permissions to the given Checkpoint directory. \n {e}"
-                )
-
-        # set seed
-        torch.manual_seed(self.seed)
-
-    def _get_data_chunks(self, func, train_labels, val_labels):
-        """Create a new folder with pre-processed data stored as `.bin` files."""
-        ld.optimize(
-            fn=func,
-            inputs=[(x, train_labels.videos.index(x.video)) for x in train_labels],
-            output_dir=(Path(self.dir_path) / "train_chunks").as_posix(),
-            num_workers=self.config.trainer_config.train_data_loader.num_workers,
-            chunk_size=(
-                self.config.data_config.chunk_size
-                if "chunk_size" in self.config.data_config
-                and self.config.data_config.chunk_size is not None
-                else 100
-            ),  # TODO: defaults should be handles in config validation.
-        )
-
-        ld.optimize(
-            fn=func,
-            inputs=[(x, val_labels.videos.index(x.video)) for x in val_labels],
-            output_dir=(Path(self.dir_path) / "val_chunks").as_posix(),
-            num_workers=self.config.trainer_config.train_data_loader.num_workers,
-            chunk_size=(
-                self.config.data_config.chunk_size
-                if "chunk_size" in self.config.data_config
-                and self.config.data_config.chunk_size is not None
-                else 100
-            ),  # TODO: defaults should be handles in config validation.
-        )
-
-    def _create_data_loaders(self):
-        """Create a DataLoader for train, validation and test sets using the data_config."""
-        self.provider = self.config.data_config.provider
-
-        train_labels = sio.load_slp(self.config.data_config.train_labels_path)
-        val_labels = sio.load_slp(self.config.data_config.val_labels_path)
-        user_instances_only = (
-            self.config.data_config.user_instances_only
-            if "user_instances_only" in self.config.data_config
-            and self.config.data_config.user_instances_only is not None
-            else True
-        )  # TODO: defaults should be handles in config validation.
-        self.skeletons = train_labels.skeletons
-        max_stride = self.config.model_config.backbone_config.max_stride
-        max_instances = get_max_instances(train_labels)
-        edge_inds = train_labels.skeletons[0].edge_inds
->>>>>>> b89af633
 
         if not Path(self.dir_path).exists():
             try:
@@ -183,40 +110,7 @@
                     f"Cannot create a new folder. Check the permissions to the given Checkpoint directory. \n {e}"
                 )
 
-<<<<<<< HEAD
         OmegaConf.save(config=self.config, f=f"{self.dir_path}/initial_config.yaml")
-=======
-            factory_get_chunks = functools.partial(
-                single_instance_data_chunks,
-                data_config=self.config.data_config,
-                user_instances_only=user_instances_only,
-            )
-
-            self._get_data_chunks(
-                func=factory_get_chunks,
-                train_labels=train_labels,
-                val_labels=val_labels,
-            )
-
-            train_dataset = SingleInstanceStreamingDataset(
-                input_dir=(Path(self.dir_path) / "train_chunks").as_posix(),
-                shuffle=self.config.trainer_config.train_data_loader.shuffle,
-                apply_aug=self.config.data_config.use_augmentations_train,
-                augmentation_config=self.config.data_config.augmentation_config,
-                confmap_head=self.config.model_config.head_configs.single_instance.confmaps,
-                max_stride=max_stride,
-                scale=self.config.data_config.preprocessing.scale,
-            )
-
-            val_dataset = SingleInstanceStreamingDataset(
-                input_dir=(Path(self.dir_path) / "val_chunks").as_posix(),
-                shuffle=False,
-                apply_aug=False,
-                confmap_head=self.config.model_config.head_configs.single_instance.confmaps,
-                max_stride=max_stride,
-                scale=self.config.data_config.preprocessing.scale,
-            )
->>>>>>> b89af633
 
         # set seed
         torch.manual_seed(self.seed)
@@ -299,33 +193,13 @@
         except Exception as e:
             raise Exception(f"Error while creating the `.bin` files... {e}")
 
-<<<<<<< HEAD
         if self.model_type == "single_instance":
 
             train_dataset = SingleInstanceStreamingDataset(
-=======
-            factory_get_chunks = functools.partial(
-                centered_instance_data_chunks,
-                data_config=self.config.data_config,
-                max_instances=max_instances,
-                crop_size=crop_hw,
-                anchor_ind=self.config.model_config.head_configs.centered_instance.confmaps.anchor_part,
-                user_instances_only=user_instances_only,
-            )
-
-            self._get_data_chunks(
-                func=factory_get_chunks,
-                train_labels=train_labels,
-                val_labels=val_labels,
-            )
-
-            train_dataset = CenteredInstanceStreamingDataset(
->>>>>>> b89af633
                 input_dir=(Path(self.dir_path) / "train_chunks").as_posix(),
                 shuffle=self.config.trainer_config.train_data_loader.shuffle,
                 apply_aug=self.config.data_config.use_augmentations_train,
                 augmentation_config=self.config.data_config.augmentation_config,
-<<<<<<< HEAD
                 confmap_head=self.config.model_config.head_configs.single_instance.confmaps,
                 max_stride=self.max_stride,
                 scale=self.config.data_config.preprocessing.scale,
@@ -362,41 +236,10 @@
                 confmap_head=self.config.model_config.head_configs.centered_instance.confmaps,
                 max_stride=self.max_stride,
                 crop_hw=(self.crop_hw, self.crop_hw),
-=======
-                confmap_head=self.config.model_config.head_configs.centered_instance.confmaps,
-                max_stride=max_stride,
-                crop_hw=crop_hw,
                 scale=self.config.data_config.preprocessing.scale,
             )
 
-            val_dataset = CenteredInstanceStreamingDataset(
-                input_dir=(Path(self.dir_path) / "val_chunks").as_posix(),
-                shuffle=False,
-                apply_aug=False,
-                confmap_head=self.config.model_config.head_configs.centered_instance.confmaps,
-                max_stride=max_stride,
-                crop_hw=crop_hw,
->>>>>>> b89af633
-                scale=self.config.data_config.preprocessing.scale,
-            )
-
         elif self.model_type == "centroid":
-<<<<<<< HEAD
-=======
-            factory_get_chunks = functools.partial(
-                centroid_data_chunks,
-                data_config=self.config.data_config,
-                max_instances=max_instances,
-                anchor_ind=self.config.model_config.head_configs.centroid.confmaps.anchor_part,
-                user_instances_only=user_instances_only,
-            )
-
-            self._get_data_chunks(
-                func=factory_get_chunks,
-                train_labels=train_labels,
-                val_labels=val_labels,
-            )
->>>>>>> b89af633
 
             train_dataset = CentroidStreamingDataset(
                 input_dir=(Path(self.dir_path) / "train_chunks").as_posix(),
@@ -404,11 +247,7 @@
                 apply_aug=self.config.data_config.use_augmentations_train,
                 augmentation_config=self.config.data_config.augmentation_config,
                 confmap_head=self.config.model_config.head_configs.centroid.confmaps,
-<<<<<<< HEAD
                 max_stride=self.max_stride,
-=======
-                max_stride=max_stride,
->>>>>>> b89af633
                 scale=self.config.data_config.preprocessing.scale,
             )
 
@@ -417,58 +256,21 @@
                 shuffle=False,
                 apply_aug=False,
                 confmap_head=self.config.model_config.head_configs.centroid.confmaps,
-<<<<<<< HEAD
                 max_stride=self.max_stride,
-=======
-                max_stride=max_stride,
->>>>>>> b89af633
                 scale=self.config.data_config.preprocessing.scale,
             )
 
         elif self.model_type == "bottomup":
-<<<<<<< HEAD
-=======
-            factory_get_chunks = functools.partial(
-                bottomup_data_chunks,
-                data_config=self.config.data_config,
-                max_instances=max_instances,
-                user_instances_only=user_instances_only,
-            )
-
-            self._get_data_chunks(
-                func=factory_get_chunks,
-                train_labels=train_labels,
-                val_labels=val_labels,
-            )
->>>>>>> b89af633
-
+          
             train_dataset = BottomUpStreamingDataset(
                 input_dir=(Path(self.dir_path) / "train_chunks").as_posix(),
                 shuffle=self.config.trainer_config.train_data_loader.shuffle,
                 apply_aug=self.config.data_config.use_augmentations_train,
                 augmentation_config=self.config.data_config.augmentation_config,
-<<<<<<< HEAD
                 confmap_head=self.config.model_config.head_configs.bottomup.confmaps,
                 pafs_head=self.config.model_config.head_configs.bottomup.pafs,
                 edge_inds=self.edge_inds,
                 max_stride=self.max_stride,
-=======
-                confmap_head=self.config.model_config.head_configs.bottomup.confmaps,
-                pafs_head=self.config.model_config.head_configs.bottomup.pafs,
-                edge_inds=edge_inds,
-                max_stride=max_stride,
-                scale=self.config.data_config.preprocessing.scale,
-            )
-
-            val_dataset = BottomUpStreamingDataset(
-                input_dir=(Path(self.dir_path) / "val_chunks").as_posix(),
-                shuffle=False,
-                apply_aug=False,
-                confmap_head=self.config.model_config.head_configs.bottomup.confmaps,
-                pafs_head=self.config.model_config.head_configs.bottomup.pafs,
-                edge_inds=edge_inds,
-                max_stride=max_stride,
->>>>>>> b89af633
                 scale=self.config.data_config.preprocessing.scale,
             )
 
@@ -569,7 +371,6 @@
             # save the configs as yaml in the checkpoint dir
             self.config.trainer_config.wandb.api_key = ""
 
-<<<<<<< HEAD
         self._initialize_model(trained_ckpts_path)
         total_params = self._get_param_count()
         self.config.model_config.total_params = total_params
@@ -577,9 +378,6 @@
         OmegaConf.save(config=self.config, f=f"{self.dir_path}/training_config.yaml")
 
         self._create_data_loaders()
-=======
-        OmegaConf.save(config=self.config, f=f"{self.dir_path}/initial_config.yaml")
->>>>>>> b89af633
 
         # save the skeleton in the config
         self.config["data_config"]["skeletons"] = {}
@@ -595,16 +393,6 @@
                 "symmetries": symm,
             }
 
-<<<<<<< HEAD
-=======
-        self._initialize_model(trained_ckpts_path)
-        total_params = self._get_param_count()
-        self.config.model_config.total_params = total_params
-
-        # save the configs as yaml in the checkpoint dir
-        OmegaConf.save(config=self.config, f=f"{self.dir_path}/training_config.yaml")
-
->>>>>>> b89af633
         trainer = L.Trainer(
             callbacks=callbacks,
             logger=logger,
@@ -641,12 +429,7 @@
             if self.config.trainer_config.use_wandb:
                 self.config.trainer_config.wandb.run_id = wandb.run.id
                 wandb.finish()
-<<<<<<< HEAD
-            # save the configs as yaml in the checkpoint dir
-=======
-
             # save the config with wandb runid
->>>>>>> b89af633
             OmegaConf.save(
                 config=self.config, f=f"{self.dir_path}/training_config.yaml"
             )
@@ -662,10 +445,7 @@
             #         (Path(self.dir_path) / "val_chunks").as_posix(),
             #         ignore_errors=True,
             #     )
-<<<<<<< HEAD
             # TODO: delete the .py file
-=======
->>>>>>> b89af633
 
 
 class TrainingModel(L.LightningModule):
@@ -757,14 +537,9 @@
             self.model.backbone.enc.load_state_dict(ckpt, strict=False)
 
         # Initializing model (encoder + decoder) with trained ckpts
-<<<<<<< HEAD
-        if trained_ckpts_path is not None:
-            print(f"Loading wieghts from `{trained_ckpts_path}` ...")
-=======
         # TODO: Handling different input channels
         if trained_ckpts_path is not None:
             print(f"Loading weights from `{trained_ckpts_path}` ...")
->>>>>>> b89af633
             ckpt = torch.load(trained_ckpts_path)
             ckpt["state_dict"] = {
                 k: ckpt["state_dict"][k]
