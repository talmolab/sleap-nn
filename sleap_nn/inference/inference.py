"""Inference Pipelines."""

import numpy as np
import sleap_io as sio
from typing import Any, Dict, List, Optional, Union, Iterator, Text
import torch
import attrs
import torch.nn as nn
from queue import Queue
from pathlib import Path
from abc import ABC, abstractmethod
from collections import defaultdict, Counter
import lightning as L
from torch.utils.data.dataloader import DataLoader
from omegaconf.dictconfig import DictConfig
<<<<<<< HEAD
from sleap_nn.data.providers import LabelsReader, VideoReader
from sleap_nn.data.resizing import SizeMatcher
from sleap_nn.data.normalization import Normalizer, convert_to_grayscale, convert_to_rgb
from sleap_nn.data.instance_centroids import InstanceCentroidFinder
from sleap_nn.data.instance_cropping import InstanceCropper
=======
from sleap_nn.data.providers import LabelsReader
from sleap_nn.data.resizing import SizeMatcher
from sleap_nn.data.normalization import Normalizer
from sleap_nn.data.instance_centroids import InstanceCentroidFinder
from sleap_nn.data.instance_cropping import InstanceCropper
from sleap_nn.data.pipelines import (
    TopdownConfmapsPipeline,
    SingleInstanceConfmapsPipeline,
    CentroidConfmapsPipeline,
)
>>>>>>> 84ea175e
from sleap_nn.inference.peak_finding import crop_bboxes
from sleap_nn.data.instance_cropping import make_centered_bboxes
from sleap_nn.inference.peak_finding import find_global_peaks, find_local_peaks
from sleap_nn.model_trainer import (
    TopDownCenteredInstanceModel,
    SingleInstanceModel,
    CentroidModel,
)
from time import time
from omegaconf import OmegaConf


class Predictor(ABC):
    """Base interface class for predictors."""

    @classmethod
    def from_model_paths(cls, model_paths: List[Text]) -> "Predictor":
        """Create the appropriate `Predictor` subclass from from the ckpt path.

        Args:
            model_paths: List of paths to the directory where the best.ckpt and training_config.yaml are saved.

        Returns:
            A subclass of `Predictor`.

        See also: `SingleInstancePredictor`, `TopDownPredictor`, `BottomUpPredictor`,
            `MoveNetPredictor`, `TopDownMultiClassPredictor`,
            `BottomUpMultiClassPredictor`.
        """
        model_config_paths = [
            OmegaConf.load(f"{Path(c)}/training_config.yaml") for c in model_paths
        ]
        model_names = [
            (c.model_config.head_configs.head_type) for c in model_config_paths
        ]

        if "SingleInstanceConfmapsHead" in model_names:
            confmap_ckpt_path = model_paths[
                model_names.index("SingleInstanceConfmapsHead")
            ]
            predictor = SingleInstancePredictor.from_trained_models(confmap_ckpt_path)

        elif (
            "CentroidConfmapsHead" in model_names
            or "CenteredInstanceConfmapsHead" in model_names
        ):
            centroid_ckpt_path = None
            confmap_ckpt_path = None
            if "CentroidConfmapsHead" in model_names:
                centroid_ckpt_path = model_paths[
                    model_names.index("CentroidConfmapsHead")
                ]
            if "CenteredInstanceConfmapsHead" in model_names:
                confmap_ckpt_path = model_paths[
                    model_names.index("CenteredInstanceConfmapsHead")
                ]

            # create an instance of the TopDown predictor class
            predictor = TopDownPredictor.from_trained_models(
                centroid_ckpt_path=centroid_ckpt_path,
                confmap_ckpt_path=confmap_ckpt_path,
            )
        else:
            raise ValueError(
                f"Could not create predictor from model paths:\n{model_paths}"
            )
        predictor.model_path = model_paths
        return predictor

    @classmethod
    @abstractmethod
    def from_trained_models(cls, *args, **kwargs):
        """Function to initialize the Predictor class for certain type of model."""
        pass

    @property
    @abstractmethod
    def data_config(self) -> DictConfig:
        """Function to get the data parameters from the config."""
        pass

    @abstractmethod
    def make_pipeline(self):
        """Function to create the data pipeline."""
        pass

    def _initialize_inference_model(self):
        pass

    def _predict_generator(self) -> Iterator[Dict[str, np.ndarray]]:
        """Create a generator that yields batches of inference results.

        This method handles creating a pipeline object depending on the model type and
        provider for loading the data, as well as looping over the batches and
        running inference.

        Returns:
            A generator yielding batches predicted results as dictionaries of numpy
            arrays.
        """
        # Initialize data pipeline and inference model if needed.
        self.make_pipeline()
        if self.inference_model is None:
            self._initialize_inference_model()

        # Loop over data batches.
        if self.provider == "LabelsReader":
            for ex in self.data_pipeline:
                outputs_list = self.inference_model(ex)
                for output in outputs_list:
                    for k, v in output.items():
                        if isinstance(v, torch.Tensor):
                            output[k] = output[k].cpu().numpy()
                    yield output
        elif self.provider == "VideoReader":
            self.reader.start()
            try:
                done = False
                while not done:
                    imgs = []
                    fidxs = []
                    org_szs = []
                    for i in range(self.batch_size):
                        frame = self.reader.frame_buffer.get()
                        if frame[0] is None:
                            done = True
                            break
                        imgs.append(frame[0].unsqueeze(dim=0))
                        fidxs.append(frame[1])
                        org_szs.append(frame[2].unsqueeze(dim=0))
                    if len(imgs):
                        imgs = torch.concatenate(imgs, dim=0)
                        fidxs = torch.tensor(fidxs, dtype=torch.int32)
                        org_szs = torch.concatenate(org_szs, dim=0)
                        ex = {
                            "image": imgs,
                            "frame_idx": fidxs,
                            "video_idx": torch.tensor(
                                [0] * self.batch_size, dtype=torch.int32
                            ),
                            "orig_size": org_szs,
                        }
                        if not torch.is_floating_point(ex["image"]):  # normalization
                            ex["image"] = ex["image"].to(torch.float32) / 255.0
                        if self.is_rgb:
                            ex["image"] = convert_to_rgb(ex["image"])
                        else:
                            ex["image"] = convert_to_grayscale(ex["image"])
                        outputs_list = self.inference_model(ex)
                        for output in outputs_list:
                            for k, v in output.items():
                                if isinstance(v, torch.Tensor):
                                    output[k] = output[k].cpu().numpy()
                            yield output

            except Exception as e:
                raise Exception(f"Error in VideoReader: {e}")
            finally:
                self.reader.join()

    def predict(
        self,
        make_labels: bool = True,
        save_path: str = None,
    ) -> Union[List[Dict[str, np.ndarray]], sio.Labels]:
        """Run inference on a data source.

        Args:
            make_labels: If `True` (the default), returns a `sio.Labels` instance with
                `sio.PredictedInstance`s. If `False`, just return a list of
                dictionaries containing the raw arrays returned by the inference model.
            save_path: Path to save the labels file if `save_labels` is True.

        Returns:
            A `sio.Labels` with `sio.PredictedInstance`s if `make_labels` is `True`,
            otherwise a list of dictionaries containing batches of numpy arrays with the
            raw results.
        """
        # Initialize inference loop generator.
        generator = self._predict_generator()

        if make_labels:
            # Create SLEAP data structures from the predictions.
            pred_labels = self._make_labeled_frames_from_generator(generator)
            if save_path:
                sio.io.slp.write_labels(save_path, pred_labels)
            return pred_labels

        else:
            # Just return the raw results.
            return list(generator)


class CentroidCrop(L.LightningModule):
    """Lightning Module for running inference for a centroid model.

    This layer encapsulates all of the inference operations requires for generating
    predictions from a centroid confidence map model. This includes model forward pass,
    peak finding, coordinate adjustment and cropping.

    Attributes:
        torch_model: A `nn.Module` that accepts rank-5 images as input and predicts
            rank-4 confidence maps as output. This should be a model that is trained on
            centered instance confidence maps.
        max_instances: Max number of instances to consider during centroid predictions.
        output_stride: Output stride of the model, denoting the scale of the output
            confidence maps relative to the images (after input scaling). This is used
            for adjusting the peak coordinates to the image grid.
        peak_threshold: Minimum confidence map value to consider a global peak as valid.
        refinement: If `None`, returns the grid-aligned peaks with no refinement. If
            `"integral"`, peaks will be refined with integral regression. If `"local"`,
            peaks will be refined with quarter pixel local gradient offset. This has no
            effect if the model has an offset regression head.
        integral_patch_size: Size of patches to crop around each rough peak for integral
            refinement as an integer scalar.
        return_confmaps: If `True`, the confidence maps will be returned together with
            the predicted peaks.
        return_crops: If `True`, the output dictionary would also contain `instance_image` which is the cropped
            image of size (batch, 1, channels, crop_height, crop_width)
        crop_hw: Tuple (height, width) representing the crop size.

    """

    def __init__(
        self,
        torch_model: L.LightningModule,
        output_stride: int = 1,
        peak_threshold: float = 0.0,
        max_instances: Optional[int] = None,
        refinement: Optional[str] = None,
        integral_patch_size: int = 5,
        return_confmaps: bool = False,
        return_crops: bool = False,
        crop_hw: tuple = (160, 160),
        **kwargs,
    ):
        """Initialise the model attributes."""
        super().__init__(**kwargs)
        self.torch_model = torch_model
        self.peak_threshold = peak_threshold
        self.refinement = refinement
        self.integral_patch_size = integral_patch_size
        self.output_stride = output_stride
        self.return_confmaps = return_confmaps
        self.max_instances = max_instances
        self.return_crops = return_crops
        self.crop_hw = crop_hw

    def _generate_crops(self, inputs):
        """Generate Crops from the predicted centroids."""
        crops_dict = []
        print(self.refined_peaks_batched)
        for centroid, centroid_val, image, fidx, vidx, sz in zip(
            self.refined_peaks_batched,
            self.peak_vals_batched,
            inputs["image"],
            inputs["frame_idx"],
            inputs["video_idx"],
            inputs["orig_size"],
        ):
            print(f"centorid: {centroid.shape}")
            if torch.any(torch.isnan(centroid)):
                if torch.all(torch.isnan(centroid)):
                    continue
                else:
                    non_nans = ~torch.any(centroid.isnan(), dim=-1)
                    centroid = centroid[non_nans]
                    if len(centroid.shape) == 1:
                        centroid = centroid.unsqueeze(dim=0)
                    centroid_val = centroid_val[non_nans]
            n = centroid.shape[0]
            instance_bbox = torch.unsqueeze(
                make_centered_bboxes(centroid, self.crop_hw[0], self.crop_hw[1]), 0
            )  # (1, n, 4, 2)

            # Generate cropped image of shape (n, C, crop_H, crop_W)
            instance_image = crop_bboxes(
                image,
                bboxes=instance_bbox.squeeze(dim=0),
                sample_inds=[0] * n,
            )

            # Access top left point (x,y) of bounding box and subtract this offset from
            # position of nodes.
            point = instance_bbox[0, :, 0]
            centered_centroid = centroid - point

            ex = {}
            ex["image"] = torch.cat([image] * n)
            ex["centroid"] = centered_centroid
            ex["centroid_val"] = centroid_val
            ex["frame_idx"] = torch.Tensor([fidx] * n)
            ex["video_idx"] = torch.Tensor([vidx] * n)
            ex["instance_bbox"] = instance_bbox.squeeze(dim=0).unsqueeze(dim=1)
            ex["instance_image"] = instance_image.unsqueeze(dim=1)
            ex["orig_size"] = torch.cat([torch.Tensor(sz)] * n)
            crops_dict.append(ex)

        return crops_dict

    def forward(self, inputs: Dict[str, torch.Tensor]) -> Dict[str, torch.Tensor]:
        """Predict centroid confidence maps and crop around peaks.

        This layer can be chained with a `FindInstancePeaks` layer to create a top-down
        inference function from full images.

        Args:
            inputs: Dictionary with key `"image"`. Other keys will be passed down the pipeline.

        Returns:
            A list of dictionaries (size = batch size) where each dictionary has cropped
            images with key `instance_image` and `centroid_val` batched based on the
            number of centroids predicted for each image in the original batch if
            return_crops is True.
            If return_crops is not True, this module returns the dictionary with
            `centroids` and `centroid_val` keys with shapes (batch, 1, max_instances, 2)
            and (batch, max_instances) repsectively which could then to passed to
            FindInstancePeaksGroundTruth class.
        """
        # Network forward pass.
        cms = self.torch_model(inputs["image"])

        refined_peaks, peak_vals, peak_sample_inds, _ = find_local_peaks(
            cms.detach(),
            threshold=self.peak_threshold,
            refinement=self.refinement,
            integral_patch_size=self.integral_patch_size,
        )

        # Adjust for stride and scale.
        refined_peaks = refined_peaks * self.output_stride  # (n_centroids, 2)
<<<<<<< HEAD
        batch, channels, height, width = cms.shape

        batch_indxs = torch.bincount(peak_sample_inds.detach())
        self.refined_peaks_with_nans = torch.zeros((batch, self.max_instances, 2))
        self.peak_vals_with_nans = torch.zeros((batch, self.max_instances))
=======
        batch = cms.shape[0]

        self.refined_peaks_batched = []
        self.peak_vals_batched = []
>>>>>>> 84ea175e

        for b in range(batch):
            indices = (peak_sample_inds == b).nonzero()
            current_peaks = refined_peaks[indices].squeeze(dim=-2)
            current_peak_vals = peak_vals[indices].squeeze(dim=-1)
            if self.max_instances is not None:
                if len(current_peaks) > self.max_instances:
                    current_peak_vals, indices = torch.topk(
                        current_peak_vals, self.max_instances
                    )
                    current_peaks = current_peaks[indices]
                    num_nans = 0
                else:
                    num_nans = self.max_instances - len(current_peaks)
                nans = torch.full((num_nans, 2), torch.nan)
                current_peaks = torch.cat(
                    [current_peaks, nans.to(current_peaks.device)], dim=0
                )
                nans = torch.full((num_nans,), torch.nan)
                current_peak_vals = torch.cat(
                    [current_peak_vals, nans.to(current_peak_vals.device)], dim=0
                )
            self.refined_peaks_batched.append(current_peaks)
            self.peak_vals_batched.append(current_peak_vals)

        # Generate crops if return_crops=True to pass the crops to CenteredInstance model.
        if self.return_crops:
            inputs.update(
                {
                    "centroids": self.refined_peaks_batched,
                    "centroid_vals": self.peak_vals_batched,
                }
            )
            crops_dict = self._generate_crops(inputs)
            return crops_dict

        else:
            # batch the peaks to pass it to FindInstancePeaksGroundTruth class.
            refined_peaks_with_nans = torch.zeros((batch, self.max_instances, 2))
            peak_vals_with_nans = torch.zeros((batch, self.max_instances))
            for r, p in zip(self.refined_peaks_batched, self.peak_vals_batched):
                refined_peaks_with_nans[b] = r
                peak_vals_with_nans[b] = p
            inputs.update(
                {
                    "centroids": refined_peaks_with_nans.unsqueeze(dim=1),
                    "centroid_vals": peak_vals_with_nans,
                }
            )

            return inputs


class FindInstancePeaksGroundTruth(L.LightningModule):
    """LightningModule that simulates a centered instance peaks model.

    This layer is useful for testing and evaluating centroid models.
    """

    def __init__(
        self,
        **kwargs,
    ):
        """Initialise the model attributes."""
        super().__init__(**kwargs)

    def forward(self, batch: Dict[str, torch.Tensor]) -> Dict[str, np.array]:
        """Return the ground truth instance peaks given a set of crops."""
        # num_inst = batch["num_instances"]
        b, _, max_inst, nodes = batch["centroids"].shape
        inst = (
            batch["instances"].unsqueeze(dim=-4).float()
        )  # (batch, 1, 1, n_inst, nodes, 2)
        cent = (
            batch["centroids"].unsqueeze(dim=-2).unsqueeze(dim=-3).float()
        )  # (batch, 1, n_centroids, 1, 1, 2)
        dists = torch.sum(
            (inst - cent) ** 2, dim=-1
        )  # (batch, 1, n_centroids, n_inst, nodes)
        dists = torch.sqrt(dists)

        dists = torch.where(torch.isnan(dists), torch.inf, dists)
        dists = torch.min(dists, dim=-1).values  # (batch, 1, n_centroids, n_inst)

        # find nearest gt instance
        matches = torch.argmin(dists, dim=-1)  # (batch, 1, n_centroids)

        # filter matches without NaNs (nans have been converted to inf)
        subs = torch.argwhere(
            ~torch.all(dists == torch.inf, dim=-1)
        )  # each element represents an index with (batch, 1, n_centroids)
        valid_matches = matches[subs[:, 0], 0, subs[:, 2]]
        matched_batch_inds = subs[:, 0]

        counts = torch.bincount(matched_batch_inds.detach())
        peaks_list = batch["instances"][matched_batch_inds, 0, valid_matches, :, :]
        parsed = 0
        for i in range(b):
            if i not in matched_batch_inds:
                batch_peaks = torch.full((max_inst, nodes, 2), torch.nan).unsqueeze(
                    dim=0
                )
                vals = torch.full((max_inst, nodes), torch.nan).unsqueeze(dim=0)
            else:
                c = counts[i]
                batch_peaks = peaks_list[parsed : parsed + c]
                num_inst = len(batch_peaks)
                vals = torch.ones((num_inst, nodes))
                if c != max_inst:
                    batch_peaks = torch.cat(
                        [
                            batch_peaks,
                            torch.full((abs(max_inst - num_inst), nodes, 2), torch.nan),
                        ]
                    ).unsqueeze(dim=0)
                    vals = torch.cat(
                        [vals, torch.full((max_inst - num_inst, nodes), torch.nan)]
                    ).unsqueeze(dim=0)
                parsed += c

            if i != 0:
                peaks = torch.cat([peaks, batch_peaks])
                peaks_vals = torch.cat([peaks_vals, vals])
            else:
                peaks = batch_peaks
                peaks_vals = vals

        peaks_output = batch.copy()
        peaks_output["pred_instance_peaks"] = peaks
        peaks_output["pred_peak_values"] = peaks_vals

        return peaks_output


class FindInstancePeaks(L.LightningModule):
    """Lightning Module that predicts instance peaks from images using a trained model.

    This layer encapsulates all of the inference operations required for generating
    predictions from a centered instance confidence map model. This includes
    model forward pass, peak finding and coordinate adjustment.

    Attributes:
        torch_model: A `nn.Module` that accepts rank-5 images as input and predicts
            rank-4 confidence maps as output. This should be a model that is trained on
            centered instance confidence maps.
        output_stride: Output stride of the model, denoting the scale of the output
            confidence maps relative to the images (after input scaling). This is used
            for adjusting the peak coordinates to the image grid.
        peak_threshold: Minimum confidence map value to consider a global peak as valid.
        refinement: If `None`, returns the grid-aligned peaks with no refinement. If
            `"integral"`, peaks will be refined with integral regression. If `"local"`,
            peaks will be refined with quarter pixel local gradient offset. This has no
            effect if the model has an offset regression head.
        integral_patch_size: Size of patches to crop around each rough peak for integral
            refinement as an integer scalar.
        return_confmaps: If `True`, the confidence maps will be returned together with
            the predicted peaks.
    """

    def __init__(
        self,
        torch_model: L.LightningModule,
        output_stride: Optional[int] = None,
        peak_threshold: float = 0.0,
        refinement: Optional[str] = "integral",
        integral_patch_size: int = 5,
        return_confmaps: Optional[bool] = False,
        **kwargs,
    ):
        """Initialise the model attributes."""
        super().__init__(**kwargs)
        self.torch_model = torch_model
        self.peak_threshold = peak_threshold
        self.refinement = refinement
        self.integral_patch_size = integral_patch_size
        self.output_stride = output_stride
        self.return_confmaps = return_confmaps

    def forward(self, inputs: Dict[str, torch.Tensor]) -> Dict[str, torch.Tensor]:
        """Predict confidence maps and infer peak coordinates.

        This layer can be chained with a `CentroidCrop` layer to create a top-down
        inference function from full images.

        Args:
            inputs: Dictionary with keys:
                `"instance_image"`: Cropped images.
                Other keys will be passed down the pipeline.

        Returns:
            A dictionary of outputs with keys:

            `"pred_instance_peaks"`: The predicted peaks for each instance in the batch as a
                `torch.Tensor` of shape `(samples, nodes, 2)`.
            `"pred_peak_vals"`: The value of the confidence maps at the predicted
                peaks for each instance in the batch as a `torch.Tensor` of shape
                `(samples, nodes)`.

            If provided (e.g., from an input `CentroidCrop` layer), the centroids that
            generated the crops will also be included in the keys `"centroid"` and
            `"centroid_val"`.

        """
        # Network forward pass.
        cms = self.torch_model(inputs["instance_image"])

        peak_points, peak_vals = find_global_peaks(
            cms.detach(),
            threshold=self.peak_threshold,
            refinement=self.refinement,
            integral_patch_size=self.integral_patch_size,
        )

        # Adjust for stride and scale.
        peak_points = peak_points * self.output_stride

        # Build outputs.
        outputs = {"pred_instance_peaks": peak_points, "pred_peak_values": peak_vals}
        if self.return_confmaps:
            outputs["pred_confmaps"] = cms.detach()
        inputs.update(outputs)
        return inputs


class TopDownInferenceModel(L.LightningModule):
    """Top-down instance prediction model.

    This model encapsulates the top-down approach where instances are first detected by
    local peak detection of an anchor point and then cropped. These instance-centered
    crops are then passed to an instance peak detector which is trained to detect all
    remaining body parts for the instance that is centered within the crop.

    Attributes:
        centroid_crop: A centroid cropping layer. This can be either `CentroidCrop` or
            `None`. This layer takes the full image as input and outputs a set of centroids
            and cropped boxes. If `None`, the centroids are calculated with the provided anchor index
            using InstanceCentroid module and the centroid vals are set as 1.
        instance_peaks: A instance peak detection layer. This can be either `FindInstancePeaks`
            or `None`. This layer takes as input the output of the centroid cropper
            (if CentroidCrop not None else the image is cropped with the InstanceCropper module)
            and outputs the detected peaks for the instances within each crop.
    """

    def __init__(
        self,
        centroid_crop: Union[CentroidCrop, None],
        instance_peaks: Union[FindInstancePeaks, FindInstancePeaksGroundTruth],
        **kwargs,
    ):
        """Initialize the class with Inference models."""
        super().__init__()
        self.centroid_crop = centroid_crop
        self.instance_peaks = instance_peaks

    def forward(self, batch: Dict[str, torch.Tensor]) -> Dict[str, torch.Tensor]:
        """Predict instances for one batch of images.

        Args:
            batch: This is a dictionary containing the image batch in the `image` key.
                   If centroid model is not provided, the dictionary should have
                   `instance_image` key.

        Returns:
            The predicted instances as a list of dictionaries of tensors with the
            entries in example along with the below keys:

            `"centroids": (batch_size, 1, 2)`: Instance centroids.
            `"centroid_val": (batch_size, 1)`: Instance centroid confidence
                values.
            `"pred_instance_peaks": (batch_size, n_nodes, 2)`: Instance skeleton
                points.
            `"pred_peak_vals": (batch_size, n_nodes)`: Confidence
                values for the instance skeleton points.
        """
        batch_size = batch["image"].shape[0]
        peaks_output = []
        if self.centroid_crop is None:
            batch["centroid_val"] = torch.ones(batch_size)
            if isinstance(self.instance_peaks, FindInstancePeaksGroundTruth):
                if "instances" in batch:
                    peaks_output.append(self.instance_peaks(batch))
                else:
                    raise ValueError(
                        "Ground truth data was not detected... "
                        "Please load both models when predicting on non-ground-truth data."
                    )
            else:
                self.instance_peaks.eval()
                peaks_output.append(self.instance_peaks(batch))

        else:
            self.centroid_crop.eval()
            if isinstance(self.instance_peaks, FindInstancePeaksGroundTruth):
                max_inst = batch["instances"].shape[-3]
                self.centroid_crop.max_instances = max_inst
            batch = self.centroid_crop(batch)
<<<<<<< HEAD
            if isinstance(self.instance_peaks, FindInstancePeaksGroundTruth):
                if "instances" in batch:
                    peaks_output.append(self.instance_peaks(batch))
                else:
                    raise ValueError(
                        "Ground truth data was not detected... "
                        "Please load both models when predicting on non-ground-truth data."
                    )
            else:
                for i in batch:
=======
            print(f"batch: {len(batch)} shape")
            for i in batch:
                if isinstance(self.instance_peaks, FindInstancePeaksGroundTruth):
                    if "instances" in batch:
                        peaks_output = self.instance_peaks(batch)
                    else:
                        raise ValueError(
                            "Ground truth data was not detected... "
                            "Please load both models when predicting on non-ground-truth data."
                        )
                else:
                    print("instance peaks")
>>>>>>> 84ea175e
                    self.instance_peaks.eval()
                    peaks_output.append(self.instance_peaks(i))
        return peaks_output


@attrs.define(auto_attribs=True)
class TopDownPredictor(Predictor):
    """Top-down multi-instance predictor.

    This high-level class handles initialization, preprocessing and predicting using a
    trained TopDown SLEAP-NN model. This should be initialized using the
    `from_trained_models()` constructor.

    Attributes:
        centroid_config: A Dictionary with the configs used for training the centroid model.
        confmap_config: A Dictionary with the configs used for training the
                        centered-instance model
        centroid_model: A LightningModule instance created from the trained weights
                        for centroid model.
        confmap_model: A LightningModule instance created from the trained weights
                       for centered-instance model.

    """

    centroid_config: Optional[DictConfig] = attrs.field(default=None)
    confmap_config: Optional[DictConfig] = attrs.field(default=None)
    centroid_model: Optional[L.LightningModule] = attrs.field(default=None)
    confmap_model: Optional[L.LightningModule] = attrs.field(default=None)

    def _initialize_inference_model(self):
        """Initialize the inference model from the trained models and configuration."""
        self.model_config = OmegaConf.create()

        # Create an instance of CentroidLayer if centroid_config is not None
        return_crops = False
        if self.centroid_config is None:
            centroid_crop_layer = None
        else:
            self.model_config["centroid"] = self.centroid_config
            self.model_config["data"] = self.centroid_config.inference_config.data
            self.model_config["skeletons"] = self.centroid_config.data_config.skeletons
            if self.confmap_model:
                return_crops = True
            centroid_crop_layer = CentroidCrop(
                torch_model=self.centroid_model,
                peak_threshold=self.centroid_config.inference_config.peak_threshold,
                output_stride=self.centroid_config.inference_config.data.preprocessing.output_stride,
                refinement=self.centroid_config.inference_config.integral_refinement,
                integral_patch_size=self.centroid_config.inference_config.integral_patch_size,
                return_confmaps=self.centroid_config.inference_config.return_confmaps,
                return_crops=return_crops,
                max_instances=self.centroid_config.inference_config.data.max_instances,
                crop_hw=tuple(
                    self.centroid_config.inference_config.data.preprocessing.crop_hw
                ),
            )

        # Create an instance of FindInstancePeaks layer if confmap_config is not None
        if self.confmap_config is None:
            instance_peaks_layer = FindInstancePeaksGroundTruth()
        else:
            self.model_config["confmaps"] = self.confmap_config
            self.model_config["data"] = self.confmap_config.inference_config.data
            self.model_config["data"][
                "skeletons"
            ] = self.confmap_config.data_config.skeletons
            instance_peaks_layer = FindInstancePeaks(
                torch_model=self.confmap_model,
                peak_threshold=self.confmap_config.inference_config.peak_threshold,
                output_stride=self.confmap_config.inference_config.data.preprocessing.output_stride,
                refinement=self.confmap_config.inference_config.integral_refinement,
                integral_patch_size=self.confmap_config.inference_config.integral_patch_size,
                return_confmaps=self.confmap_config.inference_config.return_confmaps,
            )

        # Initialize the inference model with centroid and conf map layers
        self.inference_model = TopDownInferenceModel(
            centroid_crop=centroid_crop_layer, instance_peaks=instance_peaks_layer
        )

    @property
    def data_config(self) -> DictConfig:
        """Returns data config section from the overall config."""
        return self.model_config.data

    @classmethod
    def from_trained_models(
        cls,
        centroid_ckpt_path: Optional[Text] = None,
        confmap_ckpt_path: Optional[Text] = None,
    ) -> "TopDownPredictor":
        """Create predictor from saved models.

        Args:
            centroid_ckpt_path: Path to a centroid ckpt dir with model.ckpt and config.yaml.
            confmap_ckpt_path: Path to a centroid ckpt dir with model.ckpt and config.yaml.

        Returns:
            An instance of `TopDownPredictor` with the loaded models.

            One of the two models can be left as `None` to perform inference with ground
            truth data. This will only work with `LabelsReader` as the provider.
        """
        if centroid_ckpt_path is not None:
            # Load centroid model.
            centroid_config = OmegaConf.load(
                f"{centroid_ckpt_path}/training_config.yaml"
            )
            centroid_model = CentroidModel.load_from_checkpoint(
                f"{centroid_ckpt_path}/best.ckpt", config=centroid_config
            )
            centroid_model.to(centroid_config.inference_config.device)
            centroid_model.m_device = centroid_config.inference_config.device

        else:
            centroid_config = None
            centroid_model = None

        if confmap_ckpt_path is not None:
            # Load confmap model.
            confmap_config = OmegaConf.load(f"{confmap_ckpt_path}/training_config.yaml")
            confmap_model = TopDownCenteredInstanceModel.load_from_checkpoint(
                f"{confmap_ckpt_path}/best.ckpt", config=confmap_config
            )
            confmap_model.to(confmap_config.inference_config.device)
            confmap_model.m_device = confmap_config.inference_config.device

        else:
            confmap_config = None
            confmap_model = None

        # create an instance of TopDownPredictor class
        obj = cls(
            centroid_config=centroid_config,
            centroid_model=centroid_model,
            confmap_config=confmap_config,
            confmap_model=confmap_model,
        )

        obj._initialize_inference_model()
        return obj

    def make_pipeline(self):
        """Make a data loading pipeline.

        Returns:
            Torch DataLoader where each item is a dictionary with key `image` if provider
            is LabelsReader. If provider is VideoReader, this method initiates the reader
            class (doesn't return a pipeline) and the Thread is started in
            Predictor._predict_generator() method.

        Notes:
            This method creates the class attribute `data_pipeline` and will be
            called automatically when predicting on data from a new source only when the
            provider is LabelsReader.
        """
        self.provider = self.data_config.provider
        if self.provider == "LabelsReader":
            provider = LabelsReader
<<<<<<< HEAD
            data_provider = provider.from_filename(
                self.data_config.path,
=======
            self.instances_key = False
            if self.centroid_config and not self.confmap_config:
                self.instances_key = True
            data_provider = provider.from_filename(
                self.data_config.labels_path, instances_key=self.instances_key
>>>>>>> 84ea175e
            )
            self.videos = data_provider.labels.videos
            pipeline = SizeMatcher(
                data_provider,
                max_height=self.data_config.max_height,
                max_width=self.data_config.max_width,
            )
            pipeline = Normalizer(pipeline, is_rgb=self.data_config.is_rgb)
            if not self.centroid_model:
                pipeline = InstanceCentroidFinder(
                    pipeline,
                    anchor_ind=self.data_config.preprocessing.anchor_ind,
                )
                pipeline = InstanceCropper(
                    pipeline, crop_hw=self.data_config.preprocessing.crop_hw
                )

<<<<<<< HEAD
            # Remove duplicates.
            self.pipeline = pipeline.sharding_filter()

            self.data_pipeline = DataLoader(
                self.pipeline,
                **dict(self.data_config.data_loader),
            )

            return self.data_pipeline

        elif self.provider == "VideoReader":
            provider = VideoReader

            frame_queue = Queue(
                maxsize=self.data_config.video_loader.queue_maxsize if not None else 16
            )
            self.batch_size = self.data_config.video_loader.batch_size
            self.reader = provider.from_filename(
                filename=self.data_config.path,
                frame_buffer=frame_queue,
                start_idx=self.data_config.video_loader.start_idx,
                end_idx=self.data_config.video_loader.end_idx,
            )
            self.videos = [self.reader.video]
            self.is_rgb = self.data_config.is_rgb
            if self.centroid_config is None:
                raise ValueError(
                    "Ground truth data was not detected... "
                    "Please load both models when predicting on non-ground-truth data."
                )
=======
            elif not self.confmap_config:
                pipeline = InstanceCentroidFinder(
                    pipeline,
                    anchor_ind=self.data_config.preprocessing.anchor_ind,
                )

            # Remove duplicates.
            self.pipeline = pipeline.sharding_filter()

            self.data_pipeline = DataLoader(
                self.pipeline,
                **dict(self.data_config.data_loader),
            )
>>>>>>> 84ea175e

        else:
            raise Exception(
                "Provider not recognised. Please use either `LabelsReader` or `VideoReader` as provider"
            )

    def _make_labeled_frames_from_generator(
        self,
        generator: Iterator[Dict[str, np.ndarray]],
    ) -> sio.Labels:
        """Create labeled frames from a generator that yields inference results.

        This method converts pure arrays into SLEAP-specific data structures.

        Args:
            generator: A generator that returns dictionaries with inference results.
                This should return dictionaries with keys `"instance_image"`, `"video_idx"`,
                `"frame_idx"`, `"pred_instance_peaks"`, `"pred_peak_values"`, and
                `"centroid_val"`. This can be created using the `_predict_generator()`
                method.

        Returns:
            A `sio.Labels` object with `sio.PredictedInstance`s created from
            arrays returned from the inference result generator.
        """
        preds = defaultdict(list)
        predicted_frames = []

        skeletons = []
        for name in self.data_config.skeletons.keys():
            nodes = [
                sio.model.skeleton.Node(n["name"])
                for n in self.data_config.skeletons[name].nodes
            ]
            edges = [
                sio.model.skeleton.Edge(
                    sio.model.skeleton.Node(e["source"]["name"]),
                    sio.model.skeleton.Node(e["destination"]["name"]),
                )
                for e in self.confmap_config.data_config.skeletons[name].edges
            ]
            if self.data_config.skeletons[name].symmetries:
                list_args = [
                    set(
                        [
                            sio.model.skeleton.Node(s[0]["name"]),
                            sio.model.skeleton.Node(s[1]["name"]),
                        ]
                    )
                    for s in self.data_config.skeletons[name].symmetries
                ]
                symmetries = [sio.model.skeleton.Symmetry(x) for x in list_args]
            else:
                symmetries = []

            skeletons.append(
                sio.model.skeleton.Skeleton(nodes, edges, symmetries, name)
            )

        skeleton_idx = 0
        # Loop through each predicted instance.
        for ex in generator:
            # loop through each sample in a batch
            for (
                video_idx,
                frame_idx,
                bbox,
                pred_instances,
                pred_values,
                instance_score,
                org_size,
            ) in zip(
                ex["video_idx"],
                ex["frame_idx"],
                ex["instance_bbox"],
                ex["pred_instance_peaks"],
                ex["pred_peak_values"],
                ex["centroid_val"],
                ex["orig_size"],
            ):
                pred_instances = pred_instances + bbox.squeeze(axis=0)[0, :]
                if self.data_config.max_height is not None:
                    pad_height = (self.data_config.max_height - org_size[0]) // 2
                    pad_width = (self.data_config.max_width - org_size[1]) // 2
                    pred_instances = pred_instances - [pad_height, pad_width]
                preds[(int(video_idx), int(frame_idx))].append(
                    sio.PredictedInstance.from_numpy(
                        points=pred_instances,
                        skeleton=skeletons[skeleton_idx],
                        point_scores=pred_values,
                        instance_score=instance_score,
                    )
                )
        for key, inst in preds.items():
            # Create list of LabeledFrames.
            video_idx, frame_idx = key
            predicted_frames.append(
                sio.LabeledFrame(
                    video=self.videos[video_idx],
                    frame_idx=frame_idx,
                    instances=inst,
                )
            )

        pred_labels = sio.Labels(
            videos=self.videos,
            skeletons=skeletons,
            labeled_frames=predicted_frames,
        )
        return pred_labels


class SingleInstanceInferenceModel(L.LightningModule):
    """Single instance prediction model.

    This model encapsulates the basic single instance approach where it is assumed that
    there is only one instance in the frame. The images are passed to a peak detector
    which is trained to detect all body parts for the instance assuming a single peak
    per body part.

    Attributes:
        torch_model: A `nn.Module` that accepts rank-5 images as input and predicts
            rank-4 confidence maps as output. This should be a model that is trained on
            centered instance confidence maps.
        output_stride: Output stride of the model, denoting the scale of the output
            confidence maps relative to the images (after input scaling). This is used
            for adjusting the peak coordinates to the image grid.
        peak_threshold: Minimum confidence map value to consider a global peak as valid.
        refinement: If `None`, returns the grid-aligned peaks with no refinement. If
            `"integral"`, peaks will be refined with integral regression. If `"local"`,
            peaks will be refined with quarter pixel local gradient offset. This has no
            effect if the model has an offset regression head.
        integral_patch_size: Size of patches to crop around each rough peak for integral
            refinement as an integer scalar.
        return_confmaps: If `True`, the confidence maps will be returned together with
            the predicted peaks.
    """

    def __init__(
        self,
        torch_model: L.LightningModule,
        output_stride: Optional[int] = None,
        peak_threshold: float = 0.0,
        refinement: Optional[str] = "integral",
        integral_patch_size: int = 5,
        return_confmaps: Optional[bool] = False,
        **kwargs,
    ):
        """Initialise the model attributes."""
        super().__init__(**kwargs)
        self.torch_model = torch_model
        self.peak_threshold = peak_threshold
        self.refinement = refinement
        self.integral_patch_size = integral_patch_size
        self.output_stride = output_stride
        self.return_confmaps = return_confmaps

    def forward(self, inputs: Dict[str, torch.Tensor]) -> Dict[str, torch.Tensor]:
        """Predict confidence maps and infer peak coordinates.

        Args:
            inputs: Dictionary with "image" as one of the keys.

        Returns:
            A dictionary of outputs with keys:

            `"pred_instance_peaks"`: The predicted peaks for each instance in the batch
                as a `torch.Tensor` of shape `(samples, nodes, 2)`.
            `"pred_peak_vals"`: The value of the confidence maps at the predicted
                peaks for each instance in the batch as a `torch.Tensor` of shape
                `(samples, nodes)`.

        """
        # Network forward pass.
        cms = self.torch_model(inputs["image"])

        peak_points, peak_vals = find_global_peaks(
            cms.detach(),
            threshold=self.peak_threshold,
            refinement=self.refinement,
            integral_patch_size=self.integral_patch_size,
        )

        # Adjust for stride and scale.
        peak_points = peak_points * self.output_stride

        # Build outputs.
        outputs = {"pred_instance_peaks": peak_points, "pred_peak_values": peak_vals}
        if self.return_confmaps:
            outputs["pred_confmaps"] = cms.detach()
        inputs.update(outputs)
        return [inputs]


@attrs.define
class SingleInstancePredictor(Predictor):
    """Single-Instance predictor.

    This high-level class handles initialization, preprocessing and predicting using a
    trained single instance SLEAP-NN model.

    This should be initialized using the `from_trained_models()` constructor.

    Attributes:
        confmap_config: A Dictionary with the configs used for training the
                        single-instance model.
        confmap_model: A LightningModule instance created from the trained weights for
                       single-instance model.

    """

    confmap_config: Optional[DictConfig] = attrs.field(default=None)
    confmap_model: Optional[L.LightningModule] = attrs.field(default=None)

    def _initialize_inference_model(self):
        """Initialize the inference model from the trained models and configuration."""
        self.inference_model = SingleInstanceInferenceModel(
            torch_model=self.confmap_model,
            peak_threshold=self.confmap_config.inference_config.peak_threshold,
            output_stride=self.confmap_config.inference_config.data.preprocessing.output_stride,
            refinement=self.confmap_config.inference_config.integral_refinement,
            integral_patch_size=self.confmap_config.inference_config.integral_patch_size,
            return_confmaps=self.confmap_config.inference_config.return_confmaps,
        )

    @property
    def data_config(self) -> DictConfig:
        """Returns data config section from the overall config."""
        return self.confmap_config.inference_config.data

    @classmethod
    def from_trained_models(
        cls,
        confmap_ckpt_path: Optional[Text] = None,
    ) -> "TopDownPredictor":
        """Create predictor from saved models.

        Args:
            confmap_ckpt_path: Path to a centroid ckpt dir with model.ckpt and config.yaml.

        Returns:
            An instance of `SingleInstancePredictor` with the loaded models.

        """
        confmap_config = OmegaConf.load(f"{confmap_ckpt_path}/training_config.yaml")
        confmap_model = SingleInstanceModel.load_from_checkpoint(
            f"{confmap_ckpt_path}/best.ckpt", config=confmap_config
        )
        confmap_model.to(confmap_config.inference_config.device)
        confmap_model.m_device = confmap_config.inference_config.device

        # create an instance of SingleInstancePredictor class
        obj = cls(
            confmap_config=confmap_config,
            confmap_model=confmap_model,
        )

        obj._initialize_inference_model()
        return obj

    def make_pipeline(self):
        """Make a data loading pipeline.

        Returns:
            Torch DataLoader where each item is a dictionary with key `image` if provider
            is LabelsReader. If provider is VideoReader, this method initiates the reader
            class (doesn't return a pipeline) and the Thread is started in
            Predictor._predict_generator() method.

        Notes:
            This method creates the class attribute `data_pipeline` and will be
            called automatically when predicting on data from a new source only when the
            provider is LabelsReader.
        """
        self.provider = self.data_config.provider
        if self.provider == "LabelsReader":
            provider = LabelsReader
            data_provider = provider.from_filename(
                self.data_config.path,
            )
            self.videos = data_provider.labels.videos
            pipeline = SizeMatcher(
                data_provider,
                max_height=self.data_config.max_height,
                max_width=self.data_config.max_width,
            )
            pipeline = Normalizer(pipeline, is_rgb=self.data_config.is_rgb)

            # Remove duplicates.
            self.pipeline = pipeline.sharding_filter()

            self.data_pipeline = DataLoader(
                self.pipeline,
                **dict(self.data_config.data_loader),
            )

            return self.data_pipeline

        elif self.provider == "VideoReader":
            provider = VideoReader

            frame_queue = Queue(
                maxsize=self.data_config.video_loader.queue_maxsize if not None else 16
            )
            self.batch_size = self.data_config.video_loader.batch_size
            self.reader = provider.from_filename(
                filename=self.data_config.path,
                frame_buffer=frame_queue,
                start_idx=self.data_config.video_loader.start_idx,
                end_idx=self.data_config.video_loader.end_idx,
            )
            self.videos = [self.reader.video]
            self.is_rgb = self.data_config.is_rgb

        else:
            raise Exception(
                "Provider not recognised. Please use either `LabelsReader` or `VideoReader` as provider"
            )

    def _make_labeled_frames_from_generator(
        self,
        generator: Iterator[Dict[str, np.ndarray]],
    ) -> sio.Labels:
        """Create labeled frames from a generator that yields inference results.

        This method converts pure arrays into SLEAP-specific data structures.

        Args:
            generator: A generator that returns dictionaries with inference results.
                This should return dictionaries with keys `"image"`, `"video_idx"`,
                `"frame_idx"`, `"pred_instance_peaks"`, `"pred_peak_values"`.
                This can be created using the `_predict_generator()` method.

        Returns:
            A `sio.Labels` object with `sio.PredictedInstance`s created from
            arrays returned from the inference result generator.
        """
        predicted_frames = []
        skeletons = []
        for name in self.confmap_config.data_config.skeletons.keys():
            nodes = [
                sio.model.skeleton.Node(n["name"])
                for n in self.confmap_config.data_config.skeletons[name].nodes
            ]
            edges = [
                sio.model.skeleton.Edge(
                    sio.model.skeleton.Node(e["source"]["name"]),
                    sio.model.skeleton.Node(e["destination"]["name"]),
                )
                for e in self.confmap_config.data_config.skeletons[name].edges
            ]
            if self.confmap_config.data_config.skeletons[name].symmetries:
                list_args = [
                    set(
                        [
                            sio.model.skeleton.Node(s[0]["name"]),
                            sio.model.skeleton.Node(s[1]["name"]),
                        ]
                    )
                    for s in self.confmap_config.data_config.skeletons[name].symmetries
                ]
                symmetries = [sio.model.skeleton.Symmetry(x) for x in list_args]
            else:
                symmetries = []

            skeletons.append(
                sio.model.skeleton.Skeleton(nodes, edges, symmetries, name)
            )

        skeleton_idx = 0
        for ex in generator:
            # loop through each sample in a batch
            for (
                video_idx,
                frame_idx,
                pred_instances,
                pred_values,
                org_size,
            ) in zip(
                ex["video_idx"],
                ex["frame_idx"],
                ex["pred_instance_peaks"],
                ex["pred_peak_values"],
                ex["orig_size"],
            ):
                if self.data_config.max_height is not None:
                    pad_height = (self.data_config.max_height - org_size[0]) // 2
                    pad_width = (self.data_config.max_width - org_size[1]) // 2
                    pred_instances = pred_instances - [pad_height, pad_width]
                inst = sio.PredictedInstance.from_numpy(
                    points=pred_instances,
                    skeleton=skeletons[skeleton_idx],
                    instance_score=np.nansum(pred_values),
                    point_scores=pred_values,
                )
                predicted_frames.append(
                    sio.LabeledFrame(
                        video=self.videos[video_idx],
                        frame_idx=frame_idx,
                        instances=[inst],
                    )
                )

        pred_labels = sio.Labels(
            videos=self.videos,
            skeletons=skeletons,
            labeled_frames=predicted_frames,
        )
        return pred_labels<|MERGE_RESOLUTION|>--- conflicted
+++ resolved
@@ -13,24 +13,11 @@
 import lightning as L
 from torch.utils.data.dataloader import DataLoader
 from omegaconf.dictconfig import DictConfig
-<<<<<<< HEAD
 from sleap_nn.data.providers import LabelsReader, VideoReader
 from sleap_nn.data.resizing import SizeMatcher
 from sleap_nn.data.normalization import Normalizer, convert_to_grayscale, convert_to_rgb
 from sleap_nn.data.instance_centroids import InstanceCentroidFinder
 from sleap_nn.data.instance_cropping import InstanceCropper
-=======
-from sleap_nn.data.providers import LabelsReader
-from sleap_nn.data.resizing import SizeMatcher
-from sleap_nn.data.normalization import Normalizer
-from sleap_nn.data.instance_centroids import InstanceCentroidFinder
-from sleap_nn.data.instance_cropping import InstanceCropper
-from sleap_nn.data.pipelines import (
-    TopdownConfmapsPipeline,
-    SingleInstanceConfmapsPipeline,
-    CentroidConfmapsPipeline,
-)
->>>>>>> 84ea175e
 from sleap_nn.inference.peak_finding import crop_bboxes
 from sleap_nn.data.instance_cropping import make_centered_bboxes
 from sleap_nn.inference.peak_finding import find_global_peaks, find_local_peaks
@@ -362,18 +349,10 @@
 
         # Adjust for stride and scale.
         refined_peaks = refined_peaks * self.output_stride  # (n_centroids, 2)
-<<<<<<< HEAD
-        batch, channels, height, width = cms.shape
-
-        batch_indxs = torch.bincount(peak_sample_inds.detach())
-        self.refined_peaks_with_nans = torch.zeros((batch, self.max_instances, 2))
-        self.peak_vals_with_nans = torch.zeros((batch, self.max_instances))
-=======
         batch = cms.shape[0]
 
         self.refined_peaks_batched = []
         self.peak_vals_batched = []
->>>>>>> 84ea175e
 
         for b in range(batch):
             indices = (peak_sample_inds == b).nonzero()
@@ -670,7 +649,6 @@
                 max_inst = batch["instances"].shape[-3]
                 self.centroid_crop.max_instances = max_inst
             batch = self.centroid_crop(batch)
-<<<<<<< HEAD
             if isinstance(self.instance_peaks, FindInstancePeaksGroundTruth):
                 if "instances" in batch:
                     peaks_output.append(self.instance_peaks(batch))
@@ -681,20 +659,6 @@
                     )
             else:
                 for i in batch:
-=======
-            print(f"batch: {len(batch)} shape")
-            for i in batch:
-                if isinstance(self.instance_peaks, FindInstancePeaksGroundTruth):
-                    if "instances" in batch:
-                        peaks_output = self.instance_peaks(batch)
-                    else:
-                        raise ValueError(
-                            "Ground truth data was not detected... "
-                            "Please load both models when predicting on non-ground-truth data."
-                        )
-                else:
-                    print("instance peaks")
->>>>>>> 84ea175e
                     self.instance_peaks.eval()
                     peaks_output.append(self.instance_peaks(i))
         return peaks_output
@@ -845,25 +809,29 @@
             is LabelsReader. If provider is VideoReader, this method initiates the reader
             class (doesn't return a pipeline) and the Thread is started in
             Predictor._predict_generator() method.
+            Torch DataLoader where each item is a dictionary with key `image` if provider
+            is LabelsReader. If provider is VideoReader, this method initiates the reader
+            class (doesn't return a pipeline) and the Thread is started in
+            Predictor._predict_generator() method.
 
         Notes:
+            This method creates the class attribute `data_pipeline` and will be
+            called automatically when predicting on data from a new source only when the
+            provider is LabelsReader.
             This method creates the class attribute `data_pipeline` and will be
             called automatically when predicting on data from a new source only when the
             provider is LabelsReader.
         """
         self.provider = self.data_config.provider
         if self.provider == "LabelsReader":
+        self.provider = self.data_config.provider
+        if self.provider == "LabelsReader":
             provider = LabelsReader
-<<<<<<< HEAD
-            data_provider = provider.from_filename(
-                self.data_config.path,
-=======
             self.instances_key = False
             if self.centroid_config and not self.confmap_config:
                 self.instances_key = True
             data_provider = provider.from_filename(
                 self.data_config.labels_path, instances_key=self.instances_key
->>>>>>> 84ea175e
             )
             self.videos = data_provider.labels.videos
             pipeline = SizeMatcher(
@@ -881,7 +849,12 @@
                     pipeline, crop_hw=self.data_config.preprocessing.crop_hw
                 )
 
-<<<<<<< HEAD
+            elif not self.confmap_config:
+                pipeline = InstanceCentroidFinder(
+                    pipeline,
+                    anchor_ind=self.data_config.preprocessing.anchor_ind,
+                )
+
             # Remove duplicates.
             self.pipeline = pipeline.sharding_filter()
 
@@ -912,21 +885,6 @@
                     "Ground truth data was not detected... "
                     "Please load both models when predicting on non-ground-truth data."
                 )
-=======
-            elif not self.confmap_config:
-                pipeline = InstanceCentroidFinder(
-                    pipeline,
-                    anchor_ind=self.data_config.preprocessing.anchor_ind,
-                )
-
-            # Remove duplicates.
-            self.pipeline = pipeline.sharding_filter()
-
-            self.data_pipeline = DataLoader(
-                self.pipeline,
-                **dict(self.data_config.data_loader),
-            )
->>>>>>> 84ea175e
 
         else:
             raise Exception(
