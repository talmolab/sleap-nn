"""Inference Pipelines."""

import numpy as np
import sleap_io as sio
from typing import Any, Dict, List, Optional, Union, Iterator, Text
import torch
import attrs
import torch.nn as nn
from queue import Queue
from pathlib import Path
from abc import ABC, abstractmethod
from collections import defaultdict, Counter
import lightning as L
from torch.utils.data.dataloader import DataLoader
from omegaconf.dictconfig import DictConfig
<<<<<<< HEAD
from sleap_nn.data.providers import LabelsReader, VideoReader
from sleap_nn.data.resizing import SizeMatcher
from sleap_nn.data.normalization import Normalizer, convert_to_grayscale, convert_to_rgb
from sleap_nn.data.instance_centroids import InstanceCentroidFinder
from sleap_nn.data.instance_cropping import InstanceCropper
=======
from sleap_nn.data.providers import LabelsReader
from sleap_nn.data.resizing import SizeMatcher
from sleap_nn.data.normalization import Normalizer
from sleap_nn.data.instance_centroids import InstanceCentroidFinder
from sleap_nn.data.instance_cropping import InstanceCropper
from sleap_nn.data.pipelines import (
    TopdownConfmapsPipeline,
    SingleInstanceConfmapsPipeline,
    CentroidConfmapsPipeline,
)
>>>>>>> c0768159
from sleap_nn.inference.peak_finding import crop_bboxes
from sleap_nn.data.instance_cropping import make_centered_bboxes
from sleap_nn.inference.peak_finding import find_global_peaks, find_local_peaks
from sleap_nn.model_trainer import (
    TopDownCenteredInstanceModel,
    SingleInstanceModel,
    CentroidModel,
)
from time import time
from omegaconf import OmegaConf


class Predictor(ABC):
    """Base interface class for predictors."""

    @classmethod
    def from_model_paths(cls, model_paths: List[Text]) -> "Predictor":
        """Create the appropriate `Predictor` subclass from from the ckpt path.

        Args:
            model_paths: List of paths to the directory where the best.ckpt and training_config.yaml are saved.

        Returns:
            A subclass of `Predictor`.

        See also: `SingleInstancePredictor`, `TopDownPredictor`, `BottomUpPredictor`,
            `MoveNetPredictor`, `TopDownMultiClassPredictor`,
            `BottomUpMultiClassPredictor`.
        """
        model_config_paths = [
            OmegaConf.load(f"{Path(c)}/training_config.yaml") for c in model_paths
        ]
        model_names = [
            (c.model_config.head_configs.head_type) for c in model_config_paths
        ]

        if "SingleInstanceConfmapsHead" in model_names:
            confmap_ckpt_path = model_paths[
                model_names.index("SingleInstanceConfmapsHead")
            ]
            predictor = SingleInstancePredictor.from_trained_models(confmap_ckpt_path)

        elif (
            "CentroidConfmapsHead" in model_names
            or "CenteredInstanceConfmapsHead" in model_names
        ):
            centroid_ckpt_path = None
            confmap_ckpt_path = None
            if "CentroidConfmapsHead" in model_names:
                centroid_ckpt_path = model_paths[
                    model_names.index("CentroidConfmapsHead")
                ]
            if "CenteredInstanceConfmapsHead" in model_names:
                confmap_ckpt_path = model_paths[
                    model_names.index("CenteredInstanceConfmapsHead")
                ]

            # create an instance of the TopDown predictor class
            predictor = TopDownPredictor.from_trained_models(
                centroid_ckpt_path=centroid_ckpt_path,
                confmap_ckpt_path=confmap_ckpt_path,
            )
        else:
            raise ValueError(
                f"Could not create predictor from model paths:\n{model_paths}"
            )
        predictor.model_path = model_paths
        return predictor

    @classmethod
    @abstractmethod
    def from_trained_models(cls, *args, **kwargs):
        """Function to initialize the Predictor class for certain type of model."""
        pass

    @property
    @abstractmethod
    def data_config(self) -> DictConfig:
        """Function to get the data parameters from the config."""
        pass

    @abstractmethod
    def make_pipeline(self):
        """Function to create the data pipeline."""
        pass

    def _initialize_inference_model(self):
        pass

    def _predict_generator(self) -> Iterator[Dict[str, np.ndarray]]:
        """Create a generator that yields batches of inference results.

        This method handles creating a pipeline object depending on the model type and
        provider for loading the data, as well as looping over the batches and
        running inference.

        Returns:
            A generator yielding batches predicted results as dictionaries of numpy
            arrays.
        """
        # Initialize data pipeline and inference model if needed.
        self.make_pipeline()
        if self.inference_model is None:
            self._initialize_inference_model()

        # Loop over data batches.
        if self.provider == "LabelsReader":
            for ex in self.data_pipeline:
                outputs_list = self.inference_model(ex)
                for output in outputs_list:
                    for k, v in output.items():
                        if isinstance(v, torch.Tensor):
                            output[k] = output[k].cpu().numpy()
                    yield output
        elif self.provider == "VideoReader":
            self.reader.start()
            try:
                done = False
                while not done:
                    imgs = []
                    fidxs = []
                    org_szs = []
                    for i in range(self.batch_size):
                        frame = self.reader.frame_buffer.get()
                        if frame[0] is None:
                            done = True
                            break
                        imgs.append(frame[0].unsqueeze(dim=0))
                        fidxs.append(frame[1])
                        org_szs.append(frame[2].unsqueeze(dim=0))
                    if len(imgs):
                        imgs = torch.concatenate(imgs, dim=0)
                        fidxs = torch.tensor(fidxs, dtype=torch.int32)
                        org_szs = torch.concatenate(org_szs, dim=0)
                        ex = {
                            "image": imgs,
                            "frame_idx": fidxs,
                            "video_idx": torch.tensor(
                                [0] * self.batch_size, dtype=torch.int32
                            ),
                            "orig_size": org_szs,
                        }
                        if not torch.is_floating_point(ex["image"]):  # normalization
                            ex["image"] = ex["image"].to(torch.float32) / 255.0
                        if self.is_rgb:
                            ex["image"] = convert_to_rgb(ex["image"])
                        else:
                            ex["image"] = convert_to_grayscale(ex["image"])
                        outputs_list = self.inference_model(ex)
                        for output in outputs_list:
                            for k, v in output.items():
                                if isinstance(v, torch.Tensor):
                                    output[k] = output[k].cpu().numpy()
                            yield output

            except Exception as e:
                raise Exception(f"Error in VideoReader: {e}")
            finally:
                self.reader.join()

    def predict(
        self,
        make_labels: bool = True,
        save_path: str = None,
    ) -> Union[List[Dict[str, np.ndarray]], sio.Labels]:
        """Run inference on a data source.

        Args:
            make_labels: If `True` (the default), returns a `sio.Labels` instance with
                `sio.PredictedInstance`s. If `False`, just return a list of
                dictionaries containing the raw arrays returned by the inference model.
            save_path: Path to save the labels file if `save_labels` is True.

        Returns:
            A `sio.Labels` with `sio.PredictedInstance`s if `make_labels` is `True`,
            otherwise a list of dictionaries containing batches of numpy arrays with the
            raw results.
        """
        # Initialize inference loop generator.
        generator = self._predict_generator()

        if make_labels:
            # Create SLEAP data structures from the predictions.
            pred_labels = self._make_labeled_frames_from_generator(generator)
            if save_path:
                sio.io.slp.write_labels(save_path, pred_labels)
            return pred_labels

        else:
            # Just return the raw results.
            return list(generator)


class CentroidCrop(L.LightningModule):
    """Lightning Module for running inference for a centroid model.

    This layer encapsulates all of the inference operations requires for generating
    predictions from a centroid confidence map model. This includes model forward pass,
<<<<<<< HEAD
    generating crops for cenetered instance model, peak finding, coordinate adjustment
    and cropping.
=======
    peak finding, coordinate adjustment and cropping.
>>>>>>> c0768159

    Attributes:
        torch_model: A `nn.Module` that accepts rank-5 images as input and predicts
            rank-4 confidence maps as output. This should be a model that is trained on
            centered instance confidence maps.
        max_instances: Max number of instances to consider during centroid predictions.
        output_stride: Output stride of the model, denoting the scale of the output
            confidence maps relative to the images (after input scaling). This is used
            for adjusting the peak coordinates to the image grid.
        peak_threshold: Minimum confidence map value to consider a global peak as valid.
        refinement: If `None`, returns the grid-aligned peaks with no refinement. If
            `"integral"`, peaks will be refined with integral regression. If `"local"`,
            peaks will be refined with quarter pixel local gradient offset. This has no
            effect if the model has an offset regression head.
        integral_patch_size: Size of patches to crop around each rough peak for integral
            refinement as an integer scalar.
        return_confmaps: If `True`, the confidence maps will be returned together with
            the predicted peaks.
<<<<<<< HEAD
        return_crops: If `True`, the output dictionary will also contain `instance_image`
            which is the cropped image of size (batch, 1, chn, crop_height, crop_width).
=======
        return_crops: If `True`, the output dictionary would also contain `instance_image` which is the cropped
            image of size (batch, 1, channels, crop_height, crop_width)
>>>>>>> c0768159
        crop_hw: Tuple (height, width) representing the crop size.

    """

    def __init__(
        self,
        torch_model: L.LightningModule,
        output_stride: int = 1,
        peak_threshold: float = 0.0,
        max_instances: Optional[int] = None,
        refinement: Optional[str] = None,
        integral_patch_size: int = 5,
        return_confmaps: bool = False,
        return_crops: bool = False,
        crop_hw: tuple = (160, 160),
        **kwargs,
    ):
        """Initialise the model attributes."""
        super().__init__(**kwargs)
        self.torch_model = torch_model
        self.peak_threshold = peak_threshold
        self.refinement = refinement
        self.integral_patch_size = integral_patch_size
        self.output_stride = output_stride
        self.return_confmaps = return_confmaps
        self.max_instances = max_instances
        self.return_crops = return_crops
        self.crop_hw = crop_hw

    def _generate_crops(self, inputs):
        """Generate Crops from the predicted centroids."""
        crops_dict = []
        for centroid, centroid_val, image, fidx, vidx, sz in zip(
            self.refined_peaks_batched,
            self.peak_vals_batched,
            inputs["image"],
            inputs["frame_idx"],
            inputs["video_idx"],
            inputs["orig_size"],
        ):
            if torch.any(torch.isnan(centroid)):
                if torch.all(torch.isnan(centroid)):
                    continue
                else:
                    non_nans = ~torch.any(centroid.isnan(), dim=-1)
                    centroid = centroid[non_nans]
                    if len(centroid.shape) == 1:
                        centroid = centroid.unsqueeze(dim=0)
                    centroid_val = centroid_val[non_nans]
            n = centroid.shape[0]
            instance_bbox = torch.unsqueeze(
                make_centered_bboxes(centroid, self.crop_hw[0], self.crop_hw[1]), 0
            )  # (1, n, 4, 2)

            # Generate cropped image of shape (n, C, crop_H, crop_W)
            instance_image = crop_bboxes(
                image,
                bboxes=instance_bbox.squeeze(dim=0),
                sample_inds=[0] * n,
            )

            # Access top left point (x,y) of bounding box and subtract this offset from
            # position of nodes.
            point = instance_bbox[0, :, 0]
            centered_centroid = centroid - point

            ex = {}
            ex["image"] = torch.cat([image] * n)
            ex["centroid"] = centered_centroid
            ex["centroid_val"] = centroid_val
            ex["frame_idx"] = torch.Tensor([fidx] * n)
            ex["video_idx"] = torch.Tensor([vidx] * n)
            ex["instance_bbox"] = instance_bbox.squeeze(dim=0).unsqueeze(dim=1)
            ex["instance_image"] = instance_image.unsqueeze(dim=1)
            ex["orig_size"] = torch.cat([torch.Tensor(sz)] * n)
            crops_dict.append(ex)

        return crops_dict

    def forward(self, inputs: Dict[str, torch.Tensor]) -> Dict[str, torch.Tensor]:
        """Predict centroid confidence maps and crop around peaks.

        This layer can be chained with a `FindInstancePeaks` layer to create a top-down
        inference function from full images.

        Args:
            inputs: Dictionary with key `"image"`. Other keys will be passed down the pipeline.

        Returns:
            A list of dictionaries (size = batch size) where each dictionary has cropped
            images with key `instance_image` and `centroid_val` batched based on the
            number of centroids predicted for each image in the original batch if
            return_crops is True.
            If return_crops is not True, this module returns the dictionary with
            `centroids` and `centroid_val` keys with shapes (batch, 1, max_instances, 2)
            and (batch, max_instances) repsectively which could then to passed to
            FindInstancePeaksGroundTruth class.
        """
        # Network forward pass.
        cms = self.torch_model(inputs["image"])

        refined_peaks, peak_vals, peak_sample_inds, _ = find_local_peaks(
            cms.detach(),
            threshold=self.peak_threshold,
            refinement=self.refinement,
            integral_patch_size=self.integral_patch_size,
        )
<<<<<<< HEAD

        # Adjust for stride and scale.
        refined_peaks = refined_peaks * self.output_stride  # (n_centroids, 2)
        batch = cms.shape[0]

        self.refined_peaks_batched = []
        self.peak_vals_batched = []

        for b in range(batch):
            indices = (peak_sample_inds == b).nonzero()
            # list for predicted centroids and corresponding peak values for current batch.
            current_peaks = refined_peaks[indices].squeeze(dim=-2)
            current_peak_vals = peak_vals[indices].squeeze(dim=-1)
            # Choose top k centroids if max_instances is provided.
            if self.max_instances is not None:
                if len(current_peaks) > self.max_instances:
                    current_peak_vals, indices = torch.topk(
                        current_peak_vals, self.max_instances
                    )
                    current_peaks = current_peaks[indices]
                    num_nans = 0
                else:
                    num_nans = self.max_instances - len(current_peaks)
                nans = torch.full((num_nans, 2), torch.nan)
                current_peaks = torch.cat(
                    [current_peaks, nans.to(current_peaks.device)], dim=0
                )
                nans = torch.full((num_nans,), torch.nan)
                current_peak_vals = torch.cat(
                    [current_peak_vals, nans.to(current_peak_vals.device)], dim=0
                )
            self.refined_peaks_batched.append(current_peaks)
            self.peak_vals_batched.append(current_peak_vals)

        # Generate crops if return_crops=True to pass the crops to CenteredInstance model.
        if self.return_crops:
            inputs.update(
                {
                    "centroids": self.refined_peaks_batched,
                    "centroid_vals": self.peak_vals_batched,
                }
            )
            crops_dict = self._generate_crops(inputs)
            return crops_dict

=======

        # Adjust for stride and scale.
        refined_peaks = refined_peaks * self.output_stride  # (n_centroids, 2)
        batch = cms.shape[0]

        self.refined_peaks_batched = []
        self.peak_vals_batched = []

        for b in range(batch):
            indices = (peak_sample_inds == b).nonzero()
            # list for predicted centroids and corresponding peak values for current batch.
            current_peaks = refined_peaks[indices].squeeze(dim=-2)
            current_peak_vals = peak_vals[indices].squeeze(dim=-1)
            # Choose top k centroids if max_instances is provided.
            if self.max_instances is not None:
                if len(current_peaks) > self.max_instances:
                    current_peak_vals, indices = torch.topk(
                        current_peak_vals, self.max_instances
                    )
                    current_peaks = current_peaks[indices]
                    num_nans = 0
                else:
                    num_nans = self.max_instances - len(current_peaks)
                nans = torch.full((num_nans, 2), torch.nan)
                current_peaks = torch.cat(
                    [current_peaks, nans.to(current_peaks.device)], dim=0
                )
                nans = torch.full((num_nans,), torch.nan)
                current_peak_vals = torch.cat(
                    [current_peak_vals, nans.to(current_peak_vals.device)], dim=0
                )
            self.refined_peaks_batched.append(current_peaks)
            self.peak_vals_batched.append(current_peak_vals)

        # Generate crops if return_crops=True to pass the crops to CenteredInstance model.
        if self.return_crops:
            inputs.update(
                {
                    "centroids": self.refined_peaks_batched,
                    "centroid_vals": self.peak_vals_batched,
                }
            )
            crops_dict = self._generate_crops(inputs)
            return crops_dict

>>>>>>> c0768159
        else:
            # batch the peaks to pass it to FindInstancePeaksGroundTruth class.
            refined_peaks_with_nans = torch.zeros((batch, self.max_instances, 2))
            peak_vals_with_nans = torch.zeros((batch, self.max_instances))
<<<<<<< HEAD
            for ind, (r, p) in enumerate(
                zip(self.refined_peaks_batched, self.peak_vals_batched)
            ):
                refined_peaks_with_nans[ind] = r
                peak_vals_with_nans[ind] = p
=======
            for r, p in zip(self.refined_peaks_batched, self.peak_vals_batched):
                refined_peaks_with_nans[b] = r
                peak_vals_with_nans[b] = p
>>>>>>> c0768159
            inputs.update(
                {
                    "centroids": refined_peaks_with_nans.unsqueeze(dim=1),
                    "centroid_vals": peak_vals_with_nans,
                }
            )

            return inputs


class FindInstancePeaksGroundTruth(L.LightningModule):
    """LightningModule that simulates a centered instance peaks model.

    This layer is useful for testing and evaluating centroid models.
    """

    def __init__(
        self,
        **kwargs,
    ):
        """Initialise the model attributes."""
        super().__init__(**kwargs)

    def forward(self, batch: Dict[str, torch.Tensor]) -> Dict[str, np.array]:
        """Return the ground truth instance peaks given a set of crops."""
        # num_inst = batch["num_instances"]
        b, _, max_inst, nodes = batch["centroids"].shape
        inst = (
            batch["instances"].unsqueeze(dim=-4).float()
        )  # (batch, 1, 1, n_inst, nodes, 2)
        cent = (
            batch["centroids"].unsqueeze(dim=-2).unsqueeze(dim=-3).float()
        )  # (batch, 1, n_centroids, 1, 1, 2)
        dists = torch.sum(
            (inst - cent) ** 2, dim=-1
        )  # (batch, 1, n_centroids, n_inst, nodes)
        dists = torch.sqrt(dists)

        dists = torch.where(torch.isnan(dists), torch.inf, dists)
        dists = torch.min(dists, dim=-1).values  # (batch, 1, n_centroids, n_inst)

        # find nearest gt instance
        matches = torch.argmin(dists, dim=-1)  # (batch, 1, n_centroids)

        # filter matches without NaNs (nans have been converted to inf)
        subs = torch.argwhere(
            ~torch.all(dists == torch.inf, dim=-1)
        )  # each element represents an index with (batch, 1, n_centroids)
        valid_matches = matches[subs[:, 0], 0, subs[:, 2]]
        matched_batch_inds = subs[:, 0]

        counts = torch.bincount(matched_batch_inds.detach())
        peaks_list = batch["instances"][matched_batch_inds, 0, valid_matches, :, :]
        parsed = 0
        for i in range(b):
            if i not in matched_batch_inds:
                batch_peaks = torch.full((max_inst, nodes, 2), torch.nan).unsqueeze(
                    dim=0
                )
                vals = torch.full((max_inst, nodes), torch.nan).unsqueeze(dim=0)
            else:
                c = counts[i]
                batch_peaks = peaks_list[parsed : parsed + c]
                num_inst = len(batch_peaks)
                vals = torch.ones((num_inst, nodes))
                if c != max_inst:
                    batch_peaks = torch.cat(
                        [
                            batch_peaks,
                            torch.full((abs(max_inst - num_inst), nodes, 2), torch.nan),
                        ]
                    )
                    vals = torch.cat(
                        [vals, torch.full((max_inst - num_inst, nodes), torch.nan)]
                    )
                parsed += c

            if i != 0:
                peaks = torch.cat([peaks, batch_peaks])
                peaks_vals = torch.cat([peaks_vals, vals])
            else:
                peaks = batch_peaks
                peaks_vals = vals

        peaks_output = batch.copy()
        peaks_output["pred_instance_peaks"] = peaks
        peaks_output["pred_peak_values"] = peaks_vals

        return peaks_output


class FindInstancePeaks(L.LightningModule):
    """Lightning Module that predicts instance peaks from images using a trained model.

    This layer encapsulates all of the inference operations required for generating
    predictions from a centered instance confidence map model. This includes
    model forward pass, peak finding and coordinate adjustment.

    Attributes:
        torch_model: A `nn.Module` that accepts rank-5 images as input and predicts
            rank-4 confidence maps as output. This should be a model that is trained on
            centered instance confidence maps.
        output_stride: Output stride of the model, denoting the scale of the output
            confidence maps relative to the images (after input scaling). This is used
            for adjusting the peak coordinates to the image grid.
        peak_threshold: Minimum confidence map value to consider a global peak as valid.
        refinement: If `None`, returns the grid-aligned peaks with no refinement. If
            `"integral"`, peaks will be refined with integral regression. If `"local"`,
            peaks will be refined with quarter pixel local gradient offset. This has no
            effect if the model has an offset regression head.
        integral_patch_size: Size of patches to crop around each rough peak for integral
            refinement as an integer scalar.
        return_confmaps: If `True`, the confidence maps will be returned together with
            the predicted peaks.
    """

    def __init__(
        self,
        torch_model: L.LightningModule,
        output_stride: Optional[int] = None,
        peak_threshold: float = 0.0,
        refinement: Optional[str] = "integral",
        integral_patch_size: int = 5,
        return_confmaps: Optional[bool] = False,
        **kwargs,
    ):
        """Initialise the model attributes."""
        super().__init__(**kwargs)
        self.torch_model = torch_model
        self.peak_threshold = peak_threshold
        self.refinement = refinement
        self.integral_patch_size = integral_patch_size
        self.output_stride = output_stride
        self.return_confmaps = return_confmaps

    def forward(self, inputs: Dict[str, torch.Tensor]) -> Dict[str, torch.Tensor]:
        """Predict confidence maps and infer peak coordinates.

        This layer can be chained with a `CentroidCrop` layer to create a top-down
        inference function from full images.

        Args:
            inputs: Dictionary with keys:
                `"instance_image"`: Cropped images.
                Other keys will be passed down the pipeline.

        Returns:
            A dictionary of outputs with keys:

            `"pred_instance_peaks"`: The predicted peaks for each instance in the batch as a
                `torch.Tensor` of shape `(samples, nodes, 2)`.
            `"pred_peak_vals"`: The value of the confidence maps at the predicted
                peaks for each instance in the batch as a `torch.Tensor` of shape
                `(samples, nodes)`.

            If provided (e.g., from an input `CentroidCrop` layer), the centroids that
            generated the crops will also be included in the keys `"centroid"` and
            `"centroid_val"`.

        """
        # Network forward pass.
        cms = self.torch_model(inputs["instance_image"])

        peak_points, peak_vals = find_global_peaks(
            cms.detach(),
            threshold=self.peak_threshold,
            refinement=self.refinement,
            integral_patch_size=self.integral_patch_size,
        )

        # Adjust for stride and scale.
        peak_points = peak_points * self.output_stride

        # Build outputs.
        outputs = {"pred_instance_peaks": peak_points, "pred_peak_values": peak_vals}
        if self.return_confmaps:
            outputs["pred_confmaps"] = cms.detach()
        inputs.update(outputs)
        return inputs


class TopDownInferenceModel(L.LightningModule):
    """Top-down instance prediction model.

    This model encapsulates the top-down approach where instances are first detected by
    local peak detection of an anchor point and then cropped. These instance-centered
    crops are then passed to an instance peak detector which is trained to detect all
    remaining body parts for the instance that is centered within the crop.

    Attributes:
        centroid_crop: A centroid cropping layer. This can be either `CentroidCrop` or
            `None`. This layer takes the full image as input and outputs a set of centroids
            and cropped boxes. If `None`, the centroids are calculated with the provided anchor index
            using InstanceCentroid module and the centroid vals are set as 1.
        instance_peaks: A instance peak detection layer. This can be either `FindInstancePeaks`
            or `None`. This layer takes as input the output of the centroid cropper
            (if CentroidCrop not None else the image is cropped with the InstanceCropper module)
            and outputs the detected peaks for the instances within each crop.
    """

    def __init__(
        self,
        centroid_crop: Union[CentroidCrop, None],
        instance_peaks: Union[FindInstancePeaks, FindInstancePeaksGroundTruth],
        **kwargs,
    ):
        """Initialize the class with Inference models."""
        super().__init__()
        self.centroid_crop = centroid_crop
        self.instance_peaks = instance_peaks

    def forward(self, batch: Dict[str, torch.Tensor]) -> Dict[str, torch.Tensor]:
        """Predict instances for one batch of images.

        Args:
            batch: This is a dictionary containing the image batch in the `image` key.
                   If centroid model is not provided, the dictionary should have
                   `instance_image` key.

        Returns:
            The predicted instances as a list of dictionaries of tensors with the
            entries in example along with the below keys:

            `"centroids": (batch_size, 1, 2)`: Instance centroids.
            `"centroid_val": (batch_size, 1)`: Instance centroid confidence
                values.
            `"pred_instance_peaks": (batch_size, n_nodes, 2)`: Instance skeleton
                points.
            `"pred_peak_vals": (batch_size, n_nodes)`: Confidence
                values for the instance skeleton points.
        """
        batch_size = batch["image"].shape[0]
        peaks_output = []
        if self.centroid_crop is None:
            batch["centroid_val"] = torch.ones(batch_size)
            if isinstance(self.instance_peaks, FindInstancePeaksGroundTruth):
                if "instances" in batch:
<<<<<<< HEAD
                    peaks_output.append(self.instance_peaks(batch))
=======
                    peaks_output = self.instance_peaks(batch)
>>>>>>> c0768159
                else:
                    raise ValueError(
                        "Ground truth data was not detected... "
                        "Please load both models when predicting on non-ground-truth data."
                    )
            else:
                self.instance_peaks.eval()
<<<<<<< HEAD
                peaks_output.append(self.instance_peaks(batch))
=======
                peaks_output = self.instance_peaks(batch)
>>>>>>> c0768159

        else:
            self.centroid_crop.eval()
            if isinstance(self.instance_peaks, FindInstancePeaksGroundTruth):
<<<<<<< HEAD
                if "instances" in batch:
                    max_inst = batch["instances"].shape[-3]
                    self.centroid_crop.max_instances = max_inst
                else:
                    raise ValueError(
                        "Ground truth data was not detected... "
                        "Please load both models when predicting on non-ground-truth data."
                    )
            batch = self.centroid_crop(batch)
            if isinstance(self.instance_peaks, FindInstancePeaksGroundTruth):
                peaks_output.append(self.instance_peaks(batch))
            else:
                for i in batch:
                    self.instance_peaks.eval()
                    peaks_output.append(self.instance_peaks(i))
=======
                max_inst = batch["instances"].shape[-3]
                self.centroid_crop.max_instances = max_inst
            batch = self.centroid_crop(batch)
            for i in batch:
                if isinstance(self.instance_peaks, FindInstancePeaksGroundTruth):
                    if "instances" in batch:
                        peaks_output = self.instance_peaks(batch)
                    else:
                        raise ValueError(
                            "Ground truth data was not detected... "
                            "Please load both models when predicting on non-ground-truth data."
                        )
                else:
                    self.instance_peaks.eval()
                    peaks_output = self.instance_peaks(i)
>>>>>>> c0768159
        return peaks_output


@attrs.define(auto_attribs=True)
class TopDownPredictor(Predictor):
    """Top-down multi-instance predictor.

    This high-level class handles initialization, preprocessing and predicting using a
<<<<<<< HEAD
    trained TopDown SLEAP-NN model. This should be initialized using the
    `from_trained_models()` constructor.

    Attributes:
        centroid_config: A Dictionary with the configs used for training the centroid model.
        confmap_config: A Dictionary with the configs used for training the
                        centered-instance model
        centroid_model: A LightningModule instance created from the trained weights
                        for centroid model.
=======
    trained TopDown SLEAP-NN model. This should be initialized using the `from_trained_models()`
    constructor.

    Attributes:
        centroid_config: A Dictionary with the configs used for training the centroid model.
        confmap_config: A Dictionary with the configs used for training the centered-instance model
        centroid_model: A LightningModule instance created from the trained weights for centroid model.
>>>>>>> c0768159
        confmap_model: A LightningModule instance created from the trained weights
                       for centered-instance model.

    """

    centroid_config: Optional[DictConfig] = attrs.field(default=None)
    confmap_config: Optional[DictConfig] = attrs.field(default=None)
    centroid_model: Optional[L.LightningModule] = attrs.field(default=None)
    confmap_model: Optional[L.LightningModule] = attrs.field(default=None)

    def _initialize_inference_model(self):
        """Initialize the inference model from the trained models and configuration."""
        self.model_config = OmegaConf.create()

        # Create an instance of CentroidLayer if centroid_config is not None
        return_crops = False
        if self.centroid_config is None:
            centroid_crop_layer = None
        else:
            self.model_config["centroid"] = self.centroid_config
            self.model_config["data"] = self.centroid_config.inference_config.data
            self.model_config["skeletons"] = self.centroid_config.data_config.skeletons
            if self.confmap_model:
                return_crops = True
            centroid_crop_layer = CentroidCrop(
                torch_model=self.centroid_model,
                peak_threshold=self.centroid_config.inference_config.peak_threshold,
<<<<<<< HEAD
                output_stride=self.centroid_config.inference_config.data.preprocessing.output_stride,
=======
                output_stride=self.centroid_config.inference_config.data.preprocessing.conf_map_gen.output_stride,
>>>>>>> c0768159
                refinement=self.centroid_config.inference_config.integral_refinement,
                integral_patch_size=self.centroid_config.inference_config.integral_patch_size,
                return_confmaps=self.centroid_config.inference_config.return_confmaps,
                return_crops=return_crops,
                max_instances=self.centroid_config.inference_config.data.max_instances,
                crop_hw=tuple(
                    self.centroid_config.inference_config.data.preprocessing.crop_hw
                ),
            )

        # Create an instance of FindInstancePeaks layer if confmap_config is not None
        if self.confmap_config is None:
            instance_peaks_layer = FindInstancePeaksGroundTruth()
        else:
            self.model_config["confmaps"] = self.confmap_config
            self.model_config["data"] = self.confmap_config.inference_config.data
            self.model_config["data"][
                "skeletons"
            ] = self.confmap_config.data_config.skeletons
            instance_peaks_layer = FindInstancePeaks(
                torch_model=self.confmap_model,
                peak_threshold=self.confmap_config.inference_config.peak_threshold,
                output_stride=self.confmap_config.inference_config.data.preprocessing.output_stride,
                refinement=self.confmap_config.inference_config.integral_refinement,
                integral_patch_size=self.confmap_config.inference_config.integral_patch_size,
                return_confmaps=self.confmap_config.inference_config.return_confmaps,
            )

        # Initialize the inference model with centroid and conf map layers
        self.inference_model = TopDownInferenceModel(
            centroid_crop=centroid_crop_layer, instance_peaks=instance_peaks_layer
        )

    @property
    def data_config(self) -> DictConfig:
        """Returns data config section from the overall config."""
        return self.model_config.data

    @classmethod
    def from_trained_models(
        cls,
        centroid_ckpt_path: Optional[Text] = None,
        confmap_ckpt_path: Optional[Text] = None,
    ) -> "TopDownPredictor":
        """Create predictor from saved models.

        Args:
            centroid_ckpt_path: Path to a centroid ckpt dir with model.ckpt and config.yaml.
            confmap_ckpt_path: Path to a centroid ckpt dir with model.ckpt and config.yaml.

        Returns:
            An instance of `TopDownPredictor` with the loaded models.

            One of the two models can be left as `None` to perform inference with ground
            truth data. This will only work with `LabelsReader` as the provider.
        """
        if centroid_ckpt_path is not None:
            # Load centroid model.
            centroid_config = OmegaConf.load(
                f"{centroid_ckpt_path}/training_config.yaml"
            )
            centroid_model = CentroidModel.load_from_checkpoint(
                f"{centroid_ckpt_path}/best.ckpt", config=centroid_config
            )
            centroid_model.to(centroid_config.inference_config.device)
            centroid_model.m_device = centroid_config.inference_config.device

        else:
            centroid_config = None
            centroid_model = None

        if confmap_ckpt_path is not None:
            # Load confmap model.
            confmap_config = OmegaConf.load(f"{confmap_ckpt_path}/training_config.yaml")
            confmap_model = TopDownCenteredInstanceModel.load_from_checkpoint(
                f"{confmap_ckpt_path}/best.ckpt", config=confmap_config
            )
            confmap_model.to(confmap_config.inference_config.device)
            confmap_model.m_device = confmap_config.inference_config.device

        else:
            confmap_config = None
            confmap_model = None

        # create an instance of TopDownPredictor class
        obj = cls(
            centroid_config=centroid_config,
            centroid_model=centroid_model,
            confmap_config=confmap_config,
            confmap_model=confmap_model,
        )

        obj._initialize_inference_model()
        return obj

    def make_pipeline(self):
        """Make a data loading pipeline.

        Returns:
            Torch DataLoader where each item is a dictionary with key `image` if provider
            is LabelsReader. If provider is VideoReader, this method initiates the reader
            class (doesn't return a pipeline) and the Thread is started in
            Predictor._predict_generator() method.
<<<<<<< HEAD
            Torch DataLoader where each item is a dictionary with key `image` if provider
            is LabelsReader. If provider is VideoReader, this method initiates the reader
            class (doesn't return a pipeline) and the Thread is started in
            Predictor._predict_generator() method.
=======
>>>>>>> c0768159

        Notes:
            This method creates the class attribute `data_pipeline` and will be
            called automatically when predicting on data from a new source only when the
            provider is LabelsReader.
<<<<<<< HEAD
            This method creates the class attribute `data_pipeline` and will be
            called automatically when predicting on data from a new source only when the
            provider is LabelsReader.
=======
>>>>>>> c0768159
        """
        self.provider = self.data_config.provider
        if self.provider == "LabelsReader":
            provider = LabelsReader
<<<<<<< HEAD
            self.instances_key = True
            if self.centroid_config and self.confmap_config:
                self.instances_key = False
            data_provider = provider.from_filename(
                self.data_config.path, instances_key=self.instances_key
=======
            self.instances_key = False
            if self.centroid_config and not self.confmap_config:
                self.instances_key = True
            data_provider = provider.from_filename(
                self.data_config.labels_path, instances_key=self.instances_key
>>>>>>> c0768159
            )
            self.videos = data_provider.labels.videos
            pipeline = SizeMatcher(
                data_provider,
                max_height=self.data_config.max_height,
                max_width=self.data_config.max_width,
            )
            pipeline = Normalizer(pipeline, is_rgb=self.data_config.is_rgb)
            if not self.centroid_model:
                pipeline = InstanceCentroidFinder(
                    pipeline,
                    anchor_ind=self.data_config.preprocessing.anchor_ind,
                )
                pipeline = InstanceCropper(
                    pipeline, crop_hw=self.data_config.preprocessing.crop_hw
                )

            elif not self.confmap_config:
                pipeline = InstanceCentroidFinder(
                    pipeline,
                    anchor_ind=self.data_config.preprocessing.anchor_ind,
                )
<<<<<<< HEAD

            # Remove duplicates.
            self.pipeline = pipeline.sharding_filter()

            self.data_pipeline = DataLoader(
                self.pipeline,
                **dict(self.data_config.data_loader),
            )

            return self.data_pipeline

        elif self.provider == "VideoReader":
            provider = VideoReader

            frame_queue = Queue(
                maxsize=self.data_config.video_loader.queue_maxsize if not None else 16
            )
            self.batch_size = self.data_config.video_loader.batch_size
            self.reader = provider.from_filename(
                filename=self.data_config.path,
                frame_buffer=frame_queue,
                start_idx=self.data_config.video_loader.start_idx,
                end_idx=self.data_config.video_loader.end_idx,
            )
            self.videos = [self.reader.video]
            self.is_rgb = self.data_config.is_rgb
            if self.centroid_config is None:
                raise ValueError(
                    "Ground truth data was not detected... "
                    "Please load both models when predicting on non-ground-truth data."
                )
=======

            # Remove duplicates.
            self.pipeline = pipeline.sharding_filter()

            self.data_pipeline = DataLoader(
                self.pipeline,
                **dict(self.data_config.data_loader),
            )
>>>>>>> c0768159

        else:
            raise Exception(
                "Provider not recognised. Please use either `LabelsReader` or `VideoReader` as provider"
            )

    def _make_labeled_frames_from_generator(
        self,
        generator: Iterator[Dict[str, np.ndarray]],
    ) -> sio.Labels:
        """Create labeled frames from a generator that yields inference results.

        This method converts pure arrays into SLEAP-specific data structures.

        Args:
            generator: A generator that returns dictionaries with inference results.
                This should return dictionaries with keys `"instance_image"`, `"video_idx"`,
                `"frame_idx"`, `"pred_instance_peaks"`, `"pred_peak_values"`, and
                `"centroid_val"`. This can be created using the `_predict_generator()`
                method.

        Returns:
            A `sio.Labels` object with `sio.PredictedInstance`s created from
            arrays returned from the inference result generator.
        """
        preds = defaultdict(list)
        predicted_frames = []

        skeletons = []
        for name in self.data_config.skeletons.keys():
            nodes = [
                sio.model.skeleton.Node(n["name"])
                for n in self.data_config.skeletons[name].nodes
            ]
            edges = [
                sio.model.skeleton.Edge(
                    sio.model.skeleton.Node(e["source"]["name"]),
                    sio.model.skeleton.Node(e["destination"]["name"]),
                )
                for e in self.confmap_config.data_config.skeletons[name].edges
            ]
            if self.data_config.skeletons[name].symmetries:
                list_args = [
                    set(
                        [
                            sio.model.skeleton.Node(s[0]["name"]),
                            sio.model.skeleton.Node(s[1]["name"]),
                        ]
                    )
                    for s in self.data_config.skeletons[name].symmetries
                ]
                symmetries = [sio.model.skeleton.Symmetry(x) for x in list_args]
            else:
                symmetries = []

            skeletons.append(
                sio.model.skeleton.Skeleton(nodes, edges, symmetries, name)
            )

        skeleton_idx = 0
        # Loop through each predicted instance.
        for ex in generator:
            # loop through each sample in a batch
            for (
                video_idx,
                frame_idx,
                bbox,
                pred_instances,
                pred_values,
                instance_score,
                org_size,
            ) in zip(
                ex["video_idx"],
                ex["frame_idx"],
                ex["instance_bbox"],
                ex["pred_instance_peaks"],
                ex["pred_peak_values"],
                ex["centroid_val"],
                ex["orig_size"],
            ):
                pred_instances = pred_instances + bbox.squeeze(axis=0)[0, :]
                if self.data_config.max_height is not None:
                    pad_height = (self.data_config.max_height - org_size[0]) // 2
                    pad_width = (self.data_config.max_width - org_size[1]) // 2
                    pred_instances = pred_instances - [pad_height, pad_width]
                preds[(int(video_idx), int(frame_idx))].append(
                    sio.PredictedInstance.from_numpy(
                        points=pred_instances,
                        skeleton=skeletons[skeleton_idx],
                        point_scores=pred_values,
                        instance_score=instance_score,
                    )
                )
        for key, inst in preds.items():
            # Create list of LabeledFrames.
            video_idx, frame_idx = key
            predicted_frames.append(
                sio.LabeledFrame(
                    video=self.videos[video_idx],
                    frame_idx=frame_idx,
                    instances=inst,
                )
            )

        pred_labels = sio.Labels(
            videos=self.videos,
            skeletons=skeletons,
            labeled_frames=predicted_frames,
        )
        return pred_labels


class SingleInstanceInferenceModel(L.LightningModule):
    """Single instance prediction model.

    This model encapsulates the basic single instance approach where it is assumed that
    there is only one instance in the frame. The images are passed to a peak detector
    which is trained to detect all body parts for the instance assuming a single peak
    per body part.

    Attributes:
        torch_model: A `nn.Module` that accepts rank-5 images as input and predicts
            rank-4 confidence maps as output. This should be a model that is trained on
            centered instance confidence maps.
        output_stride: Output stride of the model, denoting the scale of the output
            confidence maps relative to the images (after input scaling). This is used
            for adjusting the peak coordinates to the image grid.
        peak_threshold: Minimum confidence map value to consider a global peak as valid.
        refinement: If `None`, returns the grid-aligned peaks with no refinement. If
            `"integral"`, peaks will be refined with integral regression. If `"local"`,
            peaks will be refined with quarter pixel local gradient offset. This has no
            effect if the model has an offset regression head.
        integral_patch_size: Size of patches to crop around each rough peak for integral
            refinement as an integer scalar.
        return_confmaps: If `True`, the confidence maps will be returned together with
            the predicted peaks.
    """

    def __init__(
        self,
        torch_model: L.LightningModule,
        output_stride: Optional[int] = None,
        peak_threshold: float = 0.0,
        refinement: Optional[str] = "integral",
        integral_patch_size: int = 5,
        return_confmaps: Optional[bool] = False,
        **kwargs,
    ):
        """Initialise the model attributes."""
        super().__init__(**kwargs)
        self.torch_model = torch_model
        self.peak_threshold = peak_threshold
        self.refinement = refinement
        self.integral_patch_size = integral_patch_size
        self.output_stride = output_stride
        self.return_confmaps = return_confmaps

    def forward(self, inputs: Dict[str, torch.Tensor]) -> Dict[str, torch.Tensor]:
        """Predict confidence maps and infer peak coordinates.

        Args:
            inputs: Dictionary with "image" as one of the keys.

        Returns:
            A dictionary of outputs with keys:

            `"pred_instance_peaks"`: The predicted peaks for each instance in the batch
                as a `torch.Tensor` of shape `(samples, nodes, 2)`.
            `"pred_peak_vals"`: The value of the confidence maps at the predicted
                peaks for each instance in the batch as a `torch.Tensor` of shape
                `(samples, nodes)`.

        """
        # Network forward pass.
        cms = self.torch_model(inputs["image"])

        peak_points, peak_vals = find_global_peaks(
            cms.detach(),
            threshold=self.peak_threshold,
            refinement=self.refinement,
            integral_patch_size=self.integral_patch_size,
        )

        # Adjust for stride and scale.
        peak_points = peak_points * self.output_stride

        # Build outputs.
        outputs = {"pred_instance_peaks": peak_points, "pred_peak_values": peak_vals}
        if self.return_confmaps:
            outputs["pred_confmaps"] = cms.detach()
        inputs.update(outputs)
        return [inputs]


@attrs.define
class SingleInstancePredictor(Predictor):
    """Single-Instance predictor.

    This high-level class handles initialization, preprocessing and predicting using a
    trained single instance SLEAP-NN model.

    This should be initialized using the `from_trained_models()` constructor.

    Attributes:
        confmap_config: A Dictionary with the configs used for training the
                        single-instance model.
        confmap_model: A LightningModule instance created from the trained weights for
                       single-instance model.

    """

    confmap_config: Optional[DictConfig] = attrs.field(default=None)
    confmap_model: Optional[L.LightningModule] = attrs.field(default=None)

    def _initialize_inference_model(self):
        """Initialize the inference model from the trained models and configuration."""
        self.inference_model = SingleInstanceInferenceModel(
            torch_model=self.confmap_model,
            peak_threshold=self.confmap_config.inference_config.peak_threshold,
            output_stride=self.confmap_config.inference_config.data.preprocessing.output_stride,
            refinement=self.confmap_config.inference_config.integral_refinement,
            integral_patch_size=self.confmap_config.inference_config.integral_patch_size,
            return_confmaps=self.confmap_config.inference_config.return_confmaps,
        )

    @property
    def data_config(self) -> DictConfig:
        """Returns data config section from the overall config."""
        return self.confmap_config.inference_config.data

    @classmethod
    def from_trained_models(
        cls,
        confmap_ckpt_path: Optional[Text] = None,
    ) -> "TopDownPredictor":
        """Create predictor from saved models.

        Args:
            confmap_ckpt_path: Path to a centroid ckpt dir with model.ckpt and config.yaml.

        Returns:
            An instance of `SingleInstancePredictor` with the loaded models.

        """
        confmap_config = OmegaConf.load(f"{confmap_ckpt_path}/training_config.yaml")
        confmap_model = SingleInstanceModel.load_from_checkpoint(
            f"{confmap_ckpt_path}/best.ckpt", config=confmap_config
        )
        confmap_model.to(confmap_config.inference_config.device)
        confmap_model.m_device = confmap_config.inference_config.device

        # create an instance of SingleInstancePredictor class
        obj = cls(
            confmap_config=confmap_config,
            confmap_model=confmap_model,
        )

        obj._initialize_inference_model()
        return obj

    def make_pipeline(self):
        """Make a data loading pipeline.

        Returns:
            Torch DataLoader where each item is a dictionary with key `image` if provider
            is LabelsReader. If provider is VideoReader, this method initiates the reader
            class (doesn't return a pipeline) and the Thread is started in
            Predictor._predict_generator() method.

        Notes:
            This method creates the class attribute `data_pipeline` and will be
            called automatically when predicting on data from a new source only when the
            provider is LabelsReader.
        """
        self.provider = self.data_config.provider
        if self.provider == "LabelsReader":
            provider = LabelsReader
            data_provider = provider.from_filename(
                self.data_config.path,
            )
            self.videos = data_provider.labels.videos
            pipeline = SizeMatcher(
                data_provider,
                max_height=self.data_config.max_height,
                max_width=self.data_config.max_width,
            )
            pipeline = Normalizer(pipeline, is_rgb=self.data_config.is_rgb)

<<<<<<< HEAD
            # Remove duplicates.
            self.pipeline = pipeline.sharding_filter()
=======
        provider_pipeline = provider.from_filename(self.data_config.labels_path)
        self.videos = provider_pipeline.labels.videos
        self.pipeline = self.pipeline.make_training_pipeline(
            data_provider=provider_pipeline
        )
>>>>>>> c0768159

            self.data_pipeline = DataLoader(
                self.pipeline,
                **dict(self.data_config.data_loader),
            )

            return self.data_pipeline

        elif self.provider == "VideoReader":
            provider = VideoReader

            frame_queue = Queue(
                maxsize=self.data_config.video_loader.queue_maxsize if not None else 16
            )
            self.batch_size = self.data_config.video_loader.batch_size
            self.reader = provider.from_filename(
                filename=self.data_config.path,
                frame_buffer=frame_queue,
                start_idx=self.data_config.video_loader.start_idx,
                end_idx=self.data_config.video_loader.end_idx,
            )
            self.videos = [self.reader.video]
            self.is_rgb = self.data_config.is_rgb

        else:
            raise Exception(
                "Provider not recognised. Please use either `LabelsReader` or `VideoReader` as provider"
            )

    def _make_labeled_frames_from_generator(
        self,
        generator: Iterator[Dict[str, np.ndarray]],
    ) -> sio.Labels:
        """Create labeled frames from a generator that yields inference results.

        This method converts pure arrays into SLEAP-specific data structures.

        Args:
            generator: A generator that returns dictionaries with inference results.
                This should return dictionaries with keys `"image"`, `"video_idx"`,
                `"frame_idx"`, `"pred_instance_peaks"`, `"pred_peak_values"`.
                This can be created using the `_predict_generator()` method.

        Returns:
            A `sio.Labels` object with `sio.PredictedInstance`s created from
            arrays returned from the inference result generator.
        """
        predicted_frames = []
        skeletons = []
        for name in self.confmap_config.data_config.skeletons.keys():
            nodes = [
                sio.model.skeleton.Node(n["name"])
                for n in self.confmap_config.data_config.skeletons[name].nodes
            ]
            edges = [
                sio.model.skeleton.Edge(
                    sio.model.skeleton.Node(e["source"]["name"]),
                    sio.model.skeleton.Node(e["destination"]["name"]),
                )
                for e in self.confmap_config.data_config.skeletons[name].edges
            ]
            if self.confmap_config.data_config.skeletons[name].symmetries:
                list_args = [
                    set(
                        [
                            sio.model.skeleton.Node(s[0]["name"]),
                            sio.model.skeleton.Node(s[1]["name"]),
                        ]
                    )
                    for s in self.confmap_config.data_config.skeletons[name].symmetries
                ]
                symmetries = [sio.model.skeleton.Symmetry(x) for x in list_args]
            else:
                symmetries = []

            skeletons.append(
                sio.model.skeleton.Skeleton(nodes, edges, symmetries, name)
            )

        skeleton_idx = 0
        for ex in generator:
            # loop through each sample in a batch
            for (
                video_idx,
                frame_idx,
                pred_instances,
                pred_values,
                org_size,
            ) in zip(
                ex["video_idx"],
                ex["frame_idx"],
                ex["pred_instance_peaks"],
                ex["pred_peak_values"],
                ex["orig_size"],
            ):
                if self.data_config.max_height is not None:
                    pad_height = (self.data_config.max_height - org_size[0]) // 2
                    pad_width = (self.data_config.max_width - org_size[1]) // 2
                    pred_instances = pred_instances - [pad_height, pad_width]
                inst = sio.PredictedInstance.from_numpy(
                    points=pred_instances,
                    skeleton=skeletons[skeleton_idx],
                    instance_score=np.nansum(pred_values),
                    point_scores=pred_values,
                )
                predicted_frames.append(
                    sio.LabeledFrame(
                        video=self.videos[video_idx],
                        frame_idx=frame_idx,
                        instances=[inst],
                    )
                )

        pred_labels = sio.Labels(
            videos=self.videos,
            skeletons=skeletons,
            labeled_frames=predicted_frames,
        )
        return pred_labels<|MERGE_RESOLUTION|>--- conflicted
+++ resolved
@@ -13,24 +13,11 @@
 import lightning as L
 from torch.utils.data.dataloader import DataLoader
 from omegaconf.dictconfig import DictConfig
-<<<<<<< HEAD
 from sleap_nn.data.providers import LabelsReader, VideoReader
 from sleap_nn.data.resizing import SizeMatcher
 from sleap_nn.data.normalization import Normalizer, convert_to_grayscale, convert_to_rgb
 from sleap_nn.data.instance_centroids import InstanceCentroidFinder
 from sleap_nn.data.instance_cropping import InstanceCropper
-=======
-from sleap_nn.data.providers import LabelsReader
-from sleap_nn.data.resizing import SizeMatcher
-from sleap_nn.data.normalization import Normalizer
-from sleap_nn.data.instance_centroids import InstanceCentroidFinder
-from sleap_nn.data.instance_cropping import InstanceCropper
-from sleap_nn.data.pipelines import (
-    TopdownConfmapsPipeline,
-    SingleInstanceConfmapsPipeline,
-    CentroidConfmapsPipeline,
-)
->>>>>>> c0768159
 from sleap_nn.inference.peak_finding import crop_bboxes
 from sleap_nn.data.instance_cropping import make_centered_bboxes
 from sleap_nn.inference.peak_finding import find_global_peaks, find_local_peaks
@@ -229,13 +216,8 @@
 
     This layer encapsulates all of the inference operations requires for generating
     predictions from a centroid confidence map model. This includes model forward pass,
-<<<<<<< HEAD
     generating crops for cenetered instance model, peak finding, coordinate adjustment
     and cropping.
-=======
-    peak finding, coordinate adjustment and cropping.
->>>>>>> c0768159
-
     Attributes:
         torch_model: A `nn.Module` that accepts rank-5 images as input and predicts
             rank-4 confidence maps as output. This should be a model that is trained on
@@ -253,13 +235,8 @@
             refinement as an integer scalar.
         return_confmaps: If `True`, the confidence maps will be returned together with
             the predicted peaks.
-<<<<<<< HEAD
         return_crops: If `True`, the output dictionary will also contain `instance_image`
             which is the cropped image of size (batch, 1, chn, crop_height, crop_width).
-=======
-        return_crops: If `True`, the output dictionary would also contain `instance_image` which is the cropped
-            image of size (batch, 1, channels, crop_height, crop_width)
->>>>>>> c0768159
         crop_hw: Tuple (height, width) representing the crop size.
 
     """
@@ -367,7 +344,6 @@
             refinement=self.refinement,
             integral_patch_size=self.integral_patch_size,
         )
-<<<<<<< HEAD
 
         # Adjust for stride and scale.
         refined_peaks = refined_peaks * self.output_stride  # (n_centroids, 2)
@@ -412,69 +388,15 @@
             )
             crops_dict = self._generate_crops(inputs)
             return crops_dict
-
-=======
-
-        # Adjust for stride and scale.
-        refined_peaks = refined_peaks * self.output_stride  # (n_centroids, 2)
-        batch = cms.shape[0]
-
-        self.refined_peaks_batched = []
-        self.peak_vals_batched = []
-
-        for b in range(batch):
-            indices = (peak_sample_inds == b).nonzero()
-            # list for predicted centroids and corresponding peak values for current batch.
-            current_peaks = refined_peaks[indices].squeeze(dim=-2)
-            current_peak_vals = peak_vals[indices].squeeze(dim=-1)
-            # Choose top k centroids if max_instances is provided.
-            if self.max_instances is not None:
-                if len(current_peaks) > self.max_instances:
-                    current_peak_vals, indices = torch.topk(
-                        current_peak_vals, self.max_instances
-                    )
-                    current_peaks = current_peaks[indices]
-                    num_nans = 0
-                else:
-                    num_nans = self.max_instances - len(current_peaks)
-                nans = torch.full((num_nans, 2), torch.nan)
-                current_peaks = torch.cat(
-                    [current_peaks, nans.to(current_peaks.device)], dim=0
-                )
-                nans = torch.full((num_nans,), torch.nan)
-                current_peak_vals = torch.cat(
-                    [current_peak_vals, nans.to(current_peak_vals.device)], dim=0
-                )
-            self.refined_peaks_batched.append(current_peaks)
-            self.peak_vals_batched.append(current_peak_vals)
-
-        # Generate crops if return_crops=True to pass the crops to CenteredInstance model.
-        if self.return_crops:
-            inputs.update(
-                {
-                    "centroids": self.refined_peaks_batched,
-                    "centroid_vals": self.peak_vals_batched,
-                }
-            )
-            crops_dict = self._generate_crops(inputs)
-            return crops_dict
-
->>>>>>> c0768159
         else:
             # batch the peaks to pass it to FindInstancePeaksGroundTruth class.
             refined_peaks_with_nans = torch.zeros((batch, self.max_instances, 2))
             peak_vals_with_nans = torch.zeros((batch, self.max_instances))
-<<<<<<< HEAD
             for ind, (r, p) in enumerate(
                 zip(self.refined_peaks_batched, self.peak_vals_batched)
             ):
                 refined_peaks_with_nans[ind] = r
                 peak_vals_with_nans[ind] = p
-=======
-            for r, p in zip(self.refined_peaks_batched, self.peak_vals_batched):
-                refined_peaks_with_nans[b] = r
-                peak_vals_with_nans[b] = p
->>>>>>> c0768159
             inputs.update(
                 {
                     "centroids": refined_peaks_with_nans.unsqueeze(dim=1),
@@ -501,7 +423,7 @@
     def forward(self, batch: Dict[str, torch.Tensor]) -> Dict[str, np.array]:
         """Return the ground truth instance peaks given a set of crops."""
         # num_inst = batch["num_instances"]
-        b, _, max_inst, nodes = batch["centroids"].shape
+        b, _, max_inst, nodes, _ = batch["centroids"].shape
         inst = (
             batch["instances"].unsqueeze(dim=-4).float()
         )  # (batch, 1, 1, n_inst, nodes, 2)
@@ -712,11 +634,7 @@
             batch["centroid_val"] = torch.ones(batch_size)
             if isinstance(self.instance_peaks, FindInstancePeaksGroundTruth):
                 if "instances" in batch:
-<<<<<<< HEAD
                     peaks_output.append(self.instance_peaks(batch))
-=======
-                    peaks_output = self.instance_peaks(batch)
->>>>>>> c0768159
                 else:
                     raise ValueError(
                         "Ground truth data was not detected... "
@@ -724,16 +642,11 @@
                     )
             else:
                 self.instance_peaks.eval()
-<<<<<<< HEAD
                 peaks_output.append(self.instance_peaks(batch))
-=======
-                peaks_output = self.instance_peaks(batch)
->>>>>>> c0768159
 
         else:
             self.centroid_crop.eval()
             if isinstance(self.instance_peaks, FindInstancePeaksGroundTruth):
-<<<<<<< HEAD
                 if "instances" in batch:
                     max_inst = batch["instances"].shape[-3]
                     self.centroid_crop.max_instances = max_inst
@@ -749,23 +662,6 @@
                 for i in batch:
                     self.instance_peaks.eval()
                     peaks_output.append(self.instance_peaks(i))
-=======
-                max_inst = batch["instances"].shape[-3]
-                self.centroid_crop.max_instances = max_inst
-            batch = self.centroid_crop(batch)
-            for i in batch:
-                if isinstance(self.instance_peaks, FindInstancePeaksGroundTruth):
-                    if "instances" in batch:
-                        peaks_output = self.instance_peaks(batch)
-                    else:
-                        raise ValueError(
-                            "Ground truth data was not detected... "
-                            "Please load both models when predicting on non-ground-truth data."
-                        )
-                else:
-                    self.instance_peaks.eval()
-                    peaks_output = self.instance_peaks(i)
->>>>>>> c0768159
         return peaks_output
 
 
@@ -774,7 +670,6 @@
     """Top-down multi-instance predictor.
 
     This high-level class handles initialization, preprocessing and predicting using a
-<<<<<<< HEAD
     trained TopDown SLEAP-NN model. This should be initialized using the
     `from_trained_models()` constructor.
 
@@ -784,15 +679,6 @@
                         centered-instance model
         centroid_model: A LightningModule instance created from the trained weights
                         for centroid model.
-=======
-    trained TopDown SLEAP-NN model. This should be initialized using the `from_trained_models()`
-    constructor.
-
-    Attributes:
-        centroid_config: A Dictionary with the configs used for training the centroid model.
-        confmap_config: A Dictionary with the configs used for training the centered-instance model
-        centroid_model: A LightningModule instance created from the trained weights for centroid model.
->>>>>>> c0768159
         confmap_model: A LightningModule instance created from the trained weights
                        for centered-instance model.
 
@@ -820,11 +706,7 @@
             centroid_crop_layer = CentroidCrop(
                 torch_model=self.centroid_model,
                 peak_threshold=self.centroid_config.inference_config.peak_threshold,
-<<<<<<< HEAD
                 output_stride=self.centroid_config.inference_config.data.preprocessing.output_stride,
-=======
-                output_stride=self.centroid_config.inference_config.data.preprocessing.conf_map_gen.output_stride,
->>>>>>> c0768159
                 refinement=self.centroid_config.inference_config.integral_refinement,
                 integral_patch_size=self.centroid_config.inference_config.integral_patch_size,
                 return_confmaps=self.centroid_config.inference_config.return_confmaps,
@@ -928,41 +810,19 @@
             is LabelsReader. If provider is VideoReader, this method initiates the reader
             class (doesn't return a pipeline) and the Thread is started in
             Predictor._predict_generator() method.
-<<<<<<< HEAD
-            Torch DataLoader where each item is a dictionary with key `image` if provider
-            is LabelsReader. If provider is VideoReader, this method initiates the reader
-            class (doesn't return a pipeline) and the Thread is started in
-            Predictor._predict_generator() method.
-=======
->>>>>>> c0768159
-
         Notes:
             This method creates the class attribute `data_pipeline` and will be
             called automatically when predicting on data from a new source only when the
             provider is LabelsReader.
-<<<<<<< HEAD
-            This method creates the class attribute `data_pipeline` and will be
-            called automatically when predicting on data from a new source only when the
-            provider is LabelsReader.
-=======
->>>>>>> c0768159
         """
         self.provider = self.data_config.provider
         if self.provider == "LabelsReader":
             provider = LabelsReader
-<<<<<<< HEAD
             self.instances_key = True
             if self.centroid_config and self.confmap_config:
                 self.instances_key = False
             data_provider = provider.from_filename(
                 self.data_config.path, instances_key=self.instances_key
-=======
-            self.instances_key = False
-            if self.centroid_config and not self.confmap_config:
-                self.instances_key = True
-            data_provider = provider.from_filename(
-                self.data_config.labels_path, instances_key=self.instances_key
->>>>>>> c0768159
             )
             self.videos = data_provider.labels.videos
             pipeline = SizeMatcher(
@@ -985,7 +845,6 @@
                     pipeline,
                     anchor_ind=self.data_config.preprocessing.anchor_ind,
                 )
-<<<<<<< HEAD
 
             # Remove duplicates.
             self.pipeline = pipeline.sharding_filter()
@@ -1017,16 +876,6 @@
                     "Ground truth data was not detected... "
                     "Please load both models when predicting on non-ground-truth data."
                 )
-=======
-
-            # Remove duplicates.
-            self.pipeline = pipeline.sharding_filter()
-
-            self.data_pipeline = DataLoader(
-                self.pipeline,
-                **dict(self.data_config.data_loader),
-            )
->>>>>>> c0768159
 
         else:
             raise Exception(
@@ -1315,16 +1164,8 @@
             )
             pipeline = Normalizer(pipeline, is_rgb=self.data_config.is_rgb)
 
-<<<<<<< HEAD
             # Remove duplicates.
             self.pipeline = pipeline.sharding_filter()
-=======
-        provider_pipeline = provider.from_filename(self.data_config.labels_path)
-        self.videos = provider_pipeline.labels.videos
-        self.pipeline = self.pipeline.make_training_pipeline(
-            data_provider=provider_pipeline
-        )
->>>>>>> c0768159
 
             self.data_pipeline = DataLoader(
                 self.pipeline,
