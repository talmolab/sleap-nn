--- conflicted
+++ resolved
@@ -925,17 +925,10 @@
                 ex["pred_peak_values"],
                 ex["orig_size"],
             ):
-<<<<<<< HEAD
                 if self.data_config.max_height is not None:
                     pad_height = (self.data_config.max_height - org_size[0]) // 2
                     pad_width = (self.data_config.max_width - org_size[1]) // 2
                     pred_instances = pred_instances - [pad_height, pad_width]
-=======
-                pad_height = (self.data_config.max_height - org_size[0]) // 2
-                pad_width = (self.data_config.max_width - org_size[1]) // 2
-                pred_instances = pred_instances - [pad_height, pad_width]
-
->>>>>>> 094fc25d
                 inst = sio.PredictedInstance.from_numpy(
                     points=pred_instances,
                     skeleton=skeletons[skeleton_idx],
