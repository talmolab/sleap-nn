"""This module implements data pipeline blocks for augmentation operations."""
<<<<<<< HEAD
from typing import Any, Dict, Optional, Tuple, Union
=======
from typing import Any, Dict, Iterator, Optional, Text, Tuple, Union
>>>>>>> 47897ad0

import kornia as K
import torch
from kornia.augmentation._2d.intensity.base import IntensityAugmentationBase2D
from kornia.augmentation.container import AugmentationSequential
from kornia.augmentation.utils.param_validation import _range_bound
from kornia.core import Tensor
from torch.utils.data.datapipes.datapipe import IterDataPipe


class RandomUniformNoise(IntensityAugmentationBase2D):
    """Data transformer for applying random uniform noise to input images.

    This is a custom Kornia augmentation inheriting from `IntensityAugmentationBase2D`.
    Uniform noise within (min_val, max_val) is applied to the entire input image.

    Note: Inverse transform is not implemented and re-applying the same transformation
    in the example below does not work when included in an AugmentationSequential class.

    Args:
        noise: 2-tuple (min_val, max_val); 0.0 <= min_val <= max_val <= 1.0.
        p: probability for applying an augmentation. This param controls the augmentation probabilities
          element-wise for a batch.
        p_batch: probability for applying an augmentation to a batch. This param controls the augmentation
          probabilities batch-wise.
        same_on_batch: apply the same transformation across the batch.
        keepdim: whether to keep the output shape the same as input `True` or broadcast it
          to the batch form `False`.

    Examples:
        >>> rng = torch.manual_seed(0)
        >>> img = torch.rand(1, 1, 2, 2)
        >>> RandomUniformNoise(min_val=0., max_val=0.1, p=1.)(img)
        tensor([[[[0.9607, 0.5865],
                  [0.2705, 0.5920]]]])

    To apply the exact augmentation again, you may take the advantage of the previous parameter state:
        >>> input = torch.rand(1, 3, 32, 32)
        >>> aug = RandomUniformNoise(min_val=0., max_val=0.1, p=1.)
        >>> (aug(input) == aug(input, params=aug._params)).all()
        tensor(True)

    Ref: `kornia.augmentation._2d.intensity.gaussian_noise
    <https://kornia.readthedocs.io/en/latest/_modules/kornia/augmentation/_2d/intensity/gaussian_noise.html#RandomGaussianNoise>`_.
    """

    def __init__(
        self,
        noise: Tuple[float, float],
        p: float = 0.5,
        p_batch: float = 1.0,
        clip_output: bool = True,
        same_on_batch: bool = False,
        keepdim: bool = False,
    ) -> None:
        """Initialize the class."""
        super().__init__(
            p=p, p_batch=p_batch, same_on_batch=same_on_batch, keepdim=keepdim
        )
        self.flags = {
            "uniform_noise": _range_bound(noise, "uniform_noise", bounds=(0.0, 1.0))
        }
        self.clip_output = clip_output

    def apply_transform(
        self,
        input: Tensor,
        params: Dict[str, Tensor],
        flags: Dict[str, Any],
        transform: Optional[Tensor] = None,
    ) -> Tensor:
        """Compute the uniform noise, add, and clamp output."""
        if "uniform_noise" in params:
            uniform_noise = params["uniform_noise"]
        else:
            uniform_noise = (
                torch.FloatTensor(input.shape)
                .uniform_(flags["uniform_noise"][0], flags["uniform_noise"][1])
                .to(input.device)
            )
            self._params["uniform_noise"] = uniform_noise
        if self.clip_output:
            return torch.clamp(
                input + uniform_noise, 0.0, 1.0
            )  # RandomGaussianNoise doesn't clamp.
        return input + uniform_noise


class KorniaAugmenter(IterDataPipe):
    """DataPipe for applying rotation and scaling augmentations using Kornia.

    This DataPipe will apply augmentations to images and instances in examples from the
    input pipeline.

    Attributes:
        source_dp: The input `IterDataPipe` with examples that contain `"instances"` and
            `"image"` keys.
        rotation: Angles in degrees as a scalar float of the amount of rotation. A
            random angle in `(-rotation, rotation)` will be sampled and applied to both
            images and keypoints. Set to 0 to disable rotation augmentation.
        scale: A scaling factor as a scalar float specifying the amount of scaling. A
            random factor between `(1 - scale, 1 + scale)` will be sampled and applied
            to both images and keypoints. If `None`, no scaling augmentation will be
            applied.
        translate: tuple of maximum absolute fraction for horizontal
            and vertical translations. For example translate=(a, b), then horizontal shift
            is randomly sampled in the range -img_width * a < dx < img_width * a and vertical shift is
            randomly sampled in the range -img_height * b < dy < img_height * b. Will not translate by default.
        affine_p: Probability of applying random affine transformations.
        uniform_noise: tuple of uniform noise `(min_noise, max_noise)`.
            Must satisfy 0. <= min_noise <= max_noise <= 1.
        uniform_noise_p: Probability of applying random uniform noise.
        gaussian_noise_mean: The mean of the gaussian distribution.
        gaussian_noise_std: The standard deviation of the gaussian distribution.
        gaussian_noise_p: Probability of applying random gaussian noise.
        contrast: The contrast factor to apply. Default: `(1.0, 1.0)`.
        contrast_p: Probability of applying random contrast.
        brightness: The brightness factor to apply Default: `(1.0, 1.0)`.
        brightness_p: Probability of applying random brightness.
        erase_scale: Range of proportion of erased area against input image. Default: `(0.0001, 0.01)`.
        erase_ratio: Range of aspect ratio of erased area. Default: `(1, 1)`.
        erase_p: Probability of applying random erase.
        mixup_lambda: min-max value of mixup strength. Default is 0-1. Default: `None`.
        mixup_p: Probability of applying random mixup v2.
        random_crop_hw: Desired output size (out_h, out_w) of the crop. Must be Tuple[int, int],
            then out_h = size[0], out_w = size[1].
        random_crop_p: Probability of applying random crop.

    Notes:
        This block expects the "image" and "instances" keys to be present in the input
        examples.

        The `"image"` key should contain a torch.Tensor of dtype torch.float32
        and of shape `(..., C, H, W)`, i.e., rank >= 3.

        The `"instances"` key should contain a torch.Tensor of dtype torch.float32 and
        of shape `(..., n_instances, n_nodes, 2)`, i.e., rank >= 3.

        The augmented versions will be returned with the same keys and shapes.
    """

    def __init__(
        self,
        source_dp: IterDataPipe,
        rotation: Optional[float] = 15.0,
        scale: Optional[float] = 0.05,
        translate: Optional[Tuple[float, float]] = (0.02, 0.02),
        affine_p: float = 0.0,
        uniform_noise: Optional[Tuple[float, float]] = (0.0, 0.04),
        uniform_noise_p: float = 0.0,
        gaussian_noise_mean: Optional[float] = 0.02,
        gaussian_noise_std: Optional[float] = 0.004,
        gaussian_noise_p: float = 0.0,
        contrast: Optional[Tuple[float, float]] = (0.5, 2.0),
        contrast_p: float = 0.0,
        brightness: Optional[float] = 0.0,
        brightness_p: float = 0.0,
        erase_scale: Optional[Tuple[float, float]] = (0.0001, 0.01),
        erase_ratio: Optional[Tuple[float, float]] = (1, 1),
        erase_p: float = 0.0,
        mixup_lambda: Union[Optional[float], Tuple[float, float], None] = None,
        mixup_p: float = 0.0,
        random_crop_hw: Tuple[int, int] = (0, 0),
        random_crop_p: float = 0.0,
<<<<<<< HEAD
    ):
=======
    ) -> None:
>>>>>>> 47897ad0
        """Initialize the block and the augmentation pipeline."""
        self.source_dp = source_dp
        self.rotation = rotation
        self.scale = (1 - scale, 1 + scale)
        self.translate = translate
        self.affine_p = affine_p
        self.uniform_noise = uniform_noise
        self.uniform_noise_p = uniform_noise_p
        self.gaussian_noise_mean = gaussian_noise_mean
        self.gaussian_noise_std = gaussian_noise_std
        self.gaussian_noise_p = gaussian_noise_p
        self.contrast = contrast
        self.contrast_p = contrast_p
        self.brightness = brightness
        self.brightness_p = brightness_p
        self.erase_scale = erase_scale
        self.erase_ratio = erase_ratio
        self.erase_p = erase_p
        self.mixup_lambda = mixup_lambda
        self.mixup_p = mixup_p
        self.random_crop_hw = random_crop_hw
        self.random_crop_p = random_crop_p

        aug_stack = []
        if self.affine_p > 0:
            aug_stack.append(
                K.augmentation.RandomAffine(
                    degrees=self.rotation,
                    translate=self.translate,
                    scale=self.scale,
                    p=self.affine_p,
                    keepdim=True,
                    same_on_batch=True,
                )
            )
        if self.uniform_noise_p > 0:
            aug_stack.append(
                RandomUniformNoise(
                    noise=self.uniform_noise,
                    p=self.uniform_noise_p,
                    keepdim=True,
                    same_on_batch=True,
                )
            )
        if self.gaussian_noise_p > 0:
            aug_stack.append(
                K.augmentation.RandomGaussianNoise(
                    mean=self.gaussian_noise_mean,
                    std=self.gaussian_noise_std,
                    p=self.gaussian_noise_p,
                    keepdim=True,
                    same_on_batch=True,
                )
            )
        if self.contrast_p > 0:
            aug_stack.append(
                K.augmentation.RandomContrast(
                    contrast=self.contrast,
                    p=self.contrast_p,
                    keepdim=True,
                    same_on_batch=True,
                )
            )
        if self.brightness_p > 0:
            aug_stack.append(
                K.augmentation.RandomBrightness(
                    brightness=self.brightness,
                    p=self.brightness_p,
                    keepdim=True,
                    same_on_batch=True,
                )
            )
        if self.erase_p > 0:
            aug_stack.append(
                K.augmentation.RandomErasing(
                    scale=self.erase_scale,
                    ratio=self.erase_ratio,
                    p=self.erase_p,
                    keepdim=True,
                    same_on_batch=True,
                )
            )
        if self.mixup_p > 0:
            aug_stack.append(
                K.augmentation.RandomMixUpV2(
                    lambda_val=self.mixup_lambda,
                    p=self.mixup_p,
                    keepdim=True,
                    same_on_batch=True,
                )
            )
        if self.random_crop_p > 0:
            if self.random_crop_hw[0] > 0 and self.random_crop_hw[1] > 0:
                aug_stack.append(
                    K.augmentation.RandomCrop(
                        size=self.random_crop_hw,
                        pad_if_needed=True,
                        p=self.random_crop_p,
                        keepdim=True,
                        same_on_batch=True,
                    )
                )
            else:
                raise ValueError(
                    f"random_crop_hw height and width must be greater than 0."
                )

        self.augmenter = AugmentationSequential(
            *aug_stack,
            data_keys=["input", "keypoints"],
            keepdim=True,
            same_on_batch=True,
        )

    def __iter__(self) -> Iterator[Dict[str, torch.Tensor]]:
        """Return an example dictionary with the augmented image and instances."""
        for ex in self.source_dp:
            if "instance_image" in ex and "instance" in ex:
                inst_shape = ex["instance"].shape
                # (B, channels, height, width), (1, num_nodes, 2)
                image, instances = ex["instance_image"], ex["instance"].unsqueeze(0)
                aug_image, aug_instances = self.augmenter(image, instances)
                ex.update(
                    {
                        "instance_image": aug_image,
                        "instance": aug_instances.reshape(*inst_shape),
                    }
                )
            elif "image" in ex and "instances" in ex:
                inst_shape = ex["instances"].shape  # (B, num_instances, num_nodes, 2)
                image, instances = ex["image"], ex["instances"].reshape(
                    inst_shape[0], -1, 2
                )  # (B, channels, height, width), (B, num_instances x num_nodes, 2)

                aug_image, aug_instances = self.augmenter(image, instances)
                ex.update(
                    {
                        "image": aug_image,
                        "instances": aug_instances.reshape(*inst_shape),
                    }
                )
            yield ex<|MERGE_RESOLUTION|>--- conflicted
+++ resolved
@@ -1,9 +1,5 @@
 """This module implements data pipeline blocks for augmentation operations."""
-<<<<<<< HEAD
 from typing import Any, Dict, Optional, Tuple, Union
-=======
-from typing import Any, Dict, Iterator, Optional, Text, Tuple, Union
->>>>>>> 47897ad0
 
 import kornia as K
 import torch
@@ -168,11 +164,7 @@
         mixup_p: float = 0.0,
         random_crop_hw: Tuple[int, int] = (0, 0),
         random_crop_p: float = 0.0,
-<<<<<<< HEAD
-    ):
-=======
     ) -> None:
->>>>>>> 47897ad0
         """Initialize the block and the augmentation pipeline."""
         self.source_dp = source_dp
         self.rotation = rotation
