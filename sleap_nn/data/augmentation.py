--- conflicted
+++ resolved
@@ -1,15 +1,12 @@
 """This module implements data pipeline blocks for augmentation operations."""
-from typing import Any, Dict, Optional, Text, Tuple, Union
+from typing import Any, Dict, Optional, Tuple, Union
 
 import kornia as K
 import torch
-from kornia.augmentation._2d.geometric.base import GeometricAugmentationBase2D
 from kornia.augmentation._2d.intensity.base import IntensityAugmentationBase2D
 from kornia.augmentation.container import AugmentationSequential
 from kornia.augmentation.utils.param_validation import _range_bound
-from kornia.constants import Resample, SamplePadding
 from kornia.core import Tensor
-from kornia.geometry.transform import warp_affine
 from torch.utils.data.datapipes.datapipe import IterDataPipe
 
 
@@ -159,17 +156,10 @@
         contrast: Optional[Tuple[float, float]] = (0.5, 2.0),
         contrast_p: float = 0.0,
         brightness: Optional[float] = 0.0,
-<<<<<<< HEAD
         brightness_p: float = 0.0,
         erase_scale: Optional[Tuple[float, float]] = (0.0001, 0.01),
         erase_ratio: Optional[Tuple[float, float]] = (1, 1),
         erase_p: float = 0.0,
-=======
-        brightness_p: float = 0.5,
-        erase_scale: Optional[Tuple[float, float]] = (0.0001, 0.01),
-        erase_ratio: Optional[Tuple[float, float]] = (1, 1),
-        erase_p: float = 0.5,
->>>>>>> c2db05f7
         mixup_lambda: Union[Optional[float], Tuple[float, float], None] = None,
         mixup_p: float = 0.0,
         random_crop_hw: Tuple[int, int] = (0, 0),
