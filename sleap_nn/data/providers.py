--- conflicted
+++ resolved
@@ -20,11 +20,7 @@
         user_instances_only: True if filter labels only to user instances else False. Default value True
     """
 
-<<<<<<< HEAD
     def __init__(self, labels: sio.Labels, user_instances_only: bool = True):
-=======
-    def __init__(self, labels: sio.Labels) -> None:
->>>>>>> 47897ad0
         """Initialize labels attribute of the class."""
         self.labels = copy.deepcopy(labels)
 
@@ -42,11 +38,7 @@
             )
 
     @classmethod
-<<<<<<< HEAD
     def from_filename(cls, filename: str, user_instances_only: bool = True):
-=======
-    def from_filename(cls, filename: str) -> "LabelsReader":
->>>>>>> 47897ad0
         """Create LabelsReader from a .slp filename."""
         labels = sio.load_slp(filename)
         return cls(labels, user_instances_only)
