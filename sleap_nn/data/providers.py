--- conflicted
+++ resolved
@@ -22,11 +22,9 @@
 
     def __init__(self, labels: sio.Labels, user_instances_only: bool = True):
         """Initialize labels attribute of the class."""
-<<<<<<< HEAD
-        self.labels = labels
+        
+        self.labels = copy.deepcopy(labels)
         self.videos = self.labels.videos
-=======
-        self.labels = copy.deepcopy(labels)
 
         # Filter to user instances
         if user_instances_only:
@@ -40,7 +38,6 @@
                 skeletons=[labels.skeleton],
                 labeled_frames=filtered_lfs,
             )
->>>>>>> 649280d2
 
     @classmethod
     def from_filename(cls, filename: str, user_instances_only: bool = True):
