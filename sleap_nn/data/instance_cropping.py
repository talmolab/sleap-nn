"""Handle cropping of instances."""
<<<<<<< HEAD
from typing import Dict, Iterator, Tuple
=======
from typing import Iterator, Tuple, Dict
>>>>>>> 27990c35

import torch
from kornia.geometry.transform import crop_and_resize
from torch.utils.data.datapipes.datapipe import IterDataPipe


def make_centered_bboxes(
    centroids: torch.Tensor, box_height: int, box_width: int
) -> torch.Tensor:
    """Create centered bounding boxes around centroid.

    To be used with `kornia.geometry.transform.crop_and_resize`in the following
    (clockwise) order: top-left, top-right, bottom-right and bottom-left.

    Args:
        centroids: A tensor of centroids with shape (channels, 2), where channels is the
            number of centroids, and the last dimension represents x and y coordinates.
        box_height: The desired height of the bounding boxes.
        box_width: The desired width of the bounding boxes.

    Returns:
        torch.Tensor: A tensor containing bounding box coordinates for each centroid.
            The output tensor has shape (channels, 4, 2), where channels is the number
            of centroids, and the second dimension represents the four corner points of
            the bounding boxes, each with x and y coordinates. The order of the corners
            follows a clockwise arrangement: top-left, top-right, bottom-right, and
            bottom-left.
    """
    half_h = box_height / 2
    half_w = box_width / 2

    # Get x and y values from the centroids tensor.
    x = centroids[..., 0]
    y = centroids[..., 1]

    # Calculate the corner points.
    top_left = torch.stack([x - half_w, y - half_h], dim=-1)
    top_right = torch.stack([x + half_w, y - half_h], dim=-1)
    bottom_left = torch.stack([x - half_w, y + half_h], dim=-1)
    bottom_right = torch.stack([x + half_w, y + half_h], dim=-1)

    # Get bounding box.
    corners = torch.stack([top_left, top_right, bottom_right, bottom_left], dim=-2)

    offset = torch.tensor([[+0.5, +0.5], [-0.5, +0.5], [-0.5, -0.5], [+0.5, -0.5]])

    return corners + offset


class InstanceCropper(IterDataPipe):
    """Datapipe for cropping instances.

    This DataPipe will produce examples that are instance cropped.

    Attributes:
        source_dp: The previous `DataPipe` with samples that contain an `instances` key.
        crop_hw: Height and Width of the crop in pixels
    """

    def __init__(self, source_dp: IterDataPipe, crop_hw: Tuple[int, int]) -> None:
        """Initialize InstanceCropper with the source `DataPipe."""
        self.source_dp = source_dp
        self.crop_hw = crop_hw

    def __iter__(self) -> Iterator[Dict[str, torch.Tensor]]:
        """Generate instance cropped examples."""
        for ex in self.source_dp:
            image = ex["image"]  # (B, channels, height, width)
            instances = ex["instances"]  # (B, n_instances, num_nodes, 2)
            centroids = ex["centroids"]  # (B, n_instances, 2)
            for instance, centroid in zip(instances[0], centroids[0]):
                # Generate bounding boxes from centroid.
                instance_bbox = torch.unsqueeze(
                    make_centered_bboxes(centroid, self.crop_hw[0], self.crop_hw[1]), 0
                )  # (B, 4, 2)

                box_size = (self.crop_hw[0], self.crop_hw[1])

                # Generate cropped image of shape (B, channels, crop_height, crop_width)
                instance_image = crop_and_resize(
                    image,
                    boxes=instance_bbox,
                    size=box_size,
                )

                # Access top left point (x,y) of bounding box and subtract this offset from
                # position of nodes.
                point = instance_bbox[0][0]
                center_instance = instance - point

                instance_example = {
                    "instance_image": instance_image.squeeze(
                        0
                    ),  # (B=1, channels, crop_height, crop_width)
                    "instance_bbox": instance_bbox,  # (B, 4, 2)
                    "instance": center_instance,  # (num_nodes, 2)
                }
                ex.update(instance_example)
                yield ex<|MERGE_RESOLUTION|>--- conflicted
+++ resolved
@@ -1,9 +1,5 @@
 """Handle cropping of instances."""
-<<<<<<< HEAD
-from typing import Dict, Iterator, Tuple
-=======
 from typing import Iterator, Tuple, Dict
->>>>>>> 27990c35
 
 import torch
 from kornia.geometry.transform import crop_and_resize
