--- conflicted
+++ resolved
@@ -1,9 +1,5 @@
 """Handle cropping of instances."""
-<<<<<<< HEAD
 from typing import Optional, Tuple
-=======
-from typing import Dict, Iterator, Optional, Tuple
->>>>>>> 47897ad0
 
 import numpy as np
 import sleap_io as sio
@@ -65,11 +61,7 @@
         crop_hw: Height and Width of the crop in pixels
     """
 
-<<<<<<< HEAD
-    def __init__(self, source_dp: IterDataPipe, crop_hw: Tuple[int, int]):
-=======
     def __init__(self, source_dp: IterDataPipe, crop_hw: Tuple[int, int]) -> None:
->>>>>>> 47897ad0
         """Initialize InstanceCropper with the source `DataPipe."""
         self.source_dp = source_dp
         self.crop_hw = crop_hw
@@ -101,13 +93,9 @@
                 center_instance = instance - point
 
                 instance_example = {
-<<<<<<< HEAD
-                    "instance_image": instance_image,  # (B, channels, crop_height, crop_width)
-=======
                     "instance_image": instance_image.squeeze(
                         0
                     ),  # (B=1, channels, crop_height, crop_width)
->>>>>>> 47897ad0
                     "instance_bbox": instance_bbox,  # (B, 4, 2)
                     "instance": center_instance,  # (num_nodes, 2)
                 }
