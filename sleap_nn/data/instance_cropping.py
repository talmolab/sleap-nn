"""Handle cropping of instances."""
<<<<<<< HEAD
from typing import Optional, Tuple
=======
from typing import Dict, Iterator, Optional, Tuple
>>>>>>> 47897ad0

import numpy as np
import sleap_io as sio
import torch
from kornia.geometry.transform import crop_and_resize
from torch.utils.data.datapipes.datapipe import IterDataPipe


def make_centered_bboxes(
    centroids: torch.Tensor, box_height: int, box_width: int
) -> torch.Tensor:
    """Create centered bounding boxes around centroid.

    To be used with `kornia.geometry.transform.crop_and_resize`in the following
    (clockwise) order: top-left, top-right, bottom-right and bottom-left.

    Args:
        centroids: A tensor of centroids with shape (channels, 2), where channels is the
            number of centroids, and the last dimension represents x and y coordinates.
        box_height: The desired height of the bounding boxes.
        box_width: The desired width of the bounding boxes.

    Returns:
        torch.Tensor: A tensor containing bounding box coordinates for each centroid.
            The output tensor has shape (channels, 4, 2), where channels is the number
            of centroids, and the second dimension represents the four corner points of
            the bounding boxes, each with x and y coordinates. The order of the corners
            follows a clockwise arrangement: top-left, top-right, bottom-right, and
            bottom-left.
    """
    half_h = box_height / 2
    half_w = box_width / 2

    # Get x and y values from the centroids tensor.
    x = centroids[..., 0]
    y = centroids[..., 1]

    # Calculate the corner points.
    top_left = torch.stack([x - half_w, y - half_h], dim=-1)
    top_right = torch.stack([x + half_w, y - half_h], dim=-1)
    bottom_left = torch.stack([x - half_w, y + half_h], dim=-1)
    bottom_right = torch.stack([x + half_w, y + half_h], dim=-1)

    # Get bounding box.
    corners = torch.stack([top_left, top_right, bottom_right, bottom_left], dim=-2)

    offset = torch.tensor([[+0.5, +0.5], [-0.5, +0.5], [-0.5, -0.5], [+0.5, -0.5]])

    return corners + offset


class InstanceCropper(IterDataPipe):
    """Datapipe for cropping instances.

    This DataPipe will produce examples that are instance cropped.

    Attributes:
        source_dp: The previous `DataPipe` with samples that contain an `instances` key.
        crop_hw: Height and Width of the crop in pixels
    """

<<<<<<< HEAD
    def __init__(self, source_dp: IterDataPipe, crop_hw: Tuple[int, int]):
=======
    def __init__(self, source_dp: IterDataPipe, crop_hw: Tuple[int, int]) -> None:
>>>>>>> 47897ad0
        """Initialize InstanceCropper with the source `DataPipe."""
        self.source_dp = source_dp
        self.crop_hw = crop_hw

    def __iter__(self) -> Iterator[Dict[str, torch.Tensor]]:
        """Generate instance cropped examples."""
        for ex in self.source_dp:
            image = ex["image"]  # (B, channels, height, width)
            instances = ex["instances"]  # (B, n_instances, num_nodes, 2)
            centroids = ex["centroids"]  # (B, n_instances, 2)
            for instance, centroid in zip(instances[0], centroids[0]):
                # Generate bounding boxes from centroid.
                instance_bbox = torch.unsqueeze(
                    make_centered_bboxes(centroid, self.crop_hw[0], self.crop_hw[1]), 0
                )  # (B, 4, 2)

                box_size = (self.crop_hw[0], self.crop_hw[1])

                # Generate cropped image of shape (B, channels, crop_height, crop_width)
                instance_image = crop_and_resize(
                    image,
                    boxes=instance_bbox,
                    size=box_size,
                )

                # Access top left point (x,y) of bounding box and subtract this offset from
                # position of nodes.
                point = instance_bbox[0][0]
                center_instance = instance - point

                instance_example = {
<<<<<<< HEAD
                    "instance_image": instance_image,  # (B, channels, crop_height, crop_width)
=======
                    "instance_image": instance_image.squeeze(
                        0
                    ),  # (B=1, channels, crop_height, crop_width)
>>>>>>> 47897ad0
                    "instance_bbox": instance_bbox,  # (B, 4, 2)
                    "instance": center_instance,  # (num_nodes, 2)
                }
                ex.update(instance_example)
                yield ex<|MERGE_RESOLUTION|>--- conflicted
+++ resolved
@@ -1,12 +1,6 @@
 """Handle cropping of instances."""
-<<<<<<< HEAD
-from typing import Optional, Tuple
-=======
-from typing import Dict, Iterator, Optional, Tuple
->>>>>>> 47897ad0
+from typing import Dict, Iterator, Tuple
 
-import numpy as np
-import sleap_io as sio
 import torch
 from kornia.geometry.transform import crop_and_resize
 from torch.utils.data.datapipes.datapipe import IterDataPipe
@@ -65,11 +59,7 @@
         crop_hw: Height and Width of the crop in pixels
     """
 
-<<<<<<< HEAD
-    def __init__(self, source_dp: IterDataPipe, crop_hw: Tuple[int, int]):
-=======
     def __init__(self, source_dp: IterDataPipe, crop_hw: Tuple[int, int]) -> None:
->>>>>>> 47897ad0
         """Initialize InstanceCropper with the source `DataPipe."""
         self.source_dp = source_dp
         self.crop_hw = crop_hw
@@ -101,13 +91,9 @@
                 center_instance = instance - point
 
                 instance_example = {
-<<<<<<< HEAD
-                    "instance_image": instance_image,  # (B, channels, crop_height, crop_width)
-=======
                     "instance_image": instance_image.squeeze(
                         0
                     ),  # (B=1, channels, crop_height, crop_width)
->>>>>>> 47897ad0
                     "instance_bbox": instance_bbox,  # (B, 4, 2)
                     "instance": center_instance,  # (num_nodes, 2)
                 }
