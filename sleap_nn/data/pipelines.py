"""This module defines high level pipeline configurations from providers/transformers.

This allows for convenient ways to configure individual variants of common pipelines, as
well as to define training vs inference versions based on the same configurations.
"""
from omegaconf.omegaconf import DictConfig
from sleap_nn.data.augmentation import KorniaAugmenter
from sleap_nn.data.instance_centroids import InstanceCentroidFinder
from sleap_nn.data.instance_cropping import InstanceCropper
from sleap_nn.data.normalization import Normalizer
from sleap_nn.data.confidence_maps import ConfidenceMapGenerator
from sleap_nn.data.general import KeyFilter
from torch.utils.data.datapipes.datapipe import IterDataPipe


class TopdownConfmapsPipeline:
    """Pipeline builder for instance-centered confidence map models.

    Attributes:
        data_config: Data-related configuration.
    """

    def __init__(self, data_config: DictConfig) -> None:
        """Initialize the data config."""
        self.data_config = data_config

    def make_training_pipeline(self, data_provider: IterDataPipe) -> IterDataPipe:
        """Create training pipeline with input data only.

        Args:
            data_provider: A `Provider` that generates data examples, typically a
                `LabelsReader` instance.

        Returns:
            An `IterDataPipe` instance configured to produce input examples.
        """
        datapipe = data_provider
        datapipe = Normalizer(datapipe)

        if self.data_config.augmentation_config.use_augmentations:
            datapipe = KorniaAugmenter(
                datapipe,
                **dict(self.data_config.augmentation_config.augmentations.intensity),
            )

<<<<<<< HEAD
        datapipe = InstanceCentroidFinder(datapipe)
=======
        datapipe = InstanceCentroidFinder(
            datapipe, anchor_ind=self.data_config.preprocessing.anchor_ind
        )
>>>>>>> 649280d2
        datapipe = InstanceCropper(datapipe, self.data_config.preprocessing.crop_hw)

        if self.data_config.augmentation_config.random_crop.random_crop_p:
            datapipe = KorniaAugmenter(
                datapipe,
                random_crop_hw=self.data_config.augmentation_config.random_crop.random_crop_hw,
                random_crop_p=self.data_config.augmentation_config.random_crop.random_crop_p,
                input_key="instance"
            )

        if self.data_config.augmentation_config.use_augmentations:
            datapipe = KorniaAugmenter(
                datapipe,
                **dict(self.data_config.augmentation_config.augmentations.geometric),
<<<<<<< HEAD
                input_key="instance"
            )

        datapipe = ConfidenceMapGenerator(
            datapipe,
            sigma=self.data_config.preprocessing.conf_map_gen.sigma,
            output_stride=self.data_config.preprocessing.conf_map_gen.output_stride,
        )
        datapipe = KeyFilter(datapipe, keep_keys=self.data_config.general.keep_keys)

        return datapipe


class SingleInstanceConfmapsPipeline:
    """Pipeline builder for single-instance confidence map models.

    Attributes:
        data_config: Data-related configuration.
    """

    def __init__(self, data_config: DictConfig) -> None:
        """Initialize the data config."""
        self.data_config = data_config

    def make_training_pipeline(self, data_provider: IterDataPipe) -> IterDataPipe:
        """Create training pipeline with input data only.

        Args:
            data_provider: A `Provider` that generates data examples, typically a
                `LabelsReader` instance.

        Returns:
            An `IterDataPipe` instance configured to produce input examples.
        """
        datapipe = data_provider
        datapipe = Normalizer(datapipe)

        if self.data_config.augmentation_config.use_augmentations:
            datapipe = KorniaAugmenter(
                datapipe,
                **dict(self.data_config.augmentation_config.augmentations.intensity),
                **dict(self.data_config.augmentation_config.augmentations.geometric),
            )

        if self.data_config.augmentation_config.random_crop.random_crop_p:
            datapipe = KorniaAugmenter(
                datapipe,
                random_crop_hw=self.data_config.augmentation_config.random_crop.random_crop_hw,
                random_crop_p=self.data_config.augmentation_config.random_crop.random_crop_p,
=======
>>>>>>> 649280d2
            )

        datapipe = ConfidenceMapGenerator(
            datapipe,
            sigma=self.data_config.preprocessing.conf_map_gen.sigma,
            output_stride=self.data_config.preprocessing.conf_map_gen.output_stride,
            instance_key="instances",
            image_key="image",
        )
        datapipe = KeyFilter(datapipe, keep_keys=self.data_config.general.keep_keys)

        return datapipe<|MERGE_RESOLUTION|>--- conflicted
+++ resolved
@@ -41,15 +41,13 @@
             datapipe = KorniaAugmenter(
                 datapipe,
                 **dict(self.data_config.augmentation_config.augmentations.intensity),
+                image_key="image",
+                instance_key="instances",
             )
 
-<<<<<<< HEAD
-        datapipe = InstanceCentroidFinder(datapipe)
-=======
         datapipe = InstanceCentroidFinder(
             datapipe, anchor_ind=self.data_config.preprocessing.anchor_ind
         )
->>>>>>> 649280d2
         datapipe = InstanceCropper(datapipe, self.data_config.preprocessing.crop_hw)
 
         if self.data_config.augmentation_config.random_crop.random_crop_p:
@@ -57,21 +55,24 @@
                 datapipe,
                 random_crop_hw=self.data_config.augmentation_config.random_crop.random_crop_hw,
                 random_crop_p=self.data_config.augmentation_config.random_crop.random_crop_p,
-                input_key="instance"
+                image_key="instance_image",
+                instance_key="instance",
             )
 
         if self.data_config.augmentation_config.use_augmentations:
             datapipe = KorniaAugmenter(
                 datapipe,
                 **dict(self.data_config.augmentation_config.augmentations.geometric),
-<<<<<<< HEAD
-                input_key="instance"
+                image_key="instance_image",
+                instance_key="instance",
             )
 
         datapipe = ConfidenceMapGenerator(
             datapipe,
             sigma=self.data_config.preprocessing.conf_map_gen.sigma,
             output_stride=self.data_config.preprocessing.conf_map_gen.output_stride,
+            image_key="instance_image",
+            instance_key="instance",
         )
         datapipe = KeyFilter(datapipe, keep_keys=self.data_config.general.keep_keys)
 
@@ -107,6 +108,8 @@
                 datapipe,
                 **dict(self.data_config.augmentation_config.augmentations.intensity),
                 **dict(self.data_config.augmentation_config.augmentations.geometric),
+                image_key="image",
+                instance_key="instances",
             )
 
         if self.data_config.augmentation_config.random_crop.random_crop_p:
@@ -114,16 +117,16 @@
                 datapipe,
                 random_crop_hw=self.data_config.augmentation_config.random_crop.random_crop_hw,
                 random_crop_p=self.data_config.augmentation_config.random_crop.random_crop_p,
-=======
->>>>>>> 649280d2
+                image_key="image",
+                instance_key="instances",
             )
 
         datapipe = ConfidenceMapGenerator(
             datapipe,
             sigma=self.data_config.preprocessing.conf_map_gen.sigma,
             output_stride=self.data_config.preprocessing.conf_map_gen.output_stride,
+            image_key="image",
             instance_key="instances",
-            image_key="image",
         )
         datapipe = KeyFilter(datapipe, keep_keys=self.data_config.general.keep_keys)
 
