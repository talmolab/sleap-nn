--- conflicted
+++ resolved
@@ -10,6 +10,7 @@
 import torch
 from omegaconf.dictconfig import DictConfig
 from torch import nn
+import math
 import math
 
 from sleap_nn.architectures.heads import (
@@ -51,6 +52,7 @@
             f"Unsupported backbone: {backbone}. Supported backbones are: {', '.join(backbones.keys())}"
         )
 
+    backbone = backbones[backbone].from_config(backbone_config)
     backbone = backbones[backbone].from_config(backbone_config)
 
     return backbone
@@ -143,7 +145,6 @@
                     ** len(self.backbone.dec.decoder_stack)
                 )
             )
-<<<<<<< HEAD
             if head.output_stride != min_output_stride:
                 factor = strides.index(min_output_stride) - strides.index(
                     head.output_stride
@@ -151,8 +152,6 @@
                 in_channels = in_channels * (
                     self.backbone_config.backbone_config.filters_rate**factor
                 )
-=======
->>>>>>> 06f2a631
             self.head_layers.append(head.make_head(x_in=int(in_channels)))
 
     @classmethod
