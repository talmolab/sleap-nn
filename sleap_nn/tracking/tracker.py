"""Module for tracking."""

from typing import Any, Dict, List, Union, Deque, DefaultDict, Optional
from collections import defaultdict
import attrs
import cv2
import numpy as np
from time import time
from datetime import datetime
from loguru import logger
import functools

import sleap_io as sio
from sleap_nn.evaluation import compute_oks
from sleap_nn.tracking.candidates.fixed_window import FixedWindowCandidates
from sleap_nn.tracking.candidates.local_queues import LocalQueueCandidates
from sleap_nn.tracking.track_instance import (
    TrackedInstanceFeature,
    TrackInstances,
    TrackInstanceLocalQueue,
)
from sleap_nn.tracking.utils import (
    hungarian_matching,
    greedy_matching,
    get_bbox,
    get_centroid,
    get_keypoints,
    compute_euclidean_distance,
    compute_iou,
    compute_cosine_sim,
)


@attrs.define
class Tracker:
    """Simple Pose Tracker.

    This is the base class for all Trackers. This module handles tracking instances
    across frames by creating new track IDs (or) assigning track IDs to each predicted
    instance when the `.track()` is called. This class is initialized in the `Predictor`
    classes.

    Attributes:
        candidate: Instance of either `FixedWindowCandidates` or `LocalQueueCandidates`.
        min_match_points: Minimum non-NaN points for match candidates. Default: 0.
        features: Feature representation for the candidates to update current detections.
            One of [`keypoints`, `centroids`, `bboxes`, `image`]. Default: `keypoints`.
        scoring_method: Method to compute association score between features from the
            current frame and the previous tracks. One of [`oks`, `cosine_sim`, `iou`,
            `euclidean_dist`]. Default: `oks`.
        scoring_reduction: Method to aggregate and reduce multiple scores if there are
            several detections associated with the same track. One of [`mean`, `max`,
            `robust_quantile`]. Default: `mean`.
        track_matching_method: Track matching algorithm. One of `hungarian`, `greedy.
            Default: `hungarian`.
        robust_best_instance: If the value is between 0 and 1
            (excluded), use a robust quantile similarity score for the
            track. If the value is 1, use the max similarity (non-robust).
            For selecting a robust score, 0.95 is a good value.
        use_flow: If True, `FlowShiftTracker` is used, where the poses are matched using
            optical flow shifts. Default: `False`.
        is_local_queue: `True` if `LocalQueueCandidates` is used else `False`.

    """

    candidate: Union[FixedWindowCandidates, LocalQueueCandidates] = (
        FixedWindowCandidates()
    )
    min_match_points: int = 0
    features: str = "keypoints"
    scoring_method: str = "oks"
    scoring_reduction: str = "mean"
    track_matching_method: str = "hungarian"
    robust_best_instance: float = 1.0
    use_flow: bool = False
    is_local_queue: bool = False
    _scoring_functions: Dict[str, Any] = {
        "oks": compute_oks,
        "iou": compute_iou,
        "cosine_sim": compute_cosine_sim,
        "euclidean_dist": compute_euclidean_distance,
    }
    _quantile_method = functools.partial(np.quantile, q=robust_best_instance)
    _scoring_reduction_methods: Dict[str, Any] = {
        "mean": np.nanmean,
        "max": np.nanmax,
        "robust_quantile": _quantile_method,
    }
    _feature_methods: Dict[str, Any] = {
        "keypoints": get_keypoints,
        "centroids": get_centroid,
        "bboxes": get_bbox,
    }
    _track_matching_methods: Dict[str, Any] = {
        "hungarian": hungarian_matching,
        "greedy": greedy_matching,
    }
    _track_objects: Dict[int, sio.Track] = {}

    @classmethod
    def from_config(
        cls,
        window_size: int = 5,
        min_new_track_points: int = 0,
        candidates_method: str = "fixed_window",
        min_match_points: int = 0,
        features: str = "keypoints",
        scoring_method: str = "oks",
        scoring_reduction: str = "mean",
        robust_best_instance: float = 1.0,
        track_matching_method: str = "hungarian",
        max_tracks: Optional[int] = None,
        use_flow: bool = False,
        of_img_scale: float = 1.0,
        of_window_size: int = 21,
        of_max_levels: int = 3,
    ):
        """Create `Tracker` from config.

        Args:
            window_size: Number of frames to look for in the candidate instances to match
                with the current detections. Default: 5.
            min_new_track_points: We won't spawn a new track for an instance with
                fewer than this many non-nan points. Default: 0.
            candidates_method: Either of `fixed_window` or `local_queues`. In fixed window
                method, candidates from the last `window_size` frames. In local queues,
                last `window_size` instances for each track ID is considered for matching
                against the current detection. Default: `fixed_window`.
            min_match_points: Minimum non-NaN points for match candidates. Default: 0.
            features: Feature representation for the candidates to update current detections.
                One of [`keypoints`, `centroids`, `bboxes`, `image`]. Default: `keypoints`.
            scoring_method: Method to compute association score between features from the
                current frame and the previous tracks. One of [`oks`, `cosine_sim`, `iou`,
                `euclidean_dist`]. Default: `oks`.
            scoring_reduction: Method to aggregate and reduce multiple scores if there are
                several detections associated with the same track. One of [`mean`, `max`,
                `robust_quantile`]. Default: `mean`.
            robust_best_instance: If the value is between 0 and 1
                (excluded), use a robust quantile similarity score for the
                track. If the value is 1, use the max similarity (non-robust).
                For selecting a robust score, 0.95 is a good value.
            track_matching_method: Track matching algorithm. One of `hungarian`, `greedy.
                Default: `hungarian`.
            max_tracks: Meaximum number of new tracks to be created to avoid redundant tracks.
                (only for local queues candidate) Default: None.
            use_flow: If True, `FlowShiftTracker` is used, where the poses are matched using
            optical flow shifts. Default: `False`.
            of_img_scale: Factor to scale the images by when computing optical flow. Decrease
                this to increase performance at the cost of finer accuracy. Sometimes
                decreasing the image scale can improve performance with fast movements.
                Default: 1.0. (only if `use_flow` is True)
            of_window_size: Optical flow window size to consider at each pyramid scale
                level. Default: 21. (only if `use_flow` is True)
            of_max_levels: Number of pyramid scale levels to consider. This is different
                from the scale parameter, which determines the initial image scaling.
                Default: 3. (only if `use_flow` is True)

        """
        if candidates_method == "fixed_window":
            candidate = FixedWindowCandidates(
                window_size=window_size,
                min_new_track_points=min_new_track_points,
            )
            is_local_queue = False

        elif candidates_method == "local_queues":
            candidate = LocalQueueCandidates(
                window_size=window_size,
                max_tracks=max_tracks,
                min_new_track_points=min_new_track_points,
            )
            is_local_queue = True

        else:
            message = f"{candidates_method} is not a valid method. Please choose one of [`fixed_window`, `local_queues`]"
            logger.error(message)
            raise ValueError(message)

        if use_flow:
            return FlowShiftTracker(
                candidate=candidate,
                min_match_points=min_match_points,
                features=features,
                scoring_method=scoring_method,
                scoring_reduction=scoring_reduction,
                robust_best_instance=robust_best_instance,
                track_matching_method=track_matching_method,
                img_scale=of_img_scale,
                of_window_size=of_window_size,
                of_max_levels=of_max_levels,
                is_local_queue=is_local_queue,
            )

        tracker = cls(
            candidate=candidate,
            min_match_points=min_match_points,
            features=features,
            scoring_method=scoring_method,
            scoring_reduction=scoring_reduction,
            robust_best_instance=robust_best_instance,
            track_matching_method=track_matching_method,
            use_flow=use_flow,
            is_local_queue=is_local_queue,
        )
        return tracker

    def track(
        self,
        untracked_instances: List[sio.PredictedInstance],
        frame_idx: int,
        image: np.ndarray = None,
    ) -> List[sio.PredictedInstance]:
        """Assign track IDs to the untracked list of `sio.PredictedInstance` objects.

        Args:
            untracked_instances: List of untracked `sio.PredictedInstance` objects.
            frame_idx: Frame index of the predicted instances.
            image: Source image if visual features are to be used (also when using flow).

        Returns:
            List of `sio.PredictedInstance` objects, each having an assigned track.
        """
        # get features for the untracked instances.
        current_instances = self.get_features(untracked_instances, frame_idx, image)

        candidates_list = (
            self.generate_candidates()
        )  # either Deque/ DefaultDict for FixedWindow/ LocalQueue candidate.

        if candidates_list:
            # if track queue is not empty

            # update candidates if needed and get the features from previous tracked instances.
            candidates_feature_dict = self.update_candidates(candidates_list, image)

            # scoring function
            scores = self.get_scores(current_instances, candidates_feature_dict)
            cost_matrix = self.scores_to_cost_matrix(scores)

            # track assignment
            current_tracked_instances = self.assign_tracks(
                current_instances, cost_matrix
            )

        else:
            # Initialize the tracker queue if empty.
            current_tracked_instances = self.candidate.add_new_tracks(current_instances)

        # convert the `current_instances` back to `List[sio.PredictedInstance]` objects.
        if self.is_local_queue:
            new_pred_instances = []
            for instance in current_tracked_instances:
                if instance.track_id is not None:
                    if instance.track_id not in self._track_objects:
                        self._track_objects[instance.track_id] = sio.Track(
                            f"track_{instance.track_id}"
                        )
                    instance.src_instance.track = self._track_objects[instance.track_id]
                    instance.src_instance.tracking_score = instance.tracking_score
                new_pred_instances.append(instance.src_instance)

        else:
            new_pred_instances = []
            for idx, inst in enumerate(current_tracked_instances.src_instances):
                track_id = current_tracked_instances.track_ids[idx]
                if track_id is not None:
                    if track_id not in self._track_objects:
                        self._track_objects[track_id] = sio.Track(f"track_{track_id}")
                    inst.track = self._track_objects[track_id]
                    inst.tracking_score = current_tracked_instances.tracking_scores[idx]
                    new_pred_instances.append(inst)

        return new_pred_instances

    def get_features(
        self,
        untracked_instances: List[sio.PredictedInstance],
        frame_idx: int,
        image: np.ndarray = None,
    ) -> Union[TrackInstances, List[TrackInstanceLocalQueue]]:
        """Get features for the current untracked instances.

        The feature can either be an embedding of cropped image around each instance (visual feature),
        the bounding box coordinates, or centroids, or the poses as a feature.

        Args:
            untracked_instances: List of untracked `sio.PredictedInstance` objects.
            frame_idx: Frame index of the current untracked instances.
            image: Image of the current frame if visual features are to be used.

        Returns:
            `TrackInstances` object or `List[TrackInstanceLocalQueue]` with the features
            assigned for the untracked instances and track_id set as `None`.
        """
        if self.features not in self._feature_methods:
            message = "Invalid `features` argument. Please provide one of `keypoints`, `centroids`, `bboxes` and `image`"
            logger.error(message)
            raise ValueError(message)

        feature_method = self._feature_methods[self.features]
        feature_list = []
        for pred_instance in untracked_instances:
            feature_list.append(feature_method(pred_instance))

        current_instances = self.candidate.get_track_instances(
            feature_list, untracked_instances, frame_idx=frame_idx, image=image
        )

        return current_instances

    def generate_candidates(self):
        """Get the tracked instances from tracker queue."""
        return self.candidate.tracker_queue

    def update_candidates(
        self, candidates_list: Union[Deque, DefaultDict[int, Deque]], image: np.ndarray
    ) -> Dict[int, TrackedInstanceFeature]:
        """Return dictionary with the features of tracked instances.

        Args:
            candidates_list: List of tracked instances from tracker queue to consider.
            image: Image of the current untracked frame. (used for flow shift tracker)

        Returns:
            Dictionary with keys as track IDs and values as the list of `TrackedInstanceFeature`.
        """
        candidates_feature_dict = defaultdict(list)
        for track_id in self.candidate.current_tracks:
            candidates_feature_dict[track_id].extend(
                self.candidate.get_features_from_track_id(track_id, candidates_list)
            )
        return candidates_feature_dict

    def get_scores(
        self,
        current_instances: Union[TrackInstances, List[TrackInstanceLocalQueue]],
        candidates_feature_dict: Dict[int, TrackedInstanceFeature],
    ):
        """Compute association score between untracked and tracked instances.

        For visual feature vectors, this can be `cosine_sim`, for bounding boxes
        it could be `iou`, for centroids it could be `euclidean_dist`, and for poses it
        could be `oks`.

        Args:
            current_instances: `TrackInstances` object or `List[TrackInstanceLocalQueue]`
                with features and unassigned tracks.
            candidates_feature_dict: Dictionary with keys as track IDs and values as the
                list of `TrackedInstanceFeature`.

        Returns:
            scores: Score matrix of shape (num_new_instances, num_existing_tracks)
        """
        if self.scoring_method not in self._scoring_functions:
            message = "Invalid `scoring_method` argument. Please provide one of `oks`, `cosine_sim`, `iou`, and `euclidean_dist`."
            logger.error(message)
            raise ValueError(message)

        if self.scoring_reduction not in self._scoring_reduction_methods:
            message = "Invalid `scoring_reduction` argument. Please provide one of `mean`, `max`, and `robust_quantile`."
            logger.error(message)
            raise ValueError(message)

        scoring_method = self._scoring_functions[self.scoring_method]
        scoring_reduction = self._scoring_reduction_methods[self.scoring_reduction]

        # Get list of features for the `current_instances`.
        if self.is_local_queue:
            current_instances_features = [x.feature for x in current_instances]
        else:
            current_instances_features = [x for x in current_instances.features]

        scores = np.zeros(
            (len(current_instances_features), len(self.candidate.current_tracks))
        )

        for f_idx, f in enumerate(current_instances_features):
            for t_idx, track_id in enumerate(self.candidate.current_tracks):
                scores_trackid = [
                    scoring_method(f, x.feature)
                    for x in candidates_feature_dict[track_id]
                    if (~np.isnan(x.src_predicted_instance.numpy()).any(axis=1)).sum()
                    > self.min_match_points  # only if the candidates have min non-nan points
                ]
                score_trackid = scoring_reduction(scores_trackid)  # scoring reduction
                scores[f_idx][t_idx] = score_trackid

        return scores

    def scores_to_cost_matrix(self, scores: np.ndarray):
        """Converts `scores` matrix to cost matrix for track assignments."""
        cost_matrix = -scores
        cost_matrix[np.isnan(cost_matrix)] = np.inf
        return cost_matrix

    def assign_tracks(
        self,
        current_instances: Union[TrackInstances, List[TrackInstanceLocalQueue]],
        cost_matrix: np.ndarray,
    ) -> Union[TrackInstances, List[TrackInstanceLocalQueue]]:
        """Assign track IDs using Hungarian method.

        Args:
            current_instances: `TrackInstances` object or `List[TrackInstanceLocalQueue]`
                with features and unassigned tracks.
            cost_matrix: Cost matrix of shape (num_new_instances, num_existing_tracks).

        Returns:
            `TrackInstances` object or `List[TrackInstanceLocalQueue]`objects with
                track IDs assigned.
        """
        if self.track_matching_method not in self._track_matching_methods:
            message = "Invalid `track_matching_method` argument. Please provide one of `hungarian`, and `greedy`."
            logger.error(message)
            raise ValueError(message)

        matching_method = self._track_matching_methods[self.track_matching_method]

        row_inds, col_inds = matching_method(cost_matrix)
        tracking_scores = [
            -cost_matrix[row, col] for row, col in zip(row_inds, col_inds)
        ]

        # update the candidates tracker queue with the newly tracked instances and assign
        # track IDs to `current_instances`.
        current_tracked_instances = self.candidate.update_tracks(
            current_instances, row_inds, col_inds, tracking_scores
        )

        return current_tracked_instances


@attrs.define
class FlowShiftTracker(Tracker):
    """Module for tracking using optical flow shift matching.

    This module handles tracking instances across frames by creating new track IDs (or)
    assigning track IDs to each instance when the `.track()` is called using optical flow
    based track matching. This is a sub-class of the `Tracker` module, which configures
    the `update_candidates()` method specific to optical flow shift matching. This class is
    initialized in the `Tracker.from_config()` method.

    Attributes:
        candidates: Either `FixedWindowCandidates` or `LocalQueueCandidates` object.
        min_match_points: Minimum non-NaN points for match candidates. Default: 0.
        features: One of [`keypoints`, `centroids`, `bboxes`, `image`].
            Default: `keypoints`.
        scoring_method: Method to compute association score between features from the
            current frame and the previous tracks. One of [`oks`, `cosine_sim`, `iou`,
            `euclidean_dist`]. Default: `oks`.
        scoring_reduction: Method to aggregate and reduce multiple scores if there are
            several detections associated with the same track. One of [`mean`, `max`,
            `robust_quantile`]. Default: `mean`.
        robust_best_instance: If the value is between 0 and 1
                (excluded), use a robust quantile similarity score for the
                track. If the value is 1, use the max similarity (non-robust).
                For selecting a robust score, 0.95 is a good value.
        track_matching_method: track matching algorithm. One of `hungarian`, `greedy.
                Default: `hungarian`.
        use_flow: If True, `FlowShiftTracker` is used, where the poses are matched using
            optical flow. Default: `False`.
        is_local_queue: `True` if `LocalQueueCandidates` is used else `False`.
        img_scale: Factor to scale the images by when computing optical flow. Decrease
            this to increase performance at the cost of finer accuracy. Sometimes
            decreasing the image scale can improve performance with fast movements.
            Default: 1.0.
        of_window_size: Optical flow window size to consider at each pyramid scale
            level. Default: 21.
        of_max_levels: Number of pyramid scale levels to consider. This is different
            from the scale parameter, which determines the initial image scaling.
            Default: 3

    """

    img_scale: float = 1.0
    of_window_size: int = 21
    of_max_levels: int = 3

    def _compute_optical_flow(
        self, ref_pts: np.ndarray, ref_img: np.ndarray, new_img: np.ndarray
    ):
        """Compute instances on new frame using optical flow displacements."""
        ref_img, new_img = self._preprocess_imgs(ref_img, new_img)
        shifted_pts, status, errs = cv2.calcOpticalFlowPyrLK(
            ref_img,
            new_img,
            (np.concatenate(ref_pts, axis=0)).astype("float32") * self.img_scale,
            None,
            winSize=(self.of_window_size, self.of_window_size),
            maxLevel=self.of_max_levels,
            criteria=(cv2.TERM_CRITERIA_EPS | cv2.TERM_CRITERIA_COUNT, 30, 0.01),
        )
        shifted_pts /= self.img_scale
        return shifted_pts, status, errs

    def _preprocess_imgs(self, ref_img: np.ndarray, new_img: np.ndarray):
        """Pre-process images for optical flow."""
        # Convert to uint8 for cv2.calcOpticalFlowPyrLK
        if np.issubdtype(ref_img.dtype, np.floating):
            ref_img = ref_img.astype("uint8")
        if np.issubdtype(new_img.dtype, np.floating):
            new_img = new_img.astype("uint8")

        # Ensure images are rank 2 in case there is a singleton channel dimension.
        if ref_img.ndim > 3:
            ref_img = np.squeeze(ref_img)
            new_img = np.squeeze(new_img)

        # Convert RGB to grayscale.
        if ref_img.ndim > 2 and ref_img.shape[0] == 3:
            ref_img = cv2.cvtColor(ref_img, cv2.COLOR_BGR2GRAY)
            new_img = cv2.cvtColor(new_img, cv2.COLOR_BGR2GRAY)

        # Input image scaling.
        if self.img_scale != 1:
            ref_img = cv2.resize(ref_img, None, None, self.img_scale, self.img_scale)
            new_img = cv2.resize(new_img, None, None, self.img_scale, self.img_scale)

        return ref_img, new_img

    def get_shifted_instances_from_prv_frames(
        self,
        candidates_list: Union[Deque, DefaultDict[int, Deque]],
        new_img: np.ndarray,
        feature_method,
    ) -> Dict[int, List[TrackedInstanceFeature]]:
        """Generate shifted instances onto the new frame by applying optical flow."""
        shifted_instances_prv_frames = defaultdict(list)

        if self.is_local_queue:
            # for local queue
            ref_candidates = self.candidate.get_instances_groupby_frame_idx(
                candidates_list
            )
            for fidx, ref_candidate_list in ref_candidates.items():
                ref_pts = [x.src_instance.numpy() for x in ref_candidate_list]
                shifted_pts, status, errs = self._compute_optical_flow(
                    ref_pts=ref_pts,
                    ref_img=ref_candidate_list[0].image,
                    new_img=new_img,
                )

                sections = np.cumsum([len(x) for x in ref_pts])[:-1]
                shifted_pts = np.split(shifted_pts, sections, axis=0)
                status = np.split(status, sections, axis=0)
                errs = np.split(errs, sections, axis=0)

                # Create shifted instances.
                for idx, (ref_candidate, pts, found) in enumerate(
                    zip(ref_candidate_list, shifted_pts, status)
                ):
                    # Exclude points that weren't found by optical flow.
                    found = found.squeeze().astype(bool)
                    pts[~found] = np.nan

                    # Create a shifted instance.
                    shifted_instances_prv_frames[ref_candidate.track_id].append(
                        TrackedInstanceFeature(
                            feature=feature_method(pts),
                            src_predicted_instance=ref_candidate.src_instance,
                            frame_idx=fidx,
                            tracking_score=ref_candidate.tracking_score,
                            shifted_keypoints=pts,
                        )
                    )

        else:
            # for fixed window
            candidates_list = (
                candidates_list
                if candidates_list is not None
                else self.candidate.tracker_queue
            )
            for ref_candidate in candidates_list:
                ref_pts = [x.numpy() for x in ref_candidate.src_instances]
                shifted_pts, status, errs = self._compute_optical_flow(
                    ref_pts=ref_pts, ref_img=ref_candidate.image, new_img=new_img
                )

                sections = np.cumsum([len(x) for x in ref_pts])[:-1]
                shifted_pts = np.split(shifted_pts, sections, axis=0)
                status = np.split(status, sections, axis=0)
                errs = np.split(errs, sections, axis=0)

                # Create shifted instances.
                for idx, (pts, found) in enumerate(zip(shifted_pts, status)):
                    # Exclude points that weren't found by optical flow.
                    found = found.squeeze().astype(bool)
                    pts[~found] = np.nan

                    # Create a shifted instance.
                    shifted_instances_prv_frames[ref_candidate.track_ids[idx]].append(
                        TrackedInstanceFeature(
                            feature=feature_method(pts),
                            src_predicted_instance=ref_candidate.src_instances[idx],
                            frame_idx=ref_candidate.frame_idx,
                            tracking_score=ref_candidate.tracking_scores[idx],
                            shifted_keypoints=pts,
                        )
                    )

        return shifted_instances_prv_frames

    def update_candidates(
        self,
        candidates_list: Union[Deque, DefaultDict[int, Deque]],
        image: np.ndarray,
    ) -> Dict[int, TrackedInstanceFeature]:
        """Return dictionary with the features of tracked instances.

        In this method, the tracked instances in the tracker queue are shifted on to the
        current frame using optical flow. The features are then computed from the shifted
        instances.

        Args:
            candidates_list: Tracker queue from the candidate class.
            image: Image of the current untracked frame. (used for flow shift tracker)

        Returns:
            Dictionary with keys as track IDs and values as the list of `TrackedInstanceFeature`.
        """
        # get feature method for the shifted instances
        if self.features not in self._feature_methods:
            message = "Invalid `features` argument. Please provide one of `keypoints`, `centroids`, `bboxes` and `image`"
            logger.error(message)
            raise ValueError(message)
        feature_method = self._feature_methods[self.features]

        # get shifted instances from optical flow
        shifted_instances_prv_frames = self.get_shifted_instances_from_prv_frames(
            candidates_list=candidates_list,
            new_img=image,
            feature_method=feature_method,
        )

        return shifted_instances_prv_frames


def connect_single_breaks(
    lfs: List[sio.LabeledFrame], max_instances: int
) -> List[sio.LabeledFrame]:
    """Merge single-frame breaks in tracks by connecting single lost track with single new track.

    Args:
        lfs: List of `LabeledFrame` objects with predicted instances.
        max_instances: The maximum number of instances we want per frame.

    Returns:
        Updated list of labeled frames with modified track IDs.
    """
    if not lfs:
        return lfs

    # Move instances in new tracks into tracks that disappeared on previous frame
    fix_track_map = dict()
    last_good_frame_tracks = {inst.track for inst in lfs[0].instances}
    for lf in lfs:
        frame_tracks = {inst.track for inst in lf.instances}

        tracks_fixed_before = frame_tracks.intersection(set(fix_track_map.keys()))
        if tracks_fixed_before:
            for inst in lf.instances:
                if (
                    inst.track in fix_track_map
                    and fix_track_map[inst.track] not in frame_tracks
                ):
                    inst.track = fix_track_map[inst.track]
                    frame_tracks = {inst.track for inst in lf.instances}

        extra_tracks = frame_tracks - last_good_frame_tracks
        missing_tracks = last_good_frame_tracks - frame_tracks

        if len(extra_tracks) == 1 and len(missing_tracks) == 1:
            for inst in lf.instances:
                if inst.track in extra_tracks:
                    old_track = inst.track
                    new_track = missing_tracks.pop()
                    fix_track_map[old_track] = new_track
                    inst.track = new_track

                    break
        else:
            if len(frame_tracks) == max_instances:
                last_good_frame_tracks = frame_tracks

    return lfs


def run_tracker(
    untracked_frames: List[sio.LabeledFrame],
    window_size: int = 5,
    min_new_track_points: int = 0,
    candidates_method: str = "fixed_window",
    min_match_points: int = 0,
    features: str = "keypoints",
    scoring_method: str = "oks",
    scoring_reduction: str = "mean",
    robust_best_instance: float = 1.0,
    track_matching_method: str = "hungarian",
    max_tracks: Optional[int] = None,
    use_flow: bool = False,
    of_img_scale: float = 1.0,
    of_window_size: int = 21,
    of_max_levels: int = 3,
    post_connect_single_breaks: bool = False,
) -> List[sio.LabeledFrame]:
    """Run tracking on a given set of frames.

    Args:
        untracked_frames: List of labeled frames with predicted instances to be tracked.
        window_size: Number of frames to look for in the candidate instances to match
                with the current detections. Default: 5.
        min_new_track_points: We won't spawn a new track for an instance with
            fewer than this many points. Default: 0.
        candidates_method: Either of `fixed_window` or `local_queues`. In fixed window
            method, candidates from the last `window_size` frames. In local queues,
            last `window_size` instances for each track ID is considered for matching
            against the current detection. Default: `fixed_window`.
        min_match_points: Minimum non-NaN points for match candidates. Default: 0.
        features: Feature representation for the candidates to update current detections.
            One of [`keypoints`, `centroids`, `bboxes`, `image`]. Default: `keypoints`.
        scoring_method: Method to compute association score between features from the
            current frame and the previous tracks. One of [`oks`, `cosine_sim`, `iou`,
            `euclidean_dist`]. Default: `oks`.
        scoring_reduction: Method to aggregate and reduce multiple scores if there are
            several detections associated with the same track. One of [`mean`, `max`,
            `robust_quantile`]. Default: `mean`.
        robust_best_instance: If the value is between 0 and 1
            (excluded), use a robust quantile similarity score for the
            track. If the value is 1, use the max similarity (non-robust).
            For selecting a robust score, 0.95 is a good value.
        track_matching_method: Track matching algorithm. One of `hungarian`, `greedy.
            Default: `hungarian`.
        max_tracks: Meaximum number of new tracks to be created to avoid redundant tracks.
            (only for local queues candidate) Default: None.
        use_flow: If True, `FlowShiftTracker` is used, where the poses are matched using
        optical flow shifts. Default: `False`.
        of_img_scale: Factor to scale the images by when computing optical flow. Decrease
            this to increase performance at the cost of finer accuracy. Sometimes
            decreasing the image scale can improve performance with fast movements.
            Default: 1.0. (only if `use_flow` is True)
        of_window_size: Optical flow window size to consider at each pyramid scale
            level. Default: 21. (only if `use_flow` is True)
        of_max_levels: Number of pyramid scale levels to consider. This is different
            from the scale parameter, which determines the initial image scaling.
                Default: 3. (only if `use_flow` is True).
        post_connect_single_breaks: If True and `max_tracks` is not None with local queues candidate method,
            connects track breaks when exactly one track is lost and exactly one new track is spawned in the frame.

    Returns:
        `sio.Labels` object with tracked instances.

    """
    tracker = Tracker.from_config(
        window_size=window_size,
        min_new_track_points=min_new_track_points,
        candidates_method=candidates_method,
        min_match_points=min_match_points,
        features=features,
        scoring_method=scoring_method,
        scoring_reduction=scoring_reduction,
        robust_best_instance=robust_best_instance,
        track_matching_method=track_matching_method,
        max_tracks=max_tracks,
        use_flow=use_flow,
        of_img_scale=of_img_scale,
        of_window_size=of_window_size,
        of_max_levels=of_max_levels,
    )
    tracked_lfs = []
    for lf in untracked_frames:
<<<<<<< HEAD
        tracked_instances = tracker.track(
            untracked_instances=lf.instances, frame_idx=lf.frame_idx, image=lf.image
=======
        # prefer user instances over predicted instance
        instances = []
        if lf.has_user_instances:
            instances_to_track = lf.user_instances
            if lf.has_predicted_instances:
                instances = lf.predicted_instances
        else:
            instances_to_track = lf.predicted_instances

        instances.extend(
            tracker.track(
                untracked_instances=instances_to_track,
                frame_idx=lf.frame_idx,
                image=lf.image,
            )
>>>>>>> fc4db350
        )
        tracked_lfs.append(
            sio.LabeledFrame(
                video=lf.video, frame_idx=lf.frame_idx, instances=instances
            )
        )

    if post_connect_single_breaks:
        if max_tracks is None:
            message = "Max_tracks is None. To connect single breaks, max_tracks should be set to an integer."
            logger.error(message)
            raise ValueError(message)
        start_final_pass_time = time()
        start_fp_timestamp = str(datetime.now())
        logger.info(
            "Started final-pass (connecting single breaks) at:", start_fp_timestamp
        )
        tracked_lfs = connect_single_breaks(tracked_lfs, max_instances=max_tracks)
        finish_fp_timestamp = str(datetime.now())
        total_fp_elapsed = time() - start_final_pass_time
        logger.info(
            "Finished final-pass (connecting single breaks) at:", finish_fp_timestamp
        )
        logger.info(f"Total runtime: {total_fp_elapsed} secs")

    return tracked_lfs<|MERGE_RESOLUTION|>--- conflicted
+++ resolved
@@ -769,10 +769,6 @@
     )
     tracked_lfs = []
     for lf in untracked_frames:
-<<<<<<< HEAD
-        tracked_instances = tracker.track(
-            untracked_instances=lf.instances, frame_idx=lf.frame_idx, image=lf.image
-=======
         # prefer user instances over predicted instance
         instances = []
         if lf.has_user_instances:
@@ -788,7 +784,7 @@
                 frame_idx=lf.frame_idx,
                 image=lf.image,
             )
->>>>>>> fc4db350
+
         )
         tracked_lfs.append(
             sio.LabeledFrame(
