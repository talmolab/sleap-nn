# Configuration Guide

This document contains the docstrings for the config file required to train and run inference on a sleap-nn model.

The config file has three main sections:

1. **`data_config`**: Creating a data pipeline
2. **`model_config`**: Initialize the sleap-nn backbone and head models  
3. **`trainer_config`**: Hyperparameters required to train the model with Lightning


## Data Configuration (`data_config`)

The data configuration section controls how training and validation data is loaded, preprocessed, and augmented.

### Core Data Settings
- `provider`: (str) Provider class to read the input sleap files. Only "LabelsReader" is currently supported for the training pipeline. **Default**: `"LabelsReader"`
- `train_labels_path`: (list) List of paths to training data (`.slp` file(s)). **Default**: `[]`
- `val_labels_path`: (list) List of paths to validation data (`.slp` file(s)). **Default**: `None`
- `validation_fraction`: (float) Float between 0 and 1 specifying the fraction of the training set to sample for generating the validation set. The remaining labeled frames will be left in the training set. If the `validation_labels` are already specified, this has no effect. **Default**: `0.1`
- `test_file_path`: (str) Path to test dataset (`.slp` file or `.mp4` file). **Note**: This is used only with CLI to get evaluation on test set after training is completed. **Default**: `None`
- `user_instances_only`: (bool) `True` if only user labeled instances should be used for training. If `False`, both user labeled and predicted instances would be used. **Default**: `True`

### Data Pipeline Framework
- `data_pipeline_fw`: (str) Framework to create the data loaders. One of [`torch_dataset`, `torch_dataset_cache_img_memory`, `torch_dataset_cache_img_disk`]. **Default**: `"torch_dataset"`. (Note: When using `torch_dataset`, `num_workers` in `trainer_config` should be set to 0 as multiprocessing doesn't work with pickling video backends.)
- `cache_img_path`: (str) Path to save `.jpg` images created with `torch_dataset_cache_img_disk` data pipeline framework. If `None`, the path provided in `trainer_config.save_ckpt` is used. The `train_imgs` and `val_imgs` dirs are created inside this path. **Default**: `None`
- `use_existing_imgs`: (bool) Use existing train and val images/ chunks in the `cache_img_path` for `torch_dataset_cache_img_disk` frameworks. If `True`, the `cache_img_path` should have `train_imgs` and `val_imgs` dirs. **Default**: `False`
- `delete_cache_imgs_after_training`: (bool) If `False`, the images (torch_dataset_cache_img_disk) are retained after training. Else, the files are deleted. **Default**: `True`

### Image Preprocessing
- `preprocessing`:
    - `ensure_rgb`: (bool) True if the input image should have 3 channels (RGB image). If input has only one channel when this is set to `True`, then the images from single-channel is replicated along the channel axis. If the image has three channels and this is set to False, then we retain the three channels. **Default**: `False`
    - `ensure_grayscale`: (bool) True if the input image should only have a single channel. If input has three channels (RGB) and this is set to True, then we convert the image to grayscale (single-channel) image. If the source image has only one channel and this is set to False, then we retain the single channel input. **Default**: `False`
    - `max_height`: (int) Maximum height the image should be padded to. If not provided, the original image size will be retained. **Default**: `None`
    - `max_width`: (int) Maximum width the image should be padded to. If not provided, the original image size will be retained. **Default**: `None`
    - `scale`: (float) Factor to resize the image dimensions by, specified as a float. **Default**: `1.0`
    - `crop_hw`: (Tuple[int]) Crop height and width of each instance (h, w) for centered-instance model. If `None`, this would be automatically computed based on the largest instance in the `sio.Labels` file. **Default**: `None`
    - `min_crop_size`: (int) Minimum crop size to be used if `crop_hw` is `None`. **Default**: `100`

### Data Augmentation
- `use_augmentations_train`: (bool) True if the data augmentation should be applied to the training data, else False. **Default**: `False`
- `augmentation_config`: (only if `use_augmentations` is `True`)
  - `intensity`: (Optional)
    - `uniform_noise_min`: (float) Minimum value for uniform noise (uniform_noise_min >=0). **Default**: `0.0`
    - `uniform_noise_max`: (float) Maximum value for uniform noise (uniform_noise_max <>=1). **Default**: `1.0`
    - `uniform_noise_p`: (float) Probability of applying random uniform noise. **Default**: `0.0`
    - `gaussian_noise_mean`: (float) The mean of the gaussian noise distribution. **Default**: `0.0`
    - `gaussian_noise_std`: (float) The standard deviation of the gaussian noise distribution. **Default**: `1.0`
    - `gaussian_noise_p`: (float) Probability of applying random gaussian noise. **Default**: `0.0`
    - `contrast_min`: (float) Minimum contrast factor to apply. **Default**: `0.9`
    - `contrast_max`: (float) Maximum contrast factor to apply. **Default**: `1.1`
    - `contrast_p`: (float) Probability of applying random contrast. **Default**: `0.0`
    - `brightness`: (list) The brightness factor to apply. **Default**: `(1.0, 1.0)`
    - `brightness_p`: (float) Probability of applying random brightness. **Default**: `0.0`
  - `geometric`: (Optional)
    - `rotation`: (float) Angles in degrees as a scalar float of the amount of rotation. A random angle in (-rotation, rotation) will be sampled and applied to both images and keypoints. Set to 0 to disable rotation augmentation. **Default**: `15.0`
    - `scale`: (float) scaling factor interval. If (a, b) represents isotropic scaling, the scale is randomly sampled from the range a <= scale <= b. If (a, b, c, d), the scale is randomly sampled from the range a <= scale_x <= b, c <= scale_y <= d. **Default**: `(0.9, 1.1)`
    - `translate_width`: (float) Maximum absolute fraction for horizontal translation. For example, if translate_width=a, then horizontal shift is randomly sampled in the range -img_width * a < dx < img_width * a. Will not translate by default. **Default**: `0.0`
    - `translate_height`: (float) Maximum absolute fraction for vertical translation. For example, if translate_height=a, then vertical shift is randomly sampled in the range -img_height * a < dy < img_height * a. Will not translate by default. **Default**: `0.0`
    - `affine_p`: (float) Probability of applying random affine transformations. **Default**: `0.0`
    - `erase_scale_min`: (float) Minimum value of range of proportion of erased area against input image. **Default**: `0.0001`
    - `erase_scale_max`: (float) Maximum value of range of proportion of erased area against input image. **Default**: `0.01`
    - `erase_ratio_min`: (float) Minimum value of range of aspect ratio of erased area. **Default**: `1.0`
    - `erase_ratio_max`: (float) Maximum value of range of aspect ratio of erased area. **Default**: `1.0`
    - `erase_p`: (float) Probability of applying random erase. **Default**: `0.0`
    - `mixup_lambda`: (list) min-max value of mixup strength. **Default**: `[0.01, 0.05]`
    - `mixup_p`: (float) Probability of applying random mixup v2. **Default**: `0.0`

---

## Model Configuration (`model_config`)

The model configuration section defines the neural network architecture, including backbone and head configurations.

### Model Initialization
- `init_weights`: (str) Model weights initialization method. "default" uses kaiming uniform initialization and "xavier" uses Xavier initialization method. **Default**: `"default"`
- `pretrained_backbone_weights`: (str) Path of the `ckpt` file with which the backbone is initialized. If `None`, random init is used. **Default**: `None`
- `pretrained_head_weights`: (str) Path of the `ckpt` file with which the head layers are initialized. If `None`, random init is used. **Default**: `None`

### Backbone Configuration
**Note**: Configs should be provided only for the model to train and others should be `None`.

#### UNet Backbone
- `backbone_config.unet`:
    - `in_channels`: (int) Number of input channels. **Default**: `1`
    - `kernel_size`: (int) Size of the convolutional kernels. **Default**: `3`
    - `filters`: (int) Base number of filters in the network. **Default**: `32`
    - `filters_rate`: (float) Factor to adjust the number of filters per block. **Default**: `1.5`
    - `max_stride`: (int) Scalar integer specifying the maximum stride which is used to compute the number of down blocks. **Default**: `16`
    - `stem_stride`: (int) If not None, will create additional "down" blocks for initial downsampling based on the stride. These will be configured identically to the down blocks below. **Default**: `None`
    - `middle_block`: (bool) If True, add an additional block at the end of the encoder. **Default**: `True`
    - `up_interpolate`: (bool) If True, use bilinear interpolation instead of transposed convolutions for upsampling. Interpolation is faster but transposed convolutions may be able to learn richer or more complex upsampling to recover details from higher scales. **Default**: `True`
    - `stacks`: (int) Number of upsampling blocks in the decoder. **Default**: `1`
    - `convs_per_block`: (int) Number of convolutional layers per block. **Default**: `2`
    - `output_stride`: (int) The stride of the output confidence maps relative to the input image. This is the reciprocal of the resolution, e.g., an output stride of 2 results in confidence maps that are 0.5x the size of the input. Increasing this value can considerably speed up model performance and decrease memory requirements, at the cost of decreased spatial resolution. Ideally, this should be minimum of the output strides of all head layers. **Default**: `1`

#### ConvNeXt Backbone
- `backbone_config.convnext`:
<<<<<<< HEAD
    - `arch`: (Default is `Tiny` architecture config. No need to provide if `model_type` is provided)
        - `depths`: (List[int]) Number of layers in each block. **Default**: `[3, 3, 9, 3]`
        - `channels`: (List[int]) Number of channels in each block. **Default**: `[96, 192, 384, 768]`
    - `model_type`: (str) One of the ConvNext architecture types: ["tiny", "small", "base", "large"]. **Default**: `"tiny"`
    - `max_stride`: (int) Factor by which input image size is reduced through the layers. This is always `32` for all convnext architectures provided stem_stride is 2. **Default**: `32`
    - `stem_patch_kernel`: (int) Size of the convolutional kernels in the stem layer. **Default**: `4`
    - `stem_patch_stride`: (int) Convolutional stride in the stem layer. **Default**: `2`
    - `in_channels`: (int) Number of input channels. **Default**: `1`
    - `kernel_size`: (int) Size of the convolutional kernels. **Default**: `3`
    - `filters_rate`: (float) Factor to adjust the number of filters per block. **Default**: `2`
    - `convs_per_block`: (int) Number of convolutional layers per block. **Default**: `2`
    - `up_interpolate`: (bool) If True, use bilinear interpolation instead of transposed convolutions for upsampling. Interpolation is faster but transposed convolutions may be able to learn richer or more complex upsampling to recover details from higher scales. **Default**: `True`
    - `output_stride`: (int) The stride of the output confidence maps relative to the input image. This is the reciprocal of the resolution, e.g., an output stride of 2 results in confidence maps that are 0.5x the size of the input. Increasing this value can considerably speed up model performance and decrease memory requirements, at the cost of decreased spatial resolution. Ideally, this should be minimum of the output strides of all head layers. **Default**: `1`

#### Swin Transformer Backbone
- `backbone_config.swint`:
    - `model_type`: (str) One of the SwinT architecture types: ["tiny", "small", "base"]. **Default**: `"tiny"`
    - `arch`: Dictionary of embed dimension, depths and number of heads in each layer. Default is "Tiny architecture". {'embed': 96, 'depths': [2,2,6,2], 'channels':[3, 6, 12, 24]}. **Default**: `None`
    - `max_stride`: (int) Factor by which input image size is reduced through the layers. This is always `32` for all convnext architectures provided stem_stride is 2. **Default**: `32`
    - `patch_size`: (int) Patch size for the stem layer of SwinT. **Default**: `4`
    - `stem_patch_stride`: (int) Stride for the patch. **Default**: `2`
    - `window_size`: (int) Window size. **Default**: `7`
    - `in_channels`: (int) Number of input channels. **Default**: `1`
    - `kernel_size`: (int) Size of the convolutional kernels. **Default**: `3`
    - `filters_rate`: (float) Factor to adjust the number of filters per block. **Default**: `2`
    - `convs_per_block`: (int) Number of convolutional layers per block. **Default**: `2`
    - `up_interpolate`: (bool) If True, use bilinear interpolation instead of transposed convolutions for upsampling. Interpolation is faster but transposed convolutions may be able to learn richer or more complex upsampling to recover details from higher scales. **Default**: `True`
    - `output_stride`: (int) The stride of the output confidence maps relative to the input image. This is the reciprocal of the resolution, e.g., an output stride of 2 results in confidence maps that are 0.5x the size of the input. Increasing this value can considerably speed up model performance and decrease memory requirements, at the cost of decreased spatial resolution. Ideally, this should be minimum of the output strides of all head layers. **Default**: `1`
=======
  - `pre_trained_weights`: (str) Pretrained weights file name supported only for ConvNext backbones. For ConvNext, one of ["ConvNeXt_Base_Weights","ConvNeXt_Tiny_Weights", "ConvNeXt_Small_Weights", "ConvNeXt_Large_Weights"]. **Default**: `None`
  - `arch`: (Default is `Tiny` architecture config. No need to provide if `model_type` is provided)
    - `depths`: (List[int]) Number of layers in each block. **Default**: `[3, 3, 9, 3]`
    - `channels`: (List[int]) Number of channels in each block. **Default**: `[96, 192, 384, 768]`
  - `model_type`: (str) One of the ConvNext architecture types: ["tiny", "small", "base", "large"]. **Default**: `"tiny"`
  - `max_stride`: (int) Factor by which input image size is reduced through the layers. This is always `32` for all convnext architectures provided stem_stride is 2. **Default**: `32`
  - `stem_patch_kernel`: (int) Size of the convolutional kernels in the stem layer. **Default**: `4`
  - `stem_patch_stride`: (int) Convolutional stride in the stem layer. **Default**: `2`
  - `in_channels`: (int) Number of input channels. **Default**: `1`
  - `kernel_size`: (int) Size of the convolutional kernels. **Default**: `3`
  - `filters_rate`: (float) Factor to adjust the number of filters per block. **Default**: `2`
  - `convs_per_block`: (int) Number of convolutional layers per block. **Default**: `2`
  - `up_interpolate`: (bool) If True, use bilinear interpolation instead of transposed convolutions for upsampling. Interpolation is faster but transposed convolutions may be able to learn richer or more complex upsampling to recover details from higher scales. **Default**: `True`
  - `output_stride`: (int) The stride of the output confidence maps relative to the input image. This is the reciprocal of the resolution, e.g., an output stride of 2 results in confidence maps that are 0.5x the size of the input. Increasing this value can considerably speed up model performance and decrease memory requirements, at the cost of decreased spatial resolution. Ideally, this should be minimum of the output strides of all head layers. **Default**: `1`

#### Swin Transformer Backbone
- `backbone_config.swint`:
  - `pre_trained_weights`: (str) Pretrained weights file name supported only for SwinT backbones. For SwinT, one of ["Swin_T_Weights", "Swin_S_Weights", "Swin_B_Weights"]. **Default**: `None`
  - `model_type`: (str) One of the SwinT architecture types: ["tiny", "small", "base"]. **Default**: `"tiny"`
  - `arch`: Dictionary of embed dimension, depths and number of heads in each layer. Default is "Tiny architecture". {'embed': 96, 'depths': [2,2,6,2], 'channels':[3, 6, 12, 24]}. **Default**: `None`
  - `max_stride`: (int) Factor by which input image size is reduced through the layers. This is always `32` for all convnext architectures provided stem_stride is 2. **Default**: `32`
  - `patch_size`: (int) Patch size for the stem layer of SwinT. **Default**: `4`
  - `stem_patch_stride`: (int) Stride for the patch. **Default**: `2`
  - `window_size`: (int) Window size. **Default**: `7`
  - `in_channels`: (int) Number of input channels. **Default**: `1`
  - `kernel_size`: (int) Size of the convolutional kernels. **Default**: `3`
  - `filters_rate`: (float) Factor to adjust the number of filters per block. **Default**: `2`
  - `convs_per_block`: (int) Number of convolutional layers per block. **Default**: `2`
  - `up_interpolate`: (bool) If True, use bilinear interpolation instead of transposed convolutions for upsampling. Interpolation is faster but transposed convolutions may be able to learn richer or more complex upsampling to recover details from higher scales. **Default**: `True`
  - `output_stride`: (int) The stride of the output confidence maps relative to the input image. This is the reciprocal of the resolution, e.g., an output stride of 2 results in confidence maps that are 0.5x the size of the input. Increasing this value can considerably speed up model performance and decrease memory requirements, at the cost of decreased spatial resolution. Ideally, this should be minimum of the output strides of all head layers. **Default**: `1`
>>>>>>> a3d36ca0

### Head Configuration
**Note**: Configs should be provided only for the model to train and others should be `None`.

#### Single Instance Head
- `head_configs.single_instance.confmaps`:
    - `part_names`: (List[str]) `None` if nodes from `sio.Labels` file can be used directly. Else provide text name of the body parts (nodes) that the head will be configured to produce. The number of parts determines the number of channels in the output. If not specified, all body parts in the skeleton will be used. This config does not apply for 'PartAffinityFieldsHead'.
    - `sigma`: (float) Spread of the Gaussian distribution of the confidence maps as a scalar float. Smaller values are more precise but may be difficult to learn as they have a lower density within the image space. Larger values are easier to learn but are less precise with respect to the peak coordinate. This spread is in units of pixels of the model input image, i.e., the image resolution after any input scaling is applied. **Default**: `5.0`
    - `output_stride`: (int) The stride of the output confidence maps relative to the input image. This is the reciprocal of the resolution, e.g., an output stride of 2 results in confidence maps that are 0.5x the size of the input. Increasing this value can considerably speed up model performance and decrease memory requirements, at the cost of decreased spatial resolution. **Default**: `1`

#### Centroid Head
- `head_configs.centroid.confmaps`:
    - `anchor_part`: (str) Node name to use as the anchor point. If None, the midpoint of the bounding box of all visible instance points will be used as the anchor. The bounding box midpoint will also be used if the anchor part is specified but not visible in the instance. Setting a reliable anchor point can significantly improve topdown model accuracy as they benefit from a consistent geometry of the body parts relative to the center of the image. **Default**: `None`
    - `sigma`: (float) Spread of the Gaussian distribution of the confidence maps as a scalar float. Smaller values are more precise but may be difficult to learn as they have a lower density within the image space. Larger values are easier to learn but are less precise with respect to the peak coordinate. This spread is in units of pixels of the model input image, i.e., the image resolution after any input scaling is applied. **Default**: `5.0`
    - `output_stride`: (int) The stride of the output confidence maps relative to the input image. This is the reciprocal of the resolution, e.g., an output stride of 2 results in confidence maps that are 0.5x the size of the input. Increasing this value can considerably speed up model performance and decrease memory requirements, at the cost of decreased spatial resolution. **Default**: `1`

#### Centered Instance Head
- `head_configs.centered_instance.confmaps`:
    - `part_names`: (List[str]) `None` if nodes from `sio.Labels` file can be used directly. Else provide text name of the body parts (nodes) that the head will be configured to produce. The number of parts determines the number of channels in the output. If not specified, all body parts in the skeleton will be used. This config does not apply for 'PartAffinityFieldsHead'. **Default**: `None`
    - `anchor_part`: (str) Node name to use as the anchor point. If None, the midpoint of the bounding box of all visible instance points will be used as the anchor. The bounding box midpoint will also be used if the anchor part is specified but not visible in the instance. Setting a reliable anchor point can significantly improve topdown model accuracy as they benefit from a consistent geometry of the body parts relative to the center of the image. **Default**: `None`
    - `sigma`: (float) Spread of the Gaussian distribution of the confidence maps as a scalar float. Smaller values are more precise but may be difficult to learn as they have a lower density within the image space. Larger values are easier to learn but are less precise with respect to the peak coordinate. This spread is in units of pixels of the model input image, i.e., the image resolution after any input scaling is applied. **Default**: `5.0`
    - `output_stride`: (int) The stride of the output confidence maps relative to the input image. This is the reciprocal of the resolution, e.g., an output stride of 2 results in confidence maps that are 0.5x the size of the input. Increasing this value can considerably speed up model performance and decrease memory requirements, at the cost of decreased spatial resolution. **Default**: `1`

#### Bottom-Up Head
- `head_configs.bottomup.confmaps`:
    - `part_names`: (List[str]) `None` if nodes from `sio.Labels` file can be used directly. Else provide text name of the body parts (nodes) that the head will be configured to produce. The number of parts determines the number of channels in the output. If not specified, all body parts in the skeleton will be used. This config does not apply for 'PartAffinityFieldsHead'. **Default**: `None`
    - `sigma`: (float) Spread of the Gaussian distribution of the confidence maps as a scalar float. Smaller values are more precise but may be difficult to learn as they have a lower density within the image space. Larger values are easier to learn but are less precise with respect to the peak coordinate. This spread is in units of pixels of the model input image, i.e., the image resolution after any input scaling is applied. **Default**: `5.0`
    - `output_stride`: (int) The stride of the output confidence maps relative to the input image. This is the reciprocal of the resolution, e.g., an output stride of 2 results in confidence maps that are 0.5x the size of the input. Increasing this value can considerably speed up model performance and decrease memory requirements, at the cost of decreased spatial resolution. **Default**: `1`
    - `loss_weight`: (float) Scalar float used to weigh the loss term for this head during training. Increase this to encourage the optimization to focus on improving this specific output in multi-head models. **Default**: `None`

- `head_configs.bottomup.pafs`: (same structure as that of `confmaps`. **Note**: This section is only for BottomUp model.)
    - `edges`: (List[str]) `None` if edges from `sio.Labels` file can be used directly. **Note**: Only for 'PartAffinityFieldsHead'. List of indices `(src, dest)` that form an edge. **Default**: `None`
    - `sigma`: (float) Spread of the Gaussian distribution of the confidence maps as a scalar float. Smaller values are more precise but may be difficult to learn as they have a lower density within the image space. Larger values are easier to learn but are less precise with respect to the peak coordinate. This spread is in units of pixels of the model input image, i.e., the image resolution after any input scaling is applied. **Default**: `15.0`
    - `output_stride`: (int) The stride of the output confidence maps relative to the input image. This is the reciprocal of the resolution, e.g., an output stride of 2 results in confidence maps that are 0.5x the size of the input. Increasing this value can considerably speed up model performance and decrease memory requirements, at the cost of decreased spatial resolution. **Default**: `1`
    - `loss_weight`: (float) Scalar float used to weigh the loss term for this head during training. Increase this to encourage the optimization to focus on improving this specific output in multi-head models. **Default**: `None`

#### Multi-Class Bottom-Up Head
- `head_configs.multi_class_bottomup.confmaps`:
    - `part_names`: (List[str]) `None` if nodes from `sio.Labels` file can be used directly. Else provide text name of the body parts (nodes) that the head will be configured to produce. The number of parts determines the number of channels in the output. If not specified, all body parts in the skeleton will be used. This config does not apply for 'PartAffinityFieldsHead'. **Default**: `None`
    - `sigma`: (float) Spread of the Gaussian distribution of the confidence maps as a scalar float. Smaller values are more precise but may be difficult to learn as they have a lower density within the image space. Larger values are easier to learn but are less precise with respect to the peak coordinate. This spread is in units of pixels of the model input image, i.e., the image resolution after any input scaling is applied. **Default**: `5.0`
    - `output_stride`: (int) The stride of the output confidence maps relative to the input image. This is the reciprocal of the resolution, e.g., an output stride of 2 results in confidence maps that are 0.5x the size of the input. Increasing this value can considerably speed up model performance and decrease memory requirements, at the cost of decreased spatial resolution. **Default**: `1`
    - `loss_weight`: (float) Scalar float used to weigh the loss term for this head during training. Increase this to encourage the optimization to focus on improving this specific output in multi-head models. **Default**: `None`

- `head_configs.multi_class_bottomup.class_maps`:
    - `classes`: (List[str]) List of class (track) names. **Default**: `None`. When `None`, these are inferred from the track names in the labels file.
    - `sigma`: (float) Spread of the Gaussian distribution of the confidence maps as a scalar float. Smaller values are more precise but may be difficult to learn as they have a lower density within the image space. Larger values are easier to learn but are less precise with respect to the peak coordinate. This spread is in units of pixels of the model input image, i.e., the image resolution after any input scaling is applied. **Default**: `5.0`
    - `output_stride`: (int) The stride of the output confidence maps relative to the input image. This is the reciprocal of the resolution, e.g., an output stride of 2 results in confidence maps that are 0.5x the size of the input. Increasing this value can considerably speed up model performance and decrease memory requirements, at the cost of decreased spatial resolution. **Default**: `1`
    - `loss_weight`: (float) Scalar float used to weigh the loss term for this head during training. Increase this to encourage the optimization to focus on improving this specific output in multi-head models. **Default**: `None`

#### Multi-Class Top-Down Head
- `head_configs.multi_class_topdown.confmaps`:
    - `part_names`: (List[str]) `None` if nodes from `sio.Labels` file can be used directly. Else provide text name of the body parts (nodes) that the head will be configured to produce. The number of parts determines the number of channels in the output. If not specified, all body parts in the skeleton will be used. This config does not apply for 'PartAffinityFieldsHead'. **Default**: `None`
    - `anchor_part`: (str) Node name to use as the anchor point. If None, the midpoint of the bounding box of all visible instance points will be used as the anchor. The bounding box midpoint will also be used if the anchor part is specified but not visible in the instance. Setting a reliable anchor point can significantly improve topdown model accuracy as they benefit from a consistent geometry of the body parts relative to the center of the image. **Default**: `None`
    - `sigma`: (float) Spread of the Gaussian distribution of the confidence maps as a scalar float. Smaller values are more precise but may be difficult to learn as they have a lower density within the image space. Larger values are easier to learn but are less precise with respect to the peak coordinate. This spread is in units of pixels of the model input image, i.e., the image resolution after any input scaling is applied. **Default**: `5.0`
    - `output_stride`: (int) The stride of the output confidence maps relative to the input image. This is the reciprocal of the resolution, e.g., an output stride of 2 results in confidence maps that are 0.5x the size of the input. Increasing this value can considerably speed up model performance and decrease memory requirements, at the cost of decreased spatial resolution. **Default**: `1`. (Ideally this should be same as the backbone's maxstride).
    - `loss_weight`: (float) Scalar float used to weigh the loss term for this head during training. Increase this to encourage the optimization to focus on improving this specific output in multi-head models. **Default**: `None`

- `head_configs.multi_class_topdown.class_vectors`:
    - `classes`: (List[str]) List of class (track) names. **Default**: `None`. When `None`, these are inferred from the track names in the labels file.
    - `num_fc_layers`: (int) Number of fully connected layers after flattening input features. **Default**: `1`
    - `num_fc_units`: (int) Number of units (dimensions) in fully connected layers prior to classification output. **Default**: `64`
    - `global_pool`: (bool) Enable global pooling. **Default**: `True`
    - `output_stride`: (int) The stride of the output confidence maps relative to the input image. This is the reciprocal of the resolution, e.g., an output stride of 2 results in confidence maps that are 0.5x the size of the input. Increasing this value can considerably speed up model performance and decrease memory requirements, at the cost of decreased spatial resolution. **Default**: `1`
    - `loss_weight`: (float) Scalar float used to weigh the loss term for this head during training. Increase this to encourage the optimization to focus on improving this specific output in multi-head models. **Default**: `None`

---

## Trainer Configuration (`trainer_config`)

The trainer configuration section controls the training process, including data loading, optimization, and monitoring.

### Data Loader Settings
- `train_data_loader`:
    - `batch_size`: (int) Number of samples per batch or batch size for training data. **Default**: `1`
    - `shuffle`: (bool) True to have the data reshuffled at every epoch. **Default**: `False`
    - `num_workers`: (int) Number of subprocesses to use for data loading. 0 means that the data will be loaded in the main process. **Default**: `0`
- `val_data_loader`: (Similar to `train_data_loader`)

### Model Checkpointing
- `model_ckpt`:
    - `save_top_k`: (int) If save_top_k == k, the best k models according to the quantity monitored will be saved. If save_top_k == 0, no models are saved. If save_top_k == -1, all models are saved. Please note that the monitors are checked every every_n_epochs epochs. if save_top_k >= 2 and the callback is called multiple times inside an epoch, the name of the saved file will be appended with a version count starting with v1 unless enable_version_counter is set to False. **Default**: `1`
    - `save_last`: (bool) When True, saves a last.ckpt whenever a checkpoint file gets saved. On a local filesystem, this will be a symbolic link, and otherwise a copy of the checkpoint file. This allows accessing the latest checkpoint in a deterministic manner. **Default**: `None`

### Hardware Configuration
- `trainer_devices`: (int) Number of devices to train on (int), which devices to train on (list or str), or "auto" to select automatically. **Default**: `"auto"`
- `trainer_accelerator`: (str) One of the ("cpu", "gpu", "tpu", "ipu", "auto"). "auto" recognises the machine the model is running on and chooses the appropriate accelerator for the `Trainer` to be connected to. **Default**: `"auto"`
- `profiler`: (str) Profiler for pytorch Trainer. One of ["advanced", "passthrough", "pytorch", "simple"]. **Default**: `None`
- `trainer_strategy`: (str) Training strategy, one of ["auto", "ddp", "fsdp", "ddp_find_unused_parameters_false", "ddp_find_unused_parameters_true", ...]. This supports any training strategy that is supported by `lightning.Trainer`. **Default**: `"auto"`

### Training Control
- `enable_progress_bar`: (bool) When True, enables printing the logs during training. **Default**: `True`
- `min_train_steps_per_epoch`: (int) Minimum number of iterations in a single epoch. (Useful if model is trained with very few data points). Refer `limit_train_batches` parameter of Torch `Trainer`. **Default**: `200`
- `train_steps_per_epoch`: (int) Number of minibatches (steps) to train for in an epoch. If set to `None`, this is set to the number of batches in the training data or `min_train_steps_per_epoch`, whichever is largest. **Default**: `None`
- `visualize_preds_during_training`: (bool) If set to `True`, sample predictions (keypoints + confidence maps) are saved to `viz` folder in the ckpt dir and in wandb table. **Default**: `False`
- `keep_viz`: (bool) If set to `True`, the `viz` folder containing training visualizations will be kept after training completes. If `False`, the folder will be deleted. This parameter only has an effect when `visualize_preds_during_training` is `True`. **Default**: `False`
- `max_epochs`: (int) Maximum number of epochs to run. **Default**: `10`
- `seed`: (int) Seed value for the current experiment. **Default**: `0`
- `use_wandb`: (bool) True to enable wandb logging. **Default**: `False`
- `save_ckpt`: (bool) True to enable checkpointing. **Default**: `False`
- `save_ckpt_path`: (str) Directory path to save the training config and checkpoint files. **Default**: `None`
- `resume_ckpt_path`: (str) Path to `.ckpt` file from which training is resumed. **Default**: `None`

### Optimizer Configuration
- `optimizer_name`: (str) Optimizer to be used. One of ["Adam", "AdamW"]. **Default**: `"Adam"`
- `optimizer`:
    - `lr`: (float) Learning rate of type float. **Default**: `1e-3`
    - `amsgrad`: (bool) Enable AMSGrad with the optimizer. **Default**: `False`

### Learning Rate Schedulers
**Note**: Configs should only be provided for one scheduler. Others should be `None`.

#### Step LR Scheduler
- `lr_scheduler.step_lr`:
    - `step_size`: (int) Period of learning rate decay. If `step_size`=10, then every 10 epochs, learning rate will be reduced by a factor of `gamma`. **Default**: `10`
    - `gamma`: (float) Multiplicative factor of learning rate decay. **Default**: `0.1`

#### Reduce LR on Plateau
- `lr_scheduler.reduce_lr_on_plateau`:
    - `threshold`: (float) Threshold for measuring the new optimum, to only focus on significant changes. **Default**: `1e-4`
    - `threshold_mode`: (str) One of "rel", "abs". In rel mode, dynamic_threshold = best * ( 1 + threshold ) in max mode or best * ( 1 - threshold ) in min mode. In abs mode, dynamic_threshold = best + threshold in max mode or best - threshold in min mode. **Default**: `"rel"`
    - `cooldown`: (int) Number of epochs to wait before resuming normal operation after lr has been reduced. **Default**: `0`
    - `patience`: (int) Number of epochs with no improvement after which learning rate will be reduced. For example, if patience = 2, then we will ignore the first 2 epochs with no improvement, and will only decrease the LR after the third epoch if the loss still hasn't improved then. **Default**: `10`
    - `factor`: (float) Factor by which the learning rate will be reduced. new_lr = lr * factor. **Default**: `0.1`
    - `min_lr`: (float or List[float]) A scalar or a list of scalars. A lower bound on the learning rate of all param groups or each group respectively. **Default**: `0.0`

### Early Stopping
- `early_stopping`:
    - `stop_training_on_plateau`: (bool) True if early stopping should be enabled. **Default**: `False`
    - `min_delta`: (float) Minimum change in the monitored quantity to qualify as an improvement, i.e. an absolute change of less than or equal to min_delta, will count as no improvement. **Default**: `0.0`
    - `patience`: (int) Number of checks with no improvement after which training will be stopped. Under the default configuration, one check happens after every training epoch. **Default**: `1`

### Online Hard Keypoint Mining (OHKM)
- `online_hard_keypoint_mining`:
    - `online_mining`: (bool) If True, online hard keypoint mining (OHKM) will be enabled. When this is enabled, the loss is computed per keypoint (or edge for PAFs) and sorted from lowest (easy) to highest (hard). The hard keypoint loss will be scaled to have a higher weight in the total loss, encouraging the training to focus on tricky body parts that are more difficult to learn. If False, no mining will be performed and all keypoints will be weighted equally in the loss. **Default**: `False`
    - `hard_to_easy_ratio`: (float) The minimum ratio of the individual keypoint loss with respect to the lowest keypoint loss in order to be considered as "hard". This helps to switch focus on across groups of keypoints during training. **Default**: `2.0`
    - `min_hard_keypoints`: (int) The minimum number of keypoints that will be considered as "hard", even if they are not below the `hard_to_easy_ratio`. **Default**: `2`
    - `max_hard_keypoints`: (int) The maximum number of hard keypoints to apply scaling to. This can help when there are few very easy keypoints which may skew the ratio and result in loss scaling being applied to most keypoints, which can reduce the impact of hard mining altogether. **Default**: `None`
    - `loss_scale`: (float) Factor to scale the hard keypoint losses by. **Default**: `5.0`

### WandB Configuration
**Note**: Only required if `use_wandb` is `True`.

- `wandb`:
    - `entity`: (str) Entity of wandb project. **Default**: `None`
    - `project`: (str) Project name for the wandb project. **Default**: `None`
    - `name`: (str) Name of the current run. **Default**: `None`
    - `api_key`: (str) API key. The API key is masked when saved to config files. **Default**: `None`
    - `wandb_mode`: (str) "offline" if only local logging is required. **Default**: `"None"`
    - `prv_runid`: (str) Previous run ID if training should be resumed from a previous ckpt. **Default**: `None`
    - `group`: (str) Group name for the run.

### ZMQ Configuration
- `zmq`:
    - `publish_address`: (str) Specifies the address and port to which the training logs (loss values) should be sent to. **Default**: `None`
    - `controller_address`: (str) Specifies the address and port to listen to to stop the training (specific to SLEAP GUI). **Default**: `None`
    - `controller_polling_timeout`: (int) Polling timeout in microseconds specified as an integer. This controls how long the poller should wait to receive a response and should be set to a small value to minimize the impact on training speed. **Default**: `10`

---

## Basic Configuration Structure

```yaml
data_config:
  train_labels_path: 
    - path/to/your/training_data.slp
  val_labels_path:
    - path/to/your/validation_data.slp
  validation_fraction: 0.1
  provider: LabelsReader
  user_instances_only: true
  data_pipeline_fw: torch_dataset
  preprocessing:
    ensure_rgb: false
    ensure_grayscale: false
    scale: 1.0
    crop_hw: null
    min_crop_size: 100
  use_augmentations_train: true
  augmentation_config:
    intensity:
      uniform_noise_p: 0.0
      gaussian_noise_p: 0.0
      contrast_p: 0.0
      brightness_p: 0.0
    geometric:
      rotation: 15.0
      scale: [0.9, 1.1]
      affine_p: 1.0

model_config:
  init_weights: default
  pretrained_backbone_weights: null
  pretrained_head_weights: null
  backbone_config:
    unet:
      in_channels: 1
      kernel_size: 3
      filters: 16
      filters_rate: 2.0
      max_stride: 16
      middle_block: true
      up_interpolate: true
      stacks: 1
      convs_per_block: 2
      output_stride: 2
    convnext: null
    swint: null
  head_configs:
    single_instance:
      confmaps:
        part_names: null
        sigma: 2.5
        output_stride: 2
    centroid: null
    centered_instance: null
    bottomup: null

trainer_config:
  train_data_loader:
    batch_size: 4
    shuffle: true
    num_workers: 0
  val_data_loader:
    batch_size: 4
    shuffle: false
    num_workers: 0
  model_ckpt:
    save_top_k: 1
    save_last: false
  trainer_devices: auto
  trainer_accelerator: auto
  enable_progress_bar: true
  min_train_steps_per_epoch: 200
  visualize_preds_during_training: true
  keep_viz: false
  max_epochs: 200
  seed: 0
  use_wandb: false
  save_ckpt: true
  save_ckpt_path: your_model_name
  optimizer_name: Adam
  optimizer:
    lr: 0.0001
    amsgrad: false
  lr_scheduler:
    step_lr: null
    reduce_lr_on_plateau:
      threshold: 1.0e-06
      threshold_mode: rel
      cooldown: 3
      patience: 5
      factor: 0.5
      min_lr: 1.0e-08
  early_stopping:
    min_delta: 1.0e-08
    patience: 10
    stop_training_on_plateau: true
  online_hard_keypoint_mining:
    online_mining: false
    hard_to_easy_ratio: 2.0
    min_hard_keypoints: 2
    max_hard_keypoints: null
    loss_scale: 5.0
  zmq:
    publish_address:
    controller_address:
    controller_polling_timeout: 10

name: 'your_experiment_name'
description: 'Brief description of your experiment'
sleap_nn_version: '0.0.1'
filename: ''
```

---

## Sample Configuration Files

For practical examples of how to configure SLEAP-NN models, refer to the sample configuration files [here](https://github.com/talmolab/sleap-nn/tree/main/docs/sample_configs).

### Available Sample Configurations

- `config_single_instance_unet.yaml` - Basic single instance detection with UNet backbone
- `config_centroid_unet.yaml` - Centroid-based detection with UNet backbone
- `config_centroid_swint.yaml` - Centroid-based detection with Swin Transformer backbone

- `config_topdown_centered_instance_unet.yaml` - Top-down centered instance detection with UNet backbone
- `config_topdown_multi_class_centered_instance_unet.yaml` - Top-down multi-class centered instance detection with UNet backbone

- `config_bottomup_unet.yaml` - Bottom-up detection with UNet backbone
- `config_bottomup_convnext.yaml` - Bottom-up detection with ConvNeXt backbone
- `config_multi_class_bottomup_unet.yaml` - Multi-class bottom-up detection with UNet backbone

---

## Usage Notes

- **Model Selection**: Only configure the backbone and head you intend to use. Set others to `null`.
- **Data Paths**: Update `train_labels_path` and `val_labels_path` to point to your `.slp` files.
- **Hardware**: Adjust `trainer_devices` and `trainer_accelerator` based on your available hardware.
- **Batch Size**: Start with smaller batch sizes and increase based on your GPU memory.
- **Learning Rate**: The default learning rate of `0.0001` works well for most cases, but may need adjustment based on your dataset.


---

## Next Steps

- [Model Architectures](models.md)
- [Training Guide](training.md)
- [API Reference](api/index.md)<|MERGE_RESOLUTION|>--- conflicted
+++ resolved
@@ -96,36 +96,6 @@
 
 #### ConvNeXt Backbone
 - `backbone_config.convnext`:
-<<<<<<< HEAD
-    - `arch`: (Default is `Tiny` architecture config. No need to provide if `model_type` is provided)
-        - `depths`: (List[int]) Number of layers in each block. **Default**: `[3, 3, 9, 3]`
-        - `channels`: (List[int]) Number of channels in each block. **Default**: `[96, 192, 384, 768]`
-    - `model_type`: (str) One of the ConvNext architecture types: ["tiny", "small", "base", "large"]. **Default**: `"tiny"`
-    - `max_stride`: (int) Factor by which input image size is reduced through the layers. This is always `32` for all convnext architectures provided stem_stride is 2. **Default**: `32`
-    - `stem_patch_kernel`: (int) Size of the convolutional kernels in the stem layer. **Default**: `4`
-    - `stem_patch_stride`: (int) Convolutional stride in the stem layer. **Default**: `2`
-    - `in_channels`: (int) Number of input channels. **Default**: `1`
-    - `kernel_size`: (int) Size of the convolutional kernels. **Default**: `3`
-    - `filters_rate`: (float) Factor to adjust the number of filters per block. **Default**: `2`
-    - `convs_per_block`: (int) Number of convolutional layers per block. **Default**: `2`
-    - `up_interpolate`: (bool) If True, use bilinear interpolation instead of transposed convolutions for upsampling. Interpolation is faster but transposed convolutions may be able to learn richer or more complex upsampling to recover details from higher scales. **Default**: `True`
-    - `output_stride`: (int) The stride of the output confidence maps relative to the input image. This is the reciprocal of the resolution, e.g., an output stride of 2 results in confidence maps that are 0.5x the size of the input. Increasing this value can considerably speed up model performance and decrease memory requirements, at the cost of decreased spatial resolution. Ideally, this should be minimum of the output strides of all head layers. **Default**: `1`
-
-#### Swin Transformer Backbone
-- `backbone_config.swint`:
-    - `model_type`: (str) One of the SwinT architecture types: ["tiny", "small", "base"]. **Default**: `"tiny"`
-    - `arch`: Dictionary of embed dimension, depths and number of heads in each layer. Default is "Tiny architecture". {'embed': 96, 'depths': [2,2,6,2], 'channels':[3, 6, 12, 24]}. **Default**: `None`
-    - `max_stride`: (int) Factor by which input image size is reduced through the layers. This is always `32` for all convnext architectures provided stem_stride is 2. **Default**: `32`
-    - `patch_size`: (int) Patch size for the stem layer of SwinT. **Default**: `4`
-    - `stem_patch_stride`: (int) Stride for the patch. **Default**: `2`
-    - `window_size`: (int) Window size. **Default**: `7`
-    - `in_channels`: (int) Number of input channels. **Default**: `1`
-    - `kernel_size`: (int) Size of the convolutional kernels. **Default**: `3`
-    - `filters_rate`: (float) Factor to adjust the number of filters per block. **Default**: `2`
-    - `convs_per_block`: (int) Number of convolutional layers per block. **Default**: `2`
-    - `up_interpolate`: (bool) If True, use bilinear interpolation instead of transposed convolutions for upsampling. Interpolation is faster but transposed convolutions may be able to learn richer or more complex upsampling to recover details from higher scales. **Default**: `True`
-    - `output_stride`: (int) The stride of the output confidence maps relative to the input image. This is the reciprocal of the resolution, e.g., an output stride of 2 results in confidence maps that are 0.5x the size of the input. Increasing this value can considerably speed up model performance and decrease memory requirements, at the cost of decreased spatial resolution. Ideally, this should be minimum of the output strides of all head layers. **Default**: `1`
-=======
   - `pre_trained_weights`: (str) Pretrained weights file name supported only for ConvNext backbones. For ConvNext, one of ["ConvNeXt_Base_Weights","ConvNeXt_Tiny_Weights", "ConvNeXt_Small_Weights", "ConvNeXt_Large_Weights"]. **Default**: `None`
   - `arch`: (Default is `Tiny` architecture config. No need to provide if `model_type` is provided)
     - `depths`: (List[int]) Number of layers in each block. **Default**: `[3, 3, 9, 3]`
@@ -156,7 +126,6 @@
   - `convs_per_block`: (int) Number of convolutional layers per block. **Default**: `2`
   - `up_interpolate`: (bool) If True, use bilinear interpolation instead of transposed convolutions for upsampling. Interpolation is faster but transposed convolutions may be able to learn richer or more complex upsampling to recover details from higher scales. **Default**: `True`
   - `output_stride`: (int) The stride of the output confidence maps relative to the input image. This is the reciprocal of the resolution, e.g., an output stride of 2 results in confidence maps that are 0.5x the size of the input. Increasing this value can considerably speed up model performance and decrease memory requirements, at the cost of decreased spatial resolution. Ideally, this should be minimum of the output strides of all head layers. **Default**: `1`
->>>>>>> a3d36ca0
 
 ### Head Configuration
 **Note**: Configs should be provided only for the model to train and others should be `None`.
