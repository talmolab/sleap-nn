### Config file

This document contains the docstrings for the config file required to pass to the `sleap_nn.ModelTrainer` class to train and run inference on a sleap-nn model.
The config file has four main sections:

- 1. `data_config`: Creating a data pipeline.

- 2. `model_config`: Initialise the sleap-nn backbone and head models.

- 3. `trainer_config`: Hyperparameters required to train the model with Lightning.

- 4. `inference_config`: Inference related configs.

***Note***: The structure for `train` in data_config is used for validation set as well, with the key: `val`. Similarly, the structure for `train_data_loader` in trainer_config section is used for `val_data_loader`.

- `data_config`: 
    - `provider`: (str) Provider class to read the input sleap files. Only "LabelsReader" supported for the training pipeline.
<<<<<<< HEAD
    - `pipeline`: (str) Pipeline for training data. One of "TopdownConfmaps", "SingleInstanceConfmaps", "CentroidConfmapsPipeline" or "BottomUpPipeline".
=======
    - `pipeline`: (str) Pipeline for training data. One of "TopdownConfmaps", "SingleInstanceConfmaps" or "CentroidConfmapsPipeline".
>>>>>>> c02e6d6b
    - `train`:
        - `labels_path`: (str) Path to `.slp` files
        - `is_rgb`: (bool) True if the image has 3 channels (RGB image). If input has only one
        channel when this is set to `True`, then the images from single-channel
        is replicated along the channel axis. If input has three channels and this
        is set to False, then we convert the image to grayscale (single-channel)
        image.
        - `max_height`: (int) Maximum height the image should be padded to. If not provided, the
        original image size will be retained. Default: None.
        - `max_width`: (int) Maximum width the image should be padded to. If not provided, the
        original image size will be retained. Default: None.
        - `scale`: (float or List[float]) Factor to resize the image dimensions by, specified as either a float scalar or as a 2-tuple of [scale_x, scale_y]. If a scalar is provided, both dimensions are resized by the same factor.
        - `preprocessing`:
            - `anchor_ind`: (int) Index of the anchor node to use as the anchor point. If None, the midpoint of the bounding box of all visible instance points will be used as the anchor. The bounding box midpoint will also be used if the anchor part is specified but not visible in the instance. Setting a reliable anchor point can significantly improve topdown model accuracy as they benefit from a consistent geometry of the body parts relative to the center of the image.
            - `crop_hw`: (List[int]) Crop height and width of each instance (h, w) for centered-instance model. 
            - `conf_map_gen`: (Dict[float]) Dictionary in the format {"sigma": 1.5, "output_stride": 2}. *sigma* defines the spread of the Gaussian distribution of the confidence maps as a scalar float. Smaller values are more precise but may be difficult to learn as they have a lower density within the image space. Larger values are easier to learn but are less precise with respect to the peak coordinate. This spread is in units of pixels of the model input image, i.e., the image resolution after any input scaling is applied.  *output_stride* defines the stride of the output confidence maps relative to the input image. This is the reciprocal of the resolution, e.g., an output stride of 2 results in confidence maps that are 0.5x the size of the input. Increasing this value can considerably speed up model performance and decrease memory requirements, at the cost of decreased spatial resolution.
            - `augmentation_config`:
                - `random crop`: (Dict[float]) {"random_crop_p": None, "random_crop_hw": None}, where *random_crop_p* is the probability of applying random crop and *random_crop_hw* is the desired output size (out_h, out_w) of the crop. Must be Tuple[int, int], then out_h = size[0], out_w = size[1].
                - `use_augmentations`: (bool) True if the data augmentation should be applied to the data, else False.
                - `augmentation`: 
                    - `intensity`: 
                        - `uniform_noise`: (Tuple[float]) Tuple of uniform noise (min_noise, max_noise). Must satisfy 0. <= min_noise <= max_noise <= 1.
                        - `uniform_noise_p`: (float) Probability of applying random uniform noise. *Default*=0.0
                        - `gaussian_noise_mean`: (float) The mean of the gaussian noise distribution.
                        - `gaussian_noise_std`: (float) The standard deviation of the gaussian noise distribution.
                        - `gaussian_noise_p`: (float) Probability of applying random gaussian noise. *Default*=0.0
                        - `contrast`: (List[float]) The contrast factor to apply. *Default*: (1.0, 1.0).
                        - `contrast_p`: (float) Probability of applying random contrast. *Default*=0.0
                        - `brightness`: (float) The brightness factor to apply. *Default*: (1.0, 1.0).
                        - `brightness_p`: (float) Probability of applying random brightness. *Default*=0.0
                    - `geometric`:
                        - `rotation`: (List[float]) Angles in degrees as a scalar float of the amount of rotation. A random angle in (-rotation, rotation) will be sampled and applied to both images and keypoints. Set to 0 to disable rotation augmentation.
                        - `scale`: (float) A scaling factor as a scalar float specifying the amount of scaling. A
                        random factor between (1 - scale, 1 + scale) will be sampled and applied to both images and keypoints. If `None`, no scaling augmentation will be applied.
                        - `translate`: (List[float]) tuple of maximum absolute fraction for horizontal and vertical translations. For example, translate=(a, b), then horizontal shift is randomly sampled in the range -img_width * a < dx < img_width * a and vertical shift is randomly sampled in the range img_height * b < dy < img_height * b. Will not translate by default.
                        - `affine_p`: (float) Probability of applying random affine transformations. *Default*=0.0
                        - `erase_scale`: (List[float]) Range of proportion of erased area against input image. *Default*: (0.0001, 0.01).
                        - `erase_ratio`: (List[float]) Range of aspect ratio of erased area. *Default*: (1, 1).
                        - `erase_p`: (float) Probability of applying random erase. *Default*=0.0
                        - `mixup_lambda`: (float) min-max value of mixup strength. Default is 0-1. *Default*: `None`.
                        - `mixup_p`: (float) Probability of applying random mixup v2. *Default*=0.0
                        - `input_key`: (str) Can be `image` or `instance`. The input_key `instance` expects the KorniaAugmenter to follow the InstanceCropper else `image` otherwise for default.
    - `val`: (Similar to `train` structure)

- `model_config`: 
    - `init_weight`: (str) model weights initialization method. "default" uses kaiming uniform initialization and "xavier" uses Xavier initialization method.
    - `pre_trained_weights`: (str) Pretrained weights file name supported only for ConvNext and SwinT backbones. For ConvNext, one of ["ConvNeXt_Base_Weights","ConvNeXt_Tiny_Weights", "ConvNeXt_Small_Weights", "ConvNeXt_Large_Weights"]. For SwinT, one of ["Swin_T_Weights", "Swin_S_Weights", "Swin_B_Weights"].
    - `backbone_config`:
        - `backbone_type`: (str) Backbone architecture for the model to be trained. One of "unet", "convnext" or "swint".
        - `backbone_config`: (for UNet)
            - `in_channels`: (int) Number of input channels. Default is 1.
            - `kernel_size`: (int) Size of the convolutional kernels. Default is 3.
            - `filters`: (int) Base number of filters in the network. Default is 32
            - `filters_rate`: (float) Factor to adjust the number of filters per block. Default is 1.5.
            - `down_blocks`: (int) Number of downsampling blocks. Default is 4.
            - `up_blocks`: (int) Number of upsampling blocks in the decoder. Default is 3.
            - `convs_per_block`: (int) Number of convolutional layers per block. Default is 2.
        - `backbone_config`: (for ConvNext)
            - `arch`: (Default is `Tiny` architecture config.)
                - `depths`: (List(int)) Number of layers in each block. Default: [3, 3, 9, 3].
                - `channels`: (List(int)) Number of channels in each block. Default: [96, 192, 384, 768].
            - `stem_patch_kernel`: (int) Size of the convolutional kernels in the stem layer. Default is 4.
            - `stem_patch_stride`: (int) Convolutional stride in the stem layer. Default is 2.
            - `in_channels`: (int) Number of input channels. Default is 1.
            - `kernel_size`: (int) Size of the convolutional kernels. Default is 3.
            - `filters`: (int) Base number of filters in the network. Default is 32
            - `filters_rate`: (float) Factor to adjust the number of filters per block. Default is 1.5.
            - `up_blocks`: (int) Number of upsampling blocks in the decoder. Default is 3.
            - `down_blocks`: (int) Number of layers in `arch.depths`. Default is 4.
            - `convs_per_block`: (int) Number of convolutional layers per block. Default is 2.
        - `backbone_config`: (for SwinT. Default is `Tiny` architecture.)
            - `patch_size`: (List[int]) Patch size for the stem layer of SwinT. Default: [4,4].
            - `stem_stride`: (int) Stride for the patch. Default is 2.
            - `embed_dim`: (int) Patch embedding dimension. Default: 96.
            - `depths`: (List[int]) Depth of each Swin Transformer layer. Default: [2,2,6,2].
            - `num_heads`: (List[int]) Number of attention heads in different layers. Default: [3,6,12,24].
            - `window_size`: (List[int]) Window size. Default: [7,7].
            - `in_channels`: (int) Number of input channels. Default is 1.
            - `kernel_size`: (int) Size of the convolutional kernels. Default is 3.
            - `filters_rate`: (float) Factor to adjust the number of filters per block. Default is 1.5.
            - `up_blocks`: (int) Number of upsampling blocks in the decoder. Default is 3.
            - `down_blocks`: (int) Number of layers in `depths`. Default is 4.
            - `convs_per_block`: (int) Number of convolutional layers per block. Default is 2.
<<<<<<< HEAD
    - `head_configs`: [
=======
    - `head_configs`
>>>>>>> c02e6d6b
        - `head_type`: (str) Name of the head. Supported values are 'SingleInstanceConfmapsHead', 'CentroidConfmapsHead', 'CenteredInstanceConfmapsHead', 'MultiInstanceConfmapsHead', 'PartAffinityFieldsHead', 'ClassMapsHead', 'ClassVectorsHead', 'OffsetRefinementHead'
        - `head_config`:
            - `part_names`: (List[str]) Text name of the body parts (nodes) that the head will be configured to produce. The number of parts determines the number of channels in the output. If not specified, all body parts in the skeleton will be used.
            - `anchor_part`: (int) Index of the anchor node to use as the anchor point. If None, the midpoint of the bounding box of all visible instance points will be used as the anchor. The bounding box midpoint will also be used if the anchor part is specified but not visible in the instance. Setting a reliable anchor point can significantly improve topdown model accuracy as they benefit from a consistent geometry of the body parts relative to the center of the image.
            - `sigma`: (float) Spread of the Gaussian distribution of the confidence maps as a scalar float. Smaller values are more precise but may be difficult to learn as they have a lower density within the image space. Larger values are easier to learn but are less precise with respect to the peak coordinate. This spread is in units of pixels of the model input image, i.e., the image resolution after any input scaling is applied.
            - `output_stride`: (float) The stride of the output confidence maps relative to the input image. This is the reciprocal of the resolution, e.g., an output stride of 2 results in confidence maps that are 0.5x the size of the input. Increasing this value can considerably speed up model performance and decrease memory requirements, at the cost of decreased spatial resolution.
            - `loss_weight`: (float) Scalar float used to weigh the loss term for this head during training. Increase this to encourage the optimization to focus on improving this specific output in multi-head models.
<<<<<<< HEAD
    ]
=======

>>>>>>> c02e6d6b
- `trainer_config`: 
    - `train_data_loader`:
        - `batch_size`: (int) Number of samples per batch or batch size for training data. *Default* = 1.
        - `shuffle`: (bool) True to have the data reshuffled at every epoch. *Default*: False.
        - `num_workers`: (int) Number of subprocesses to use for data loading. 0 means that the data will be loaded in the main process. *Default*: 0.
        - `pin_memory`: (bool) If True, the data loader will copy Tensors into device/CUDA pinned memory before returning them.
        - `drop_last`: (bool) True to drop the last incomplete batch, if the dataset size is not divisible by the batch size. If False and the size of dataset is not divisible by the batch size, then the last batch will be smaller. *Default*: False.
        - `prefetch_factor`: (int) Number of batches loaded in advance by each worker. 2 means there will be a total of 2 * num_workers batches prefetched across all workers. (default value depends on the set value for num_workers. If value of num_workers=0 default is None. Otherwise, if value of num_workers > 0 default is 2).
    - `val_data_loader`: (Similar to `train_data_loader`)
    - `model_ckpt`:
        - `save_top_k`: (int) If save_top_k == k, the best k models according to the quantity monitored will be saved. If save_top_k == 0, no models are saved. If save_top_k == -1, all models are saved. Please note that the monitors are checked every every_n_epochs epochs. if save_top_k >= 2 and the callback is called multiple times inside an epoch, the name of the saved file will be appended with a version count starting with v1 unless enable_version_counter is set to False.
        - `save_last`: (bool) When True, saves a last.ckpt whenever a checkpoint file gets saved. On a local filesystem, this will be a symbolic link, and otherwise a copy of the checkpoint file. This allows accessing the latest checkpoint in a deterministic manner. *Default*: None.
        - `auto_insert_metric_name`– (str) When not None, the checkpoints filenames will contain the metric name. For example, `filename='checkpoint_{epoch:02d}-{acc:02.0f}'` with epoch 1 and acc 1.12 will resolve to `checkpoint_epoch=01-acc=01.ckpt`.
        - `monitor`: (str) Quantity to monitor for e.g., "val_loss". When None, this saves a checkpoint only for the last epoch. *Default*: None
        - `mode`: (str) One of {"min", "max"}. If save_top_k != 0, the decision to overwrite the current save file is made based on either the maximization or the minimization of the monitored quantity. For 'val_acc', this should be 'max', for 'val_loss' this should be 'min', etc.
    - `early_stopping`: TODO
        - `stop_training_on_plateau`: (bool)
        - `min_delta`: (float)
        - `patience`: (int)
    - `device`: (str) Device on which torch.Tensor will be allocated. One of the ("cpu", "cuda", "mkldnn", "opengl", "opencl", "ideep", "hip", "msnpu").
    - `trainer_devices`: (int) Number of devices to train on (int), which devices to train on (list or str), or "auto" to select automatically.
    - `trainer_accelerator`: (str) One of the ("cpu", "gpu", "tpu", "ipu", "auto"). "auto" recognises the machine the model is running on and chooses the appropriate accelerator for the `Trainer` to be connected to.
    - `enable_progress_bar`: (bool) When True, enables printing the logs during training.
    - `max_epochs`: (int) Maxinum number of epochs to run.
    - `seed`: (int) Seed value for the current experiment.
    - `use_wandb`: (bool) True to enable wandb logging.
    - `save_ckpt`: (bool) True to enable checkpointing. 
    - `save_ckpt_path`: (str) Directory path to save the training config and checkpoint files. *Default*: "./"
    - `wandb`:
        - `entity`: (str) Entity of wandb project.
        - `project`: (str) Project name for the wandb project.
        - `name`: (str) Name of the current run.
        - `api_key`: (str) API key. The API key is masked when saved to config files.
        - `wandb_mode`: (str) "offline" if only local logging is required. Default: "None".
        - `log_params`: (List[str]) List of config parameters to save it in wandb logs. For example, to save learning rate from trainer config section, use "trainer_config.optimizer.lr" (provide the full path to the specific config parameter).
    - `optimizer_name`: (str) Optimizer to be used. One of ["Adam", "AdamW"].
    - `optimizer`
        - `lr`: (float) Learning rate of type float. *Default*: 1e-3
        - `amsgrad`: (bool) Enable AMSGrad with the optimizer. *Default*: False
    - `lr_scheduler`
        - `mode`: (str) One of "min", "max". In min mode, lr will be reduced when the quantity monitored has stopped decreasing; in max mode it will be reduced when the quantity monitored has stopped increasing. *Default*: "min".
        - `threshold`: (float) Threshold for measuring the new optimum, to only focus on significant changes. *Default*: 1e-4.
        - `threshold_mode`: (str) One of "rel", "abs". In rel mode, dynamic_threshold = best * ( 1 + threshold ) in max mode or best * ( 1 - threshold ) in min mode. In abs mode, dynamic_threshold = best + threshold in max mode or best - threshold in min mode. *Default*: "rel".
        - `cooldown`: (int) Number of epochs to wait before resuming normal operation after lr has been reduced. *Default*: 0
        - `patience`: (int) Number of epochs with no improvement after which learning rate will be reduced. For example, if patience = 2, then we will ignore the first 2 epochs with no improvement, and will only decrease the LR after the third epoch if the loss still hasn’t improved then. *Default*: 10.
        - `factor`: (float) Factor by which the learning rate will be reduced. new_lr = lr * factor. *Default*: 0.1.
        - `min_lr`: (float or List[float]) A scalar or a list of scalars. A lower bound on the learning rate of all param groups or each group respectively. *Default*: 0.

- `inference_config`:
    - `device`: (str) Device on which torch.Tensor will be allocated. One of the ("cpu", "cuda", "mkldnn", "opengl", "opencl", "ideep", "hip", "msnpu"). 
    - `data`:
        - `path`: (str) Path to `.slp` file or `.mp4` to run inference on.
        - `max_height`: (int) Maximum height the image should be padded to. If not provided, the
        original image size will be retained. Default: None
        - `max_width`: (int) Maximum width the image should be padded to. If not provided, the
        original image size will be retained. Default: None
        - `scale`: (float or List[float]) Factor to resize the image dimensions by, specified as either a float scalar or as a 2-tuple of [scale_x, scale_y]. If a scalar is provided, both dimensions are resized by the same factor.
        - `is_rgb`: (bool) True if the image has 3 channels (RGB image). If input has only one
        channel when this is set to `True`, then the images from single-channel
        is replicated along the channel axis. If input has three channels and this
        is set to False, then we convert the image to grayscale (single-channel)
        image. 
        - `provider`: (str) Provider class to read the input sleap files. Either "LabelsReader" or "VideoReader".
        - `data_loader`: (Similar to trainer_config.train_data_loader) This section is used only if provider is `LabelsReader`.
        - `video_loader`: (only if provider is `VideoReader`).
            - `batch_size`: (int) Number of samples per batch.
            - `queue_maxsize`: (int) Maximum size of the frame buffer queue.
            - `start_idx`: (int) Start index of the frames to read. If None, 0 is set as the default.
            - `end_idx`: (int) End index of the frames to read. If None, length of the video is set as
            the default.
        - `preprocessing`: 
            - `anchor_ind`: (int) Index of the anchor node to use as the anchor point. If None, the midpoint of the bounding box of all visible instance points will be used as the anchor. The bounding box midpoint will also be used if the anchor part is specified but not visible in the instance. Setting a reliable anchor point can significantly improve topdown model accuracy as they benefit from a consistent geometry of the body parts relative to the center of the image.
            - `crop_hw`: (List[int]) Crop height and width of each instance (h, w) for centered-instance model.
            - `output_stride`: (int) Stride of the output confidence maps relative to the input image. This is the reciprocal of the resolution, e.g., an output stride of 2 results in confidence maps that are 0.5x the size of the input. Increasing this value can considerably speed up model performance and decrease memory requirements, at the cost of decreased spatial resolution.
    - `peak_threshold`: `float` between 0 and 1. Minimum confidence threshold. Peaks with values below this will be ignored.
    - `integral_refinement`: If `None`, returns the grid-aligned peaks with no refinement. If `"integral"`, peaks will be refined with integral regression.
    - `integral_patch_size`: Size of patches to crop around each rough peak as an integer scalar.
    - `return_confmaps`: If `True`, predicted confidence maps will be returned along with the predicted peak values and points. <|MERGE_RESOLUTION|>--- conflicted
+++ resolved
@@ -1,3 +1,4 @@
+### Config file
 ### Config file
 
 This document contains the docstrings for the config file required to pass to the `sleap_nn.ModelTrainer` class to train and run inference on a sleap-nn model.
@@ -15,11 +16,7 @@
 
 - `data_config`: 
     - `provider`: (str) Provider class to read the input sleap files. Only "LabelsReader" supported for the training pipeline.
-<<<<<<< HEAD
     - `pipeline`: (str) Pipeline for training data. One of "TopdownConfmaps", "SingleInstanceConfmaps", "CentroidConfmapsPipeline" or "BottomUpPipeline".
-=======
-    - `pipeline`: (str) Pipeline for training data. One of "TopdownConfmaps", "SingleInstanceConfmaps" or "CentroidConfmapsPipeline".
->>>>>>> c02e6d6b
     - `train`:
         - `labels_path`: (str) Path to `.slp` files
         - `is_rgb`: (bool) True if the image has 3 channels (RGB image). If input has only one
@@ -103,11 +100,7 @@
             - `up_blocks`: (int) Number of upsampling blocks in the decoder. Default is 3.
             - `down_blocks`: (int) Number of layers in `depths`. Default is 4.
             - `convs_per_block`: (int) Number of convolutional layers per block. Default is 2.
-<<<<<<< HEAD
     - `head_configs`: [
-=======
-    - `head_configs`
->>>>>>> c02e6d6b
         - `head_type`: (str) Name of the head. Supported values are 'SingleInstanceConfmapsHead', 'CentroidConfmapsHead', 'CenteredInstanceConfmapsHead', 'MultiInstanceConfmapsHead', 'PartAffinityFieldsHead', 'ClassMapsHead', 'ClassVectorsHead', 'OffsetRefinementHead'
         - `head_config`:
             - `part_names`: (List[str]) Text name of the body parts (nodes) that the head will be configured to produce. The number of parts determines the number of channels in the output. If not specified, all body parts in the skeleton will be used.
@@ -115,11 +108,7 @@
             - `sigma`: (float) Spread of the Gaussian distribution of the confidence maps as a scalar float. Smaller values are more precise but may be difficult to learn as they have a lower density within the image space. Larger values are easier to learn but are less precise with respect to the peak coordinate. This spread is in units of pixels of the model input image, i.e., the image resolution after any input scaling is applied.
             - `output_stride`: (float) The stride of the output confidence maps relative to the input image. This is the reciprocal of the resolution, e.g., an output stride of 2 results in confidence maps that are 0.5x the size of the input. Increasing this value can considerably speed up model performance and decrease memory requirements, at the cost of decreased spatial resolution.
             - `loss_weight`: (float) Scalar float used to weigh the loss term for this head during training. Increase this to encourage the optimization to focus on improving this specific output in multi-head models.
-<<<<<<< HEAD
     ]
-=======
-
->>>>>>> c02e6d6b
 - `trainer_config`: 
     - `train_data_loader`:
         - `batch_size`: (int) Number of samples per batch or batch size for training data. *Default* = 1.
