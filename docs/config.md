# Configuration Guide

## Overview

This document provides a detailed guide to all configuration options available for training and running inference with sleap-nn models.

The config file has three main sections:

1. **[`data_config`](#data-configuration-data_config)**: Creating a data pipeline  
2. **[`model_config`](#model-configuration-model_config)**: Initialize the sleap-nn backbone and head models  
3. **[`trainer_config`](#trainer-configuration-trainer_config)**: Hyperparameters required to train the model with Lightning

## Basic Configuration Structure

### Sample configuration format

```yaml
data_config:
  train_labels_path: 
    - path/to/your/training_data.slp
  val_labels_path:
    - path/to/your/validation_data.slp
  validation_fraction: 0.1
  provider: LabelsReader
  user_instances_only: true
  data_pipeline_fw: torch_dataset
  preprocessing:
    ensure_rgb: false
    ensure_grayscale: false
    scale: 1.0
    crop_hw: null
    min_crop_size: 100
  use_augmentations_train: true
  augmentation_config:
    intensity:
      uniform_noise_p: 0.0
      gaussian_noise_p: 0.0
      contrast_p: 0.0
      brightness_p: 0.0
    geometric:
      rotation: 15.0
      scale: [0.9, 1.1]
      affine_p: 1.0

model_config:
  init_weights: default
  pretrained_backbone_weights: null
  pretrained_head_weights: null
  backbone_config:
    unet:
      in_channels: 1
      kernel_size: 3
      filters: 16
      filters_rate: 2.0
      max_stride: 16
      middle_block: true
      up_interpolate: true
      stacks: 1
      convs_per_block: 2
      output_stride: 2
    convnext: null
    swint: null
  head_configs:
    single_instance:
      confmaps:
        part_names: null
        sigma: 2.5
        output_stride: 2
    centroid: null
    centered_instance: null
    bottomup: null

trainer_config:
  train_data_loader:
    batch_size: 4
    shuffle: true
    num_workers: 0
  val_data_loader:
    batch_size: 4
    shuffle: false
    num_workers: 0
  model_ckpt:
    save_top_k: 1
    save_last: false
  trainer_devices: auto
  trainer_accelerator: auto
  enable_progress_bar: true
  min_train_steps_per_epoch: 200
  visualize_preds_during_training: true
  keep_viz: false
  max_epochs: 200
  seed: 0
  use_wandb: false
  save_ckpt: true
  save_ckpt_path: your_model_name
  optimizer_name: Adam
  optimizer:
    lr: 0.0001
    amsgrad: false
  lr_scheduler:
    step_lr: null
    reduce_lr_on_plateau:
      threshold: 1.0e-06
      threshold_mode: rel
      cooldown: 3
      patience: 5
      factor: 0.5
      min_lr: 1.0e-08
  early_stopping:
    min_delta: 1.0e-08
    patience: 10
    stop_training_on_plateau: true
  online_hard_keypoint_mining:
    online_mining: false
    hard_to_easy_ratio: 2.0
    min_hard_keypoints: 2
    max_hard_keypoints: null
    loss_scale: 5.0
  zmq:
    publish_address:
    controller_address:
    controller_polling_timeout: 10

name: 'your_experiment_name'
description: 'Brief description of your experiment'
sleap_nn_version: '0.0.1'
filename: ''
```

### Available Sample Configurations

Refer to the sample configuration files [here](https://github.com/talmolab/sleap-nn/tree/main/docs/sample_configs).


- `config_single_instance_unet.yaml` - Basic single instance detection with UNet backbone
- `config_centroid_unet.yaml` - Centroid-based detection with UNet backbone
- `config_centroid_swint.yaml` - Centroid-based detection with Swin Transformer backbone

- `config_topdown_centered_instance_unet.yaml` - Top-down centered instance detection with UNet backbone
- `config_topdown_multi_class_centered_instance_unet.yaml` - Top-down multi-class centered instance detection with UNet backbone

- `config_bottomup_unet.yaml` - Bottom-up detection with UNet backbone
- `config_bottomup_convnext.yaml` - Bottom-up detection with ConvNeXt backbone
- `config_multi_class_bottomup_unet.yaml` - Multi-class bottom-up detection with UNet backbone


---

## Converting legacy SLEAP (≤1.4) `config.json` to SLEAP-NN YAML

If you have a SLEAP (v1.4 or earlier) `config.json` file from a previous project, you can easily convert it to a SLEAP-NN-compatible YAML configuration using the following code snippet:

```python
from sleap_nn.config.training_job_config import TrainingJobConfig
from omegaconf import OmegaConf

config = TrainingJobConfig.load_sleap_config("/path/to/config/json")
OmegaConf.save(config, "config.yaml")
```


---

## Data Configuration (`data_config`)

The data configuration section controls how training and validation data is loaded, preprocessed, and augmented.

### Core Data Settings
- `provider`: (str) Provider class to read the input sleap files. Only "LabelsReader" is currently supported for the training pipeline. **Default**: `"LabelsReader"`
- `train_labels_path`: (list) List of paths to training data (`.slp` file(s)). **Default**: `[]`
- `val_labels_path`: (list) List of paths to validation data (`.slp` file(s)). **Default**: `None`
- `validation_fraction`: (float) Float between 0 and 1 specifying the fraction of the training set to sample for generating the validation set. The remaining labeled frames will be left in the training set. If the `validation_labels` are already specified, this has no effect. **Default**: `0.1`
- `test_file_path`: (str) Path to test dataset (`.slp` file or `.mp4` file). **Note**: This is used only with CLI to get evaluation on test set once training is completed. **Default**: `None`
- `user_instances_only`: (bool) `True` if only user labeled instances should be used for training. If `False`, both user labeled and predicted instances would be used. **Default**: `True`

#### Example:

**Single training file:**
```yaml
data_config:
  train_labels_path:
    - path/to/your/single_training_data.slp
  val_labels_path:
    - path/to/your/validation_data.slp
```

**Multiple training files:**
```yaml
data_config:
  train_labels_path:
    - path/to/your/training_data_1.slp
    - path/to/your/training_data_2.slp
    - path/to/your/training_data_3.slp
  val_labels_path:
    - path/to/your/validation_data_1.slp
    - path/to/your/validation_data_2.slp
```

### Data Pipeline Framework
- `data_pipeline_fw`: (str) Framework to create the data loaders. One of [`torch_dataset`, `torch_dataset_cache_img_memory`, `torch_dataset_cache_img_disk`]. **Default**: `"torch_dataset"`. (Note: When using `torch_dataset`, `num_workers` in `trainer_config` should be set to 0 as multiprocessing doesn't work with pickling video backends.)
- `cache_img_path`: (str) Path to save `.jpg` images created with `torch_dataset_cache_img_disk` data pipeline framework. If `None`, the path provided in `trainer_config.save_ckpt` is used. The `train_imgs` and `val_imgs` dirs are created inside this path. **Default**: `None`
- `use_existing_imgs`: (bool) Use existing train and val images/ chunks in the `cache_img_path` for `torch_dataset_cache_img_disk` frameworks. If `True`, the `cache_img_path` should have `train_imgs` and `val_imgs` dirs. **Default**: `False`
- `delete_cache_imgs_after_training`: (bool) If `False`, the images (torch_dataset_cache_img_disk) are retained after training. Else, the files are deleted. **Default**: `True`

### Image Preprocessing
- `preprocessing`:
    - `ensure_rgb`: (bool) True if the input image should have 3 channels (RGB image). If input has only one channel when this is set to `True`, then the images from single-channel is replicated along the channel axis. If the image has three channels and this is set to False, then we retain the three channels. **Default**: `False`
    - `ensure_grayscale`: (bool) True if the input image should only have a single channel. If input has three channels (RGB) and this is set to True, then we convert the image to grayscale (single-channel) image. If the source image has only one channel and this is set to False, then we retain the single channel input. **Default**: `False`
    - `max_height`: (int) Maximum height the image should be padded to. If not provided, the original image size will be retained. **Default**: `None`
    - `max_width`: (int) Maximum width the image should be padded to. If not provided, the original image size will be retained. **Default**: `None`
    - `scale`: (float) Factor to resize the image dimensions by, specified as a float. **Default**: `1.0`
    - `crop_hw`: (Tuple[int]) Crop height and width of each instance (h, w) for centered-instance model. If `None`, this would be automatically computed based on the largest instance in the `sio.Labels` file. **Default**: `None`
    - `min_crop_size`: (int) Minimum crop size to be used if `crop_hw` is `None`. **Default**: `100`

#### Example: Common Preprocessing Configurations

**Default img channels from source:**
```yaml
data_config:
  preprocessing:
    ensure_rgb: false
    ensure_grayscale: false
    scale: 1.0
    crop_hw: null
    min_crop_size: 100
```

**RGB images:**
```yaml
data_config:
  preprocessing:
    ensure_rgb: true
    ensure_grayscale: false
    scale: 1.0
    crop_hw: null
    min_crop_size: 100
```

**Fixed crop size for centered instance models:**
```yaml
data_config:
  preprocessing:
    ensure_rgb: false
    ensure_grayscale: false
    scale: 1.0
    crop_hw: [256, 256]  # Fixed 256x256 crop
    min_crop_size: 100
```

**Resize/ Pad images with maximum dimensions:**
```yaml
data_config:
  preprocessing:
    ensure_rgb: false
    ensure_grayscale: false
    scale: 1.0
    max_height: 512
    max_width: 512
    crop_hw: null
    min_crop_size: 100
```

### Data Augmentation
- `use_augmentations_train`: (bool) True if the data augmentation should be applied to the training data, else False. **Default**: `False`
- `augmentation_config`: (only if `use_augmentations` is `True`)
  - `intensity`: (Optional)
    - `uniform_noise_min`: (float) Minimum value for uniform noise (uniform_noise_min >=0). **Default**: `0.0`
    - `uniform_noise_max`: (float) Maximum value for uniform noise (uniform_noise_max <>=1). **Default**: `1.0`
    - `uniform_noise_p`: (float) Probability of applying random uniform noise. **Default**: `0.0`
    - `gaussian_noise_mean`: (float) The mean of the gaussian noise distribution. **Default**: `0.0`
    - `gaussian_noise_std`: (float) The standard deviation of the gaussian noise distribution. **Default**: `1.0`
    - `gaussian_noise_p`: (float) Probability of applying random gaussian noise. **Default**: `0.0`
    - `contrast_min`: (float) Minimum contrast factor to apply. **Default**: `0.9`
    - `contrast_max`: (float) Maximum contrast factor to apply. **Default**: `1.1`
    - `contrast_p`: (float) Probability of applying random contrast. **Default**: `0.0`
    - `brightness_min`: (float) Minimum brightness factor to apply. **Default**: `1.0`
    - `brightness_max`: (float) Maximum brightness factor to apply. **Default**: `1.0`
    - `brightness_p`: (float) Probability of applying random brightness. **Default**: `0.0`
  - `geometric`: (Optional)
    - `rotation_min`: (float) Minimum rotation angle in degrees. A random angle in (rotation_min, rotation_max) will be sampled and applied to both images and keypoints. Set to 0 to disable rotation augmentation. **Default**: `-15.0`.
    - `rotation_max`: (float) Maximum rotation angle in degrees. A random angle in (rotation_min, rotation_max) will be sampled and applied to both images and keypoints. Set to 0 to disable rotation augmentation. **Default**: `15.0`.
    - `scale_min`: (float) Minimum scaling factor. If scale_min and scale_max are provided, the scale is randomly sampled from the range scale_min <= scale <= scale_max for isotropic scaling. **Default**: `0.9`.
    - `scale_max`: (float) Maximum scaling factor. If scale_min and scale_max are provided, the scale is randomly sampled from the range scale_min <= scale <= scale_max for isotropic scaling. **Default**: `1.1`.
    - `translate_width`: (float) Maximum absolute fraction for horizontal translation. For example, if translate_width=a, then horizontal shift is randomly sampled in the range -img_width * a < dx < img_width * a. Will not translate by default. **Default**: `0.0`
    - `translate_height`: (float) Maximum absolute fraction for vertical translation. For example, if translate_height=a, then vertical shift is randomly sampled in the range -img_height * a < dy < img_height * a. Will not translate by default. **Default**: `0.0`
    - `affine_p`: (float) Probability of applying random affine transformations. **Default**: `0.0`
    - `erase_scale_min`: (float) Minimum value of range of proportion of erased area against input image. **Default**: `0.0001`
    - `erase_scale_max`: (float) Maximum value of range of proportion of erased area against input image. **Default**: `0.01`
    - `erase_ratio_min`: (float) Minimum value of range of aspect ratio of erased area. **Default**: `1.0`
    - `erase_ratio_max`: (float) Maximum value of range of aspect ratio of erased area. **Default**: `1.0`
    - `erase_p`: (float) Probability of applying random erase. **Default**: `0.0`
    - `mixup_lambda_min`: (float) Minimum mixup strength value. **Default**: `0.01`
    - `mixup_lambda_max`: (float) Maximum mixup strength value. **Default**: `0.05`
    - `mixup_p`: (float) Probability of applying random mixup v2. **Default**: `0.0`

#### Example: Common Augmentation Configurations

**No augmentation:**
```yaml
data_config:
  use_augmentations_train: false
  # augmentation_config is not needed when use_augmentations_train is false
```

**Only intensity augmentations:**
```yaml
data_config:
  use_augmentations_train: true
  augmentation_config:
    intensity:
      contrast_p: 0.3
      brightness_p: 0.3
      gaussian_noise_p: 0.1
      gaussian_noise_std: 0.1
    geometric: null  # No geometric augmentations
```

**Only geometric augmentations:**
```yaml
data_config:
  use_augmentations_train: true
  augmentation_config:
    intensity: null  # No intensity augmentations
    geometric:
      rotation: 15.0
      scale: [0.9, 1.1]
      translate_width: 0.1
      translate_height: 0.1
      affine_p: 0.5
```

**Both intensity and geometric augmentations:**
```yaml
data_config:
  use_augmentations_train: true
  augmentation_config:
    intensity:
      contrast_p: 0.3
      brightness_p: 0.3
      gaussian_noise_p: 0.1
      gaussian_noise_std: 0.1
    geometric:
      rotation: 15.0
      scale: [0.9, 1.1]
      translate_width: 0.1
      translate_height: 0.1
      affine_p: 0.5
      erase_p: 0.1
```

---

## Model Configuration (`model_config`)

The model configuration section defines the neural network architecture, including backbone and head configurations.

### Model Initialization
- `init_weights`: (str) Model weights initialization method. "default" uses kaiming uniform initialization and "xavier" uses Xavier initialization method. **Default**: `"default"`
- `pretrained_backbone_weights`: (str) Path of the `ckpt` file with which the backbone is initialized. If `None`, random init is used. **Default**: `None`
- `pretrained_head_weights`: (str) Path of the `ckpt` file with which the head layers are initialized. If `None`, random init is used. **Default**: `None`

### Backbone Configuration
**Note**: Configs should be provided only for the model to train and others should be `None`.

#### UNet Backbone
- `backbone_config.unet`:
    - `in_channels`: (int) Number of input channels. **Default**: `1`
    - `kernel_size`: (int) Size of the convolutional kernels. **Default**: `3`
    - `filters`: (int) Base number of filters in the network. **Default**: `32`
    - `filters_rate`: (float) Factor to adjust the number of filters per block. **Default**: `1.5`
    - `max_stride`: (int) Scalar integer specifying the maximum stride which is used to compute the number of down blocks. **Default**: `16`
    - `stem_stride`: (int) If not None, will create additional "down" blocks for initial downsampling based on the stride. These will be configured identically to the down blocks below. **Default**: `None`
    - `middle_block`: (bool) If True, add an additional block at the end of the encoder. **Default**: `True`
    - `up_interpolate`: (bool) If True, use bilinear interpolation instead of transposed convolutions for upsampling. Interpolation is faster but transposed convolutions may be able to learn richer or more complex upsampling to recover details from higher scales. **Default**: `True`
    - `stacks`: (int) Number of upsampling blocks in the decoder. **Default**: `1`
    - `convs_per_block`: (int) Number of convolutional layers per block. **Default**: `2`
    - `output_stride`: (int) The stride of the output confidence maps relative to the input image. This is the reciprocal of the resolution, e.g., an output stride of 2 results in confidence maps that are 0.5x the size of the input. Increasing this value can considerably speed up model performance and decrease memory requirements, at the cost of decreased spatial resolution. Ideally, this should be minimum of the output strides of all head layers. **Default**: `1`

**Example UNet configuration:**
```yaml
model_config:
  backbone_config:
    unet:
      in_channels: 1
      kernel_size: 3
      filters: 32
      filters_rate: 1.5
      max_stride: 16
      stem_stride: null
      middle_block: true
      up_interpolate: true
      stacks: 1
      convs_per_block: 2
      output_stride: 1
    convnext: null
    swint: null
```

#### ConvNeXt Backbone
- `backbone_config.convnext`:
  - `pre_trained_weights`: (str) Pretrained weights file name supported only for ConvNext backbones. For ConvNext, one of ["ConvNeXt_Base_Weights","ConvNeXt_Tiny_Weights", "ConvNeXt_Small_Weights", "ConvNeXt_Large_Weights"]. **Default**: `None`
  - `arch`: (Default is `Tiny` architecture config. No need to provide if `model_type` is provided)
    - `depths`: (List[int]) Number of layers in each block. **Default**: `[3, 3, 9, 3]`
    - `channels`: (List[int]) Number of channels in each block. **Default**: `[96, 192, 384, 768]`
  - `model_type`: (str) One of the ConvNext architecture types: ["tiny", "small", "base", "large"]. **Default**: `"tiny"`
  - `max_stride`: (int) Factor by which input image size is reduced through the layers. This is always `32` for all convnext architectures provided stem_stride is 2. **Default**: `32`
  - `stem_patch_kernel`: (int) Size of the convolutional kernels in the stem layer. **Default**: `4`
  - `stem_patch_stride`: (int) Convolutional stride in the stem layer. **Default**: `2`
  - `in_channels`: (int) Number of input channels. **Default**: `1`
  - `kernel_size`: (int) Size of the convolutional kernels. **Default**: `3`
  - `filters_rate`: (float) Factor to adjust the number of filters per block. **Default**: `2`
  - `convs_per_block`: (int) Number of convolutional layers per block. **Default**: `2`
  - `up_interpolate`: (bool) If True, use bilinear interpolation instead of transposed convolutions for upsampling. Interpolation is faster but transposed convolutions may be able to learn richer or more complex upsampling to recover details from higher scales. **Default**: `True`
  - `output_stride`: (int) The stride of the output confidence maps relative to the input image. This is the reciprocal of the resolution, e.g., an output stride of 2 results in confidence maps that are 0.5x the size of the input. Increasing this value can considerably speed up model performance and decrease memory requirements, at the cost of decreased spatial resolution. Ideally, this should be minimum of the output strides of all head layers. **Default**: `1`

**Example ConvNeXt configuration:**
```yaml
model_config:
  backbone_config:
    unet: null
    convnext:
      pre_trained_weights: "ConvNeXt_Tiny_Weights"
      model_type: "tiny"
      max_stride: 32
      stem_patch_kernel: 4
      stem_patch_stride: 2
      in_channels: 1
      kernel_size: 3
      filters_rate: 2
      convs_per_block: 2
      up_interpolate: true
      output_stride: 1
    swint: null
```

#### Swin Transformer Backbone
- `backbone_config.swint`:
  - `pre_trained_weights`: (str) Pretrained weights file name supported only for SwinT backbones. For SwinT, one of ["Swin_T_Weights", "Swin_S_Weights", "Swin_B_Weights"]. **Default**: `None`
  - `model_type`: (str) One of the SwinT architecture types: ["tiny", "small", "base"]. **Default**: `"tiny"`
  - `arch`: Dictionary of embed dimension, depths and number of heads in each layer. Default is "Tiny architecture". {'embed': 96, 'depths': [2,2,6,2], 'channels':[3, 6, 12, 24]}. **Default**: `None`
  - `max_stride`: (int) Factor by which input image size is reduced through the layers. This is always `32` for all swint architectures provided stem_stride is 2. **Default**: `32`
  - `patch_size`: (int) Patch size for the stem layer of SwinT. **Default**: `4`
  - `stem_patch_stride`: (int) Stride for the patch. **Default**: `2`
  - `window_size`: (int) Window size. **Default**: `7`
  - `in_channels`: (int) Number of input channels. **Default**: `1`
  - `kernel_size`: (int) Size of the convolutional kernels. **Default**: `3`
  - `filters_rate`: (float) Factor to adjust the number of filters per block. **Default**: `2`
  - `convs_per_block`: (int) Number of convolutional layers per block. **Default**: `2`
  - `up_interpolate`: (bool) If True, use bilinear interpolation instead of transposed convolutions for upsampling. Interpolation is faster but transposed convolutions may be able to learn richer or more complex upsampling to recover details from higher scales. **Default**: `True`
  - `output_stride`: (int) The stride of the output confidence maps relative to the input image. This is the reciprocal of the resolution, e.g., an output stride of 2 results in confidence maps that are 0.5x the size of the input. Increasing this value can considerably speed up model performance and decrease memory requirements, at the cost of decreased spatial resolution. Ideally, this should be minimum of the output strides of all head layers. **Default**: `1`

**Example SwinT configuration:**
```yaml
model_config:
  backbone_config:
    unet: null
    convnext: null
    swint:
      pre_trained_weights: "Swin_T_Weights"
      model_type: "tiny"
      max_stride: 32
      patch_size: 4
      stem_patch_stride: 2
      window_size: 7
      in_channels: 1
      kernel_size: 3
      filters_rate: 2
      convs_per_block: 2
      up_interpolate: true
      output_stride: 1
```

### Head Configuration
**Note**: Configs should be provided only for the model to train and others should be `None`.

#### Single Instance Head
- `head_configs.single_instance.confmaps`:
    - `part_names`: (List[str]) `None` if nodes from `sio.Labels` file can be used directly. Else provide text name of the body parts (nodes) that the head will be configured to produce. The number of parts determines the number of channels in the output. If not specified, all body parts in the skeleton will be used. This config does not apply for 'PartAffinityFieldsHead'.
    - `sigma`: (float) Spread of the Gaussian distribution of the confidence maps as a scalar float. Smaller values are more precise but may be difficult to learn as they have a lower density within the image space. Larger values are easier to learn but are less precise with respect to the peak coordinate. This spread is in units of pixels of the model input image, i.e., the image resolution after any input scaling is applied. **Default**: `5.0`
    - `output_stride`: (int) The stride of the output confidence maps relative to the input image. This is the reciprocal of the resolution, e.g., an output stride of 2 results in confidence maps that are 0.5x the size of the input. Increasing this value can considerably speed up model performance and decrease memory requirements, at the cost of decreased spatial resolution. **Default**: `1`

**Example Single Instance configuration:**
```yaml
model_config:
  head_configs:
    single_instance:
      confmaps:
        part_names: null  # Uses all body parts from skeleton
        sigma: 5.0
        output_stride: 1
    centroid: null
    centered_instance: null
    bottomup: null
    multi_class_bottomup: null
    multi_class_topdown: null
```

#### Centroid Head
- `head_configs.centroid.confmaps`:
    - `anchor_part`: (str) Node name (as per skeleton) to use as the anchor point. If None, the midpoint of the bounding box of all visible instance points will be used as the anchor. The bounding box midpoint will also be used if the anchor part is specified but not visible in the instance. Setting a reliable anchor point can significantly improve topdown model accuracy as they benefit from a consistent geometry of the body parts relative to the center of the image. **Default**: `None`
    - `sigma`: (float) Spread of the Gaussian distribution of the confidence maps as a scalar float. Smaller values are more precise but may be difficult to learn as they have a lower density within the image space. Larger values are easier to learn but are less precise with respect to the peak coordinate. This spread is in units of pixels of the model input image, i.e., the image resolution after any input scaling is applied. **Default**: `5.0`
    - `output_stride`: (int) The stride of the output confidence maps relative to the input image. This is the reciprocal of the resolution, e.g., an output stride of 2 results in confidence maps that are 0.5x the size of the input. Increasing this value can considerably speed up model performance and decrease memory requirements, at the cost of decreased spatial resolution. **Default**: `1`

**Example Centroid configuration:**
```yaml
model_config:
  head_configs:
    single_instance: null
    centroid:
      confmaps:
        anchor_part: null  # Uses bounding box midpoint
        sigma: 5.0
        output_stride: 1
    centered_instance: null
    bottomup: null
    multi_class_bottomup: null
    multi_class_topdown: null
```

#### Centered Instance Head
- `head_configs.centered_instance.confmaps`:
    - `part_names`: (List[str]) `None` if nodes from `sio.Labels` file can be used directly. Else provide text name of the body parts (nodes) that the head will be configured to produce. The number of parts determines the number of channels in the output. If not specified, all body parts in the skeleton will be used. This config does not apply for 'PartAffinityFieldsHead'. **Default**: `None`
    - `anchor_part`: (str) Node name (as per skeleton) to use as the anchor point. If None, the midpoint of the bounding box of all visible instance points will be used as the anchor. The bounding box midpoint will also be used if the anchor part is specified but not visible in the instance. Setting a reliable anchor point can significantly improve topdown model accuracy as they benefit from a consistent geometry of the body parts relative to the center of the image. **Default**: `None`
    - `sigma`: (float) Spread of the Gaussian distribution of the confidence maps as a scalar float. Smaller values are more precise but may be difficult to learn as they have a lower density within the image space. Larger values are easier to learn but are less precise with respect to the peak coordinate. This spread is in units of pixels of the model input image, i.e., the image resolution after any input scaling is applied. **Default**: `5.0`
    - `output_stride`: (int) The stride of the output confidence maps relative to the input image. This is the reciprocal of the resolution, e.g., an output stride of 2 results in confidence maps that are 0.5x the size of the input. Increasing this value can considerably speed up model performance and decrease memory requirements, at the cost of decreased spatial resolution. **Default**: `1`

**Example Centered Instance configuration:**
```yaml
model_config:
  head_configs:
    single_instance: null
    centroid: null
    centered_instance:
      confmaps:
        part_names: null  # Uses all body parts from skeleton
        anchor_part: null  # Uses bounding box midpoint
        sigma: 5.0
        output_stride: 1
    bottomup: null
    multi_class_bottomup: null
    multi_class_topdown: null
```

#### Bottom-Up Head
- `head_configs.bottomup.confmaps`:
    - `part_names`: (List[str]) `None` if nodes from `sio.Labels` file can be used directly. Else provide text name of the body parts (nodes) that the head will be configured to produce. The number of parts determines the number of channels in the output. If not specified, all body parts in the skeleton will be used. This config does not apply for 'PartAffinityFieldsHead'. **Default**: `None`
    - `sigma`: (float) Spread of the Gaussian distribution of the confidence maps as a scalar float. Smaller values are more precise but may be difficult to learn as they have a lower density within the image space. Larger values are easier to learn but are less precise with respect to the peak coordinate. This spread is in units of pixels of the model input image, i.e., the image resolution after any input scaling is applied. **Default**: `5.0`
    - `output_stride`: (int) The stride of the output confidence maps relative to the input image. This is the reciprocal of the resolution, e.g., an output stride of 2 results in confidence maps that are 0.5x the size of the input. Increasing this value can considerably speed up model performance and decrease memory requirements, at the cost of decreased spatial resolution. **Default**: `1`
    - `loss_weight`: (float) Scalar float used to weigh the loss term for this head during training. Increase this to encourage the optimization to focus on improving this specific output in multi-head models. **Default**: `None`

- `head_configs.bottomup.pafs`: (same structure as that of `confmaps`. **Note**: This section is only for BottomUp model.)
    - `edges`: (List[str]) `None` if edges from `sio.Labels` file can be used directly. **Note**: Only for 'PartAffinityFieldsHead'. List of indices `(src, dest)` that form an edge. **Default**: `None`
    - `sigma`: (float) Spread of the Gaussian distribution of the confidence maps as a scalar float. Smaller values are more precise but may be difficult to learn as they have a lower density within the image space. Larger values are easier to learn but are less precise with respect to the peak coordinate. This spread is in units of pixels of the model input image, i.e., the image resolution after any input scaling is applied. **Default**: `15.0`  
      *Note: For PAFs, a higher sigma is usually used compared to confidence maps, as the vector fields benefit from a broader spatial spread.*
    - `output_stride`: (int) The stride of the output confidence maps relative to the input image. This is the reciprocal of the resolution, e.g., an output stride of 2 results in confidence maps that are 0.5x the size of the input. Increasing this value can considerably speed up model performance and decrease memory requirements, at the cost of decreased spatial resolution. **Default**: `1`
    - `loss_weight`: (float) Scalar float used to weigh the loss term for this head during training. Increase this to encourage the optimization to focus on improving this specific output in multi-head models. **Default**: `None`

**Example Bottom-Up configuration:**
```yaml
model_config:
  head_configs:
    single_instance: null
    centroid: null
    centered_instance: null
    bottomup:
      confmaps:
        part_names: null  # Uses all body parts from skeleton
        sigma: 5.0
        output_stride: 1
        loss_weight: 1.0
      pafs:
        edges: null  # Uses all edges from skeleton
        sigma: 15.0
        output_stride: 1
        loss_weight: 1.0
    multi_class_bottomup: null
    multi_class_topdown: null
```

#### Multi-Class Bottom-Up Head
- `head_configs.multi_class_bottomup.confmaps`:
    - `part_names`: (List[str]) `None` if nodes from `sio.Labels` file can be used directly. Else provide text name of the body parts (nodes) that the head will be configured to produce. The number of parts determines the number of channels in the output. If not specified, all body parts in the skeleton will be used. This config does not apply for 'PartAffinityFieldsHead'. **Default**: `None`
    - `sigma`: (float) Spread of the Gaussian distribution of the confidence maps as a scalar float. Smaller values are more precise but may be difficult to learn as they have a lower density within the image space. Larger values are easier to learn but are less precise with respect to the peak coordinate. This spread is in units of pixels of the model input image, i.e., the image resolution after any input scaling is applied. **Default**: `5.0`
    - `output_stride`: (int) The stride of the output confidence maps relative to the input image. This is the reciprocal of the resolution, e.g., an output stride of 2 results in confidence maps that are 0.5x the size of the input. Increasing this value can considerably speed up model performance and decrease memory requirements, at the cost of decreased spatial resolution. **Default**: `1`
    - `loss_weight`: (float) Scalar float used to weigh the loss term for this head during training. Increase this to encourage the optimization to focus on improving this specific output in multi-head models. **Default**: `None`

- `head_configs.multi_class_bottomup.class_maps`:
    - `classes`: (List[str]) List of class (track) names. **Default**: `None`. When `None`, these are inferred from the track names in the labels file.
    - `sigma`: (float) Spread of the Gaussian distribution of the confidence maps as a scalar float. Smaller values are more precise but may be difficult to learn as they have a lower density within the image space. Larger values are easier to learn but are less precise with respect to the peak coordinate. This spread is in units of pixels of the model input image, i.e., the image resolution after any input scaling is applied. **Default**: `5.0`
    - `output_stride`: (int) The stride of the output confidence maps relative to the input image. This is the reciprocal of the resolution, e.g., an output stride of 2 results in confidence maps that are 0.5x the size of the input. Increasing this value can considerably speed up model performance and decrease memory requirements, at the cost of decreased spatial resolution. **Default**: `1`
    - `loss_weight`: (float) Scalar float used to weigh the loss term for this head during training. Increase this to encourage the optimization to focus on improving this specific output in multi-head models. **Default**: `None`

**Example Multi-Class Bottom-Up configuration:**
```yaml
model_config:
  head_configs:
    single_instance: null
    centroid: null
    centered_instance: null
    bottomup: null
    multi_class_bottomup:
      confmaps:
        part_names: null  # Uses all body parts from skeleton
        sigma: 5.0
        output_stride: 1
        loss_weight: 1.0
      class_maps:
        classes: null  # Inferred from track names in labels file
        sigma: 5.0
        output_stride: 1
        loss_weight: 1.0
    multi_class_topdown: null
```

#### Multi-Class Top-Down Head
- `head_configs.multi_class_topdown.confmaps`:
    - `part_names`: (List[str]) `None` if nodes from `sio.Labels` file can be used directly. Else provide text name of the body parts (nodes) that the head will be configured to produce. The number of parts determines the number of channels in the output. If not specified, all body parts in the skeleton will be used. This config does not apply for 'PartAffinityFieldsHead'. **Default**: `None`
    - `anchor_part`: (str) Node name to use as the anchor point. If None, the midpoint of the bounding box of all visible instance points will be used as the anchor. The bounding box midpoint will also be used if the anchor part is specified but not visible in the instance. Setting a reliable anchor point can significantly improve topdown model accuracy as they benefit from a consistent geometry of the body parts relative to the center of the image. **Default**: `None`
    - `sigma`: (float) Spread of the Gaussian distribution of the confidence maps as a scalar float. Smaller values are more precise but may be difficult to learn as they have a lower density within the image space. Larger values are easier to learn but are less precise with respect to the peak coordinate. This spread is in units of pixels of the model input image, i.e., the image resolution after any input scaling is applied. **Default**: `5.0`
    - `output_stride`: (int) The stride of the output confidence maps relative to the input image. This is the reciprocal of the resolution, e.g., an output stride of 2 results in confidence maps that are 0.5x the size of the input. Increasing this value can considerably speed up model performance and decrease memory requirements, at the cost of decreased spatial resolution. **Default**: `1`. (Ideally this should be same as the backbone's maxstride).
    - `loss_weight`: (float) Scalar float used to weigh the loss term for this head during training. Increase this to encourage the optimization to focus on improving this specific output in multi-head models. **Default**: `None`

- `head_configs.multi_class_topdown.class_vectors`:
    - `classes`: (List[str]) List of class (track) names. **Default**: `None`. When `None`, these are inferred from the track names in the labels file.
    - `num_fc_layers`: (int) Number of fully connected layers after flattening input features. **Default**: `1`
    - `num_fc_units`: (int) Number of units (dimensions) in fully connected layers prior to classification output. **Default**: `64`
    - `global_pool`: (bool) Enable global pooling. **Default**: `True`
    - `output_stride`: (int) The stride of the output confidence maps relative to the input image. This is the reciprocal of the resolution, e.g., an output stride of 2 results in confidence maps that are 0.5x the size of the input. Increasing this value can considerably speed up model performance and decrease memory requirements, at the cost of decreased spatial resolution. **Default**: `1`
    - `loss_weight`: (float) Scalar float used to weigh the loss term for this head during training. Increase this to encourage the optimization to focus on improving this specific output in multi-head models. **Default**: `None`

**Example Multi-Class Top-Down configuration:**
```yaml
model_config:
  head_configs:
    single_instance: null
    centroid: null
    centered_instance: null
    bottomup: null
    multi_class_bottomup: null
    multi_class_topdown:
      confmaps:
        part_names: null  # Uses all body parts from skeleton
        anchor_part: null  # Uses bounding box midpoint
        sigma: 5.0
        output_stride: 1
        loss_weight: 1.0
      class_vectors:
        classes: null  # Inferred from track names in labels file
        num_fc_layers: 1
        num_fc_units: 64
        global_pool: true
        output_stride: 1
        loss_weight: 1.0
```

---

## Trainer Configuration (`trainer_config`)

The trainer configuration section controls the training process, including data loading, optimization, and monitoring.

### Data Loader Settings
- `train_data_loader`:
    - `batch_size`: (int) Number of samples per batch or batch size for training data. **Default**: `1`
    - `shuffle`: (bool) True to have the data reshuffled at every epoch. **Default**: `False`
    - `num_workers`: (int) Number of subprocesses to use for data loading. 0 means that the data will be loaded in the main process. **Default**: `0`
- `val_data_loader`: (Similar to `train_data_loader`)

**Example Data Loader configurations:**

**Basic configuration (single GPU):**
```yaml
trainer_config:
  train_data_loader:
    batch_size: 4
    shuffle: true
    num_workers: 0
  val_data_loader:
    batch_size: 4
    shuffle: false
    num_workers: 0
```

### Model Checkpointing
- `model_ckpt`:
    - `save_top_k`: (int) If save_top_k == k, the best k models according to the quantity monitored will be saved. If save_top_k == 0, no models are saved. If save_top_k == -1, all models are saved. Please note that the monitors are checked every every_n_epochs epochs. if save_top_k >= 2 and the callback is called multiple times inside an epoch, the name of the saved file will be appended with a version count starting with v1 unless enable_version_counter is set to False. **Default**: `1`
    - `save_last`: (bool) When True, saves a last.ckpt whenever a checkpoint file gets saved. On a local filesystem, this will be a symbolic link, and otherwise a copy of the checkpoint file. This allows accessing the latest checkpoint in a deterministic manner. **Default**: `None`

### Hardware Configuration
- `trainer_devices`: (int) Number of devices to train on (int), which devices to train on (list or str), or "auto" to select automatically. **Default**: `"auto"`
- `trainer_accelerator`: (str) One of the ("cpu", "gpu", "tpu", "ipu", "auto"). "auto" recognises the machine the model is running on and chooses the appropriate accelerator for the `Trainer` to be connected to. **Default**: `"auto"`
- `profiler`: (str) Profiler for pytorch Trainer. One of ["advanced", "passthrough", "pytorch", "simple"]. **Default**: `None`
- `trainer_strategy`: (str) Training strategy, one of ["auto", "ddp", "fsdp", "ddp_find_unused_parameters_false", "ddp_find_unused_parameters_true", ...]. This supports any training strategy that is supported by `lightning.Trainer`. **Default**: `"auto"`

### Training Control
- `enable_progress_bar`: (bool) When True, enables printing the logs during training. **Default**: `True`
- `min_train_steps_per_epoch`: (int) Minimum number of iterations in a single epoch. (Useful if model is trained with very few data points). Refer `limit_train_batches` parameter of Torch `Trainer`. **Default**: `200`
- `train_steps_per_epoch`: (int) Number of minibatches (steps) to train for in an epoch. If set to `None`, this is set to the number of batches in the training data or `min_train_steps_per_epoch`, whichever is largest. **Default**: `None`. **Note**: In a multi-gpu training setup, the effective steps during training would be the `trainer_steps_per_epoch` / `trainer_devices`. 
- `visualize_preds_during_training`: (bool) If set to `True`, sample predictions (keypoints + confidence maps) are saved to `viz` folder in the ckpt dir and in wandb table. **Default**: `False`
- `keep_viz`: (bool) If set to `True`, the `viz` folder containing training visualizations will be kept after training completes. If `False`, the folder will be deleted. This parameter only has an effect when `visualize_preds_during_training` is `True`. **Default**: `False`
- `max_epochs`: (int) Maximum number of epochs to run. **Default**: `10`
- `seed`: (int) Seed value for the current experiment. **Default**: `0`
- `use_wandb`: (bool) True to enable wandb logging. **Default**: `False`
- `save_ckpt`: (bool) True to enable checkpointing. **Default**: `False`
- `save_ckpt_path`: (str) Directory path to save the training config and checkpoint files. **Default**: `None`
- `resume_ckpt_path`: (str) Path to `.ckpt` file from which training is resumed. **Default**: `None`

### Optimizer Configuration
- `optimizer_name`: (str) Optimizer to be used. One of ["Adam", "AdamW"]. **Default**: `"Adam"`
- `optimizer`:
    - `lr`: (float) Learning rate of type float. **Default**: `1e-3`
    - `amsgrad`: (bool) Enable AMSGrad with the optimizer. **Default**: `False`

### Learning Rate Schedulers
**Note**: Configs should only be provided for one scheduler. Others should be `None`.

#### Step LR Scheduler
- `lr_scheduler.step_lr`:
    - `step_size`: (int) Period of learning rate decay. If `step_size`=10, then every 10 epochs, learning rate will be reduced by a factor of `gamma`. **Default**: `10`
    - `gamma`: (float) Multiplicative factor of learning rate decay. **Default**: `0.1`

#### Reduce LR on Plateau
- `lr_scheduler.reduce_lr_on_plateau`:
    - `threshold`: (float) Threshold for measuring the new optimum, to only focus on significant changes. **Default**: `1e-4`
    - `threshold_mode`: (str) One of "rel", "abs". In rel mode, dynamic_threshold = best * ( 1 + threshold ) in max mode or best * ( 1 - threshold ) in min mode. In abs mode, dynamic_threshold = best + threshold in max mode or best - threshold in min mode. **Default**: `"rel"`
    - `cooldown`: (int) Number of epochs to wait before resuming normal operation after lr has been reduced. **Default**: `0`
    - `patience`: (int) Number of epochs with no improvement after which learning rate will be reduced. For example, if patience = 2, then we will ignore the first 2 epochs with no improvement, and will only decrease the LR after the third epoch if the loss still hasn't improved then. **Default**: `10`
    - `factor`: (float) Factor by which the learning rate will be reduced. new_lr = lr * factor. **Default**: `0.1`
    - `min_lr`: (float or List[float]) A scalar or a list of scalars. A lower bound on the learning rate of all param groups or each group respectively. **Default**: `0.0`

**Example Learning Rate Scheduler configurations:**

**No scheduler (constant learning rate):**
```yaml
trainer_config:
  lr_scheduler:
    step_lr: null
    reduce_lr_on_plateau: null
```

**Step LR Scheduler:**
```yaml
trainer_config:
  lr_scheduler:
    step_lr:
      step_size: 20
      gamma: 0.5
    reduce_lr_on_plateau: null
```

**Reduce LR on Plateau:**
```yaml
trainer_config:
  lr_scheduler:
    step_lr: null
    reduce_lr_on_plateau:
      threshold: 1e-6
      threshold_mode: "rel"
      cooldown: 3
      patience: 5
      factor: 0.5
      min_lr: 1e-8
```

### Early Stopping
- `early_stopping`:
    - `stop_training_on_plateau`: (bool) True if early stopping should be enabled. **Default**: `False`
    - `min_delta`: (float) Minimum change in the monitored quantity to qualify as an improvement, i.e. an absolute change of less than or equal to min_delta, will count as no improvement. **Default**: `0.0`
    - `patience`: (int) Number of checks with no improvement after which training will be stopped. Under the default configuration, one check happens after every training epoch. **Default**: `1`

### Online Hard Keypoint Mining (OHKM)
- `online_hard_keypoint_mining`:
    - `online_mining`: (bool) If True, online hard keypoint mining (OHKM) will be enabled. When this is enabled, the loss is computed per keypoint (or edge for PAFs) and sorted from lowest (easy) to highest (hard). The hard keypoint loss will be scaled to have a higher weight in the total loss, encouraging the training to focus on tricky body parts that are more difficult to learn. If False, no mining will be performed and all keypoints will be weighted equally in the loss. **Default**: `False`
    - `hard_to_easy_ratio`: (float) The minimum ratio of the individual keypoint loss with respect to the lowest keypoint loss in order to be considered as "hard". This helps to switch focus on across groups of keypoints during training. **Default**: `2.0`
    - `min_hard_keypoints`: (int) The minimum number of keypoints that will be considered as "hard", even if they are not below the `hard_to_easy_ratio`. **Default**: `2`
    - `max_hard_keypoints`: (int) The maximum number of hard keypoints to apply scaling to. This can help when there are few very easy keypoints which may skew the ratio and result in loss scaling being applied to most keypoints, which can reduce the impact of hard mining altogether. **Default**: `None`
    - `loss_scale`: (float) Factor to scale the hard keypoint losses by. **Default**: `5.0`

### WandB Configuration
**Note**: Only required if `use_wandb` is `True`.

- `wandb`:
    - `entity`: (str) Entity of wandb project. **Default**: `None`
    - `project`: (str) Project name for the wandb project. **Default**: `None`
    - `name`: (str) Name of the current run. **Default**: `None`
    - `api_key`: (str) API key. The API key is masked when saved to config files. **Default**: `None`
    - `wandb_mode`: (str) "offline" if only local logging is required. **Default**: `"None"`
    - `prv_runid`: (str) Previous run ID if training should be resumed from a previous ckpt. **Default**: `None`
    - `group`: (str) Group name for the run.

**Example WandB configurations:**

**Basic WandB logging:**
```yaml
trainer_config:
  use_wandb: true
  wandb:
    entity: "your_username"
    project: "sleap_nn_experiments"
    name: "single_instance_unet_training"
    api_key: null  # Set via environment variable WANDB_API_KEY
    wandb_mode: "online"
    prv_runid: null
    group: null
```

**Offline WandB logging:**
```yaml
<<<<<<< HEAD
trainer_config:
  use_wandb: true
  wandb:
    entity: "your_username"
    project: "sleap_nn_experiments"
    name: "offline_experiment"
    api_key: null
    wandb_mode: "offline"
    prv_runid: null
    group: "experiment_group"
```
=======
data_config:
  train_labels_path: 
    - path/to/your/training_data.slp
  val_labels_path:
    - path/to/your/validation_data.slp
  validation_fraction: 0.1
  provider: LabelsReader
  user_instances_only: true
  data_pipeline_fw: torch_dataset
  preprocessing:
    ensure_rgb: false
    ensure_grayscale: false
    scale: 1.0
    crop_hw: null
    min_crop_size: 100
  use_augmentations_train: true
  augmentation_config:
    intensity:
      uniform_noise_p: 0.0
      gaussian_noise_p: 0.0
      contrast_p: 0.0
      brightness_p: 0.0
    geometric:
      rotation_min: -15.0
      rotation_max: 15.0
      scale_min: 0.9
      scale_max: 1.1
      affine_p: 1.0
>>>>>>> 0c1a3402

**Resume from previous run:**
```yaml
trainer_config:
  use_wandb: true
  wandb:
    entity: "your_username"
    project: "sleap_nn_experiments"
    name: "continued_training"
    api_key: null
    wandb_mode: "online"
    prv_runid: "abc123def456"
    group: "continued_experiments"
```

**No WandB logging:**
```yaml
trainer_config:
  use_wandb: false
  # wandb section not needed when use_wandb is false
```

### ZMQ Configuration
- `zmq`:
    - `publish_address`: (str) Specifies the address and port to which the training logs (loss values) should be sent to. **Default**: `None`
    - `controller_address`: (str) Specifies the address and port to listen to to stop the training (specific to SLEAP GUI). **Default**: `None`
    - `controller_polling_timeout`: (int) Polling timeout in microseconds specified as an integer. This controls how long the poller should wait to receive a response and should be set to a small value to minimize the impact on training speed. **Default**: `10`


---

## Next Steps

- [Model Architectures](models.md)
- [Training Guide](training.md)
- [API Reference](api/index.md)<|MERGE_RESOLUTION|>--- conflicted
+++ resolved
@@ -38,8 +38,10 @@
       contrast_p: 0.0
       brightness_p: 0.0
     geometric:
-      rotation: 15.0
-      scale: [0.9, 1.1]
+      rotation_min: -15.0
+      rotation_max: 15.0
+      scale_min: 0.9
+      scale_max: 1.1
       affine_p: 1.0
 
 model_config:
@@ -273,14 +275,11 @@
     - `contrast_min`: (float) Minimum contrast factor to apply. **Default**: `0.9`
     - `contrast_max`: (float) Maximum contrast factor to apply. **Default**: `1.1`
     - `contrast_p`: (float) Probability of applying random contrast. **Default**: `0.0`
-    - `brightness_min`: (float) Minimum brightness factor to apply. **Default**: `1.0`
-    - `brightness_max`: (float) Maximum brightness factor to apply. **Default**: `1.0`
+    - `brightness`: (list) The brightness factor to apply. **Default**: `(1.0, 1.0)`
     - `brightness_p`: (float) Probability of applying random brightness. **Default**: `0.0`
   - `geometric`: (Optional)
-    - `rotation_min`: (float) Minimum rotation angle in degrees. A random angle in (rotation_min, rotation_max) will be sampled and applied to both images and keypoints. Set to 0 to disable rotation augmentation. **Default**: `-15.0`.
-    - `rotation_max`: (float) Maximum rotation angle in degrees. A random angle in (rotation_min, rotation_max) will be sampled and applied to both images and keypoints. Set to 0 to disable rotation augmentation. **Default**: `15.0`.
-    - `scale_min`: (float) Minimum scaling factor. If scale_min and scale_max are provided, the scale is randomly sampled from the range scale_min <= scale <= scale_max for isotropic scaling. **Default**: `0.9`.
-    - `scale_max`: (float) Maximum scaling factor. If scale_min and scale_max are provided, the scale is randomly sampled from the range scale_min <= scale <= scale_max for isotropic scaling. **Default**: `1.1`.
+    - `rotation`: (float) Angles in degrees as a scalar float of the amount of rotation. A random angle in (-rotation, rotation) will be sampled and applied to both images and keypoints. Set to 0 to disable rotation augmentation. **Default**: `15.0`
+    - `scale`: (float) scaling factor interval. If (a, b) represents isotropic scaling, the scale is randomly sampled from the range a <= scale <= b. If (a, b, c, d), the scale is randomly sampled from the range a <= scale_x <= b, c <= scale_y <= d. **Default**: `(0.9, 1.1)`
     - `translate_width`: (float) Maximum absolute fraction for horizontal translation. For example, if translate_width=a, then horizontal shift is randomly sampled in the range -img_width * a < dx < img_width * a. Will not translate by default. **Default**: `0.0`
     - `translate_height`: (float) Maximum absolute fraction for vertical translation. For example, if translate_height=a, then vertical shift is randomly sampled in the range -img_height * a < dy < img_height * a. Will not translate by default. **Default**: `0.0`
     - `affine_p`: (float) Probability of applying random affine transformations. **Default**: `0.0`
@@ -289,8 +288,7 @@
     - `erase_ratio_min`: (float) Minimum value of range of aspect ratio of erased area. **Default**: `1.0`
     - `erase_ratio_max`: (float) Maximum value of range of aspect ratio of erased area. **Default**: `1.0`
     - `erase_p`: (float) Probability of applying random erase. **Default**: `0.0`
-    - `mixup_lambda_min`: (float) Minimum mixup strength value. **Default**: `0.01`
-    - `mixup_lambda_max`: (float) Maximum mixup strength value. **Default**: `0.05`
+    - `mixup_lambda`: (list) min-max value of mixup strength. **Default**: `[0.01, 0.05]`
     - `mixup_p`: (float) Probability of applying random mixup v2. **Default**: `0.0`
 
 #### Example: Common Augmentation Configurations
@@ -695,7 +693,7 @@
 ### Training Control
 - `enable_progress_bar`: (bool) When True, enables printing the logs during training. **Default**: `True`
 - `min_train_steps_per_epoch`: (int) Minimum number of iterations in a single epoch. (Useful if model is trained with very few data points). Refer `limit_train_batches` parameter of Torch `Trainer`. **Default**: `200`
-- `train_steps_per_epoch`: (int) Number of minibatches (steps) to train for in an epoch. If set to `None`, this is set to the number of batches in the training data or `min_train_steps_per_epoch`, whichever is largest. **Default**: `None`. **Note**: In a multi-gpu training setup, the effective steps during training would be the `trainer_steps_per_epoch` / `trainer_devices`. 
+- `train_steps_per_epoch`: (int) Number of minibatches (steps) to train for in an epoch. If set to `None`, this is set to the number of batches in the training data or `min_train_steps_per_epoch`, whichever is largest. **Default**: `None`
 - `visualize_preds_during_training`: (bool) If set to `True`, sample predictions (keypoints + confidence maps) are saved to `viz` folder in the ckpt dir and in wandb table. **Default**: `False`
 - `keep_viz`: (bool) If set to `True`, the `viz` folder containing training visualizations will be kept after training completes. If `False`, the folder will be deleted. This parameter only has an effect when `visualize_preds_during_training` is `True`. **Default**: `False`
 - `max_epochs`: (int) Maximum number of epochs to run. **Default**: `10`
@@ -806,7 +804,6 @@
 
 **Offline WandB logging:**
 ```yaml
-<<<<<<< HEAD
 trainer_config:
   use_wandb: true
   wandb:
@@ -818,36 +815,6 @@
     prv_runid: null
     group: "experiment_group"
 ```
-=======
-data_config:
-  train_labels_path: 
-    - path/to/your/training_data.slp
-  val_labels_path:
-    - path/to/your/validation_data.slp
-  validation_fraction: 0.1
-  provider: LabelsReader
-  user_instances_only: true
-  data_pipeline_fw: torch_dataset
-  preprocessing:
-    ensure_rgb: false
-    ensure_grayscale: false
-    scale: 1.0
-    crop_hw: null
-    min_crop_size: 100
-  use_augmentations_train: true
-  augmentation_config:
-    intensity:
-      uniform_noise_p: 0.0
-      gaussian_noise_p: 0.0
-      contrast_p: 0.0
-      brightness_p: 0.0
-    geometric:
-      rotation_min: -15.0
-      rotation_max: 15.0
-      scale_min: 0.9
-      scale_max: 1.1
-      affine_p: 1.0
->>>>>>> 0c1a3402
 
 **Resume from previous run:**
 ```yaml
