--- conflicted
+++ resolved
@@ -86,11 +86,29 @@
             bottleneck before each upsampling step. The original implementation does not
             do this, but the CARE implementation does. Default: False
             - `stacks`: (int) Number of upsampling blocks in the decoder. Default is 3.
+            - `max_stride`: (int) Scalar integer specifying the maximum stride that the image must be
+            divisible by.
+            - `stem_stride`: (int) If not None, will create additional "down" blocks for initial
+            downsampling based on the stride. These will be configured identically to the down blocks below.
+            - `middle_block`: (bool) If True, add an additional block at the end of the encoder. default: True
+            - `up_interpolate`: (bool) If True, use bilinear interpolation instead of transposed
+            convolutions for upsampling. Interpolation is faster but transposed
+            convolutions may be able to learn richer or more complex upsampling to
+            recover details from higher scales. Default: True.
+            - `output_strides`: (List[int]) List of output strides for each head layer.
+            - `block_contraction`: (bool) If True, reduces the number of filters at the end of middle
+            and decoder blocks. This has the effect of introducing an additional
+            bottleneck before each upsampling step. The original implementation does not
+            do this, but the CARE implementation does. Default: False
+            - `stacks`: (int) Number of upsampling blocks in the decoder. Default is 3.
             - `convs_per_block`: (int) Number of convolutional layers per block. Default is 2.
         - `backbone_config`: (for ConvNext)
             - `arch`: (Default is `Tiny` architecture config. No need to provide if `model_type` is provided)
+            - `arch`: (Default is `Tiny` architecture config. No need to provide if `model_type` is provided)
                 - `depths`: (List(int)) Number of layers in each block. Default: [3, 3, 9, 3].
                 - `channels`: (List(int)) Number of channels in each block. Default: [96, 192, 384, 768].
+            - `model_type`: (str) One of the ConvNext architecture types: ["tiny", "small", "base", "large"]. Default: "tiny". 
+            - `output_strides`: (List[int]) List of output strides for each head layer.
             - `model_type`: (str) One of the ConvNext architecture types: ["tiny", "small", "base", "large"]. Default: "tiny". 
             - `output_strides`: (List[int]) List of output strides for each head layer.
             - `stem_patch_kernel`: (int) Size of the convolutional kernels in the stem layer. Default is 4.
@@ -103,13 +121,22 @@
             convolutions for upsampling. Interpolation is faster but transposed
             convolutions may be able to learn richer or more complex upsampling to
             recover details from higher scales. Default: True.
+            - `up_interpolate`: (bool) If True, use bilinear interpolation instead of transposed
+            convolutions for upsampling. Interpolation is faster but transposed
+            convolutions may be able to learn richer or more complex upsampling to
+            recover details from higher scales. Default: True.
         - `backbone_config`: (for SwinT. Default is `Tiny` architecture.)
+            - `model_type`: (str) One of the ConvNext architecture types: ["tiny", "small", "base"]. Default: "tiny". 
+            - `arch`: Dictionary of embed dimension, depths and number of heads in each layer.
+            Default is "Tiny architecture".
+            {'embed': 96, 'depths': [2,2,6,2], 'channels':[3, 6, 12, 24]}
             - `model_type`: (str) One of the ConvNext architecture types: ["tiny", "small", "base"]. Default: "tiny". 
             - `arch`: Dictionary of embed dimension, depths and number of heads in each layer.
             Default is "Tiny architecture".
             {'embed': 96, 'depths': [2,2,6,2], 'channels':[3, 6, 12, 24]}
             - `patch_size`: (List[int]) Patch size for the stem layer of SwinT. Default: [4,4].
             - `stem_patch_stride`: (int) Stride for the patch. Default is 2.
+            - `stem_patch_stride`: (int) Stride for the patch. Default is 2.
             - `window_size`: (List[int]) Window size. Default: [7,7].
             - `in_channels`: (int) Number of input channels. Default is 1.
             - `kernel_size`: (int) Size of the convolutional kernels. Default is 3.
@@ -120,7 +147,6 @@
             convolutions for upsampling. Interpolation is faster but transposed
             convolutions may be able to learn richer or more complex upsampling to
             recover details from higher scales. Default: True.
-<<<<<<< HEAD
     - `head_configs`: (List[dict]) List of heads in the model. For eg, BottomUp model has both 'MultiInstanceConfmapsHead' and 'PartAffinityFieldsHead' heads.
         [
             - `head_type`: (str) Name of the head. Supported values are 'SingleInstanceConfmapsHead', 'CentroidConfmapsHead', 'CenteredInstanceConfmapsHead', 'MultiInstanceConfmapsHead', 'PartAffinityFieldsHead', 'ClassMapsHead', 'ClassVectorsHead', 'OffsetRefinementHead'
@@ -132,16 +158,6 @@
                 - `output_stride`: (float) The stride of the output confidence maps relative to the input image. This is the reciprocal of the resolution, e.g., an output stride of 2 results in confidence maps that are 0.5x the size of the input. Increasing this value can considerably speed up model performance and decrease memory requirements, at the cost of decreased spatial resolution.
                 - `loss_weight`: (float) Scalar float used to weigh the loss term for this head during training. Increase this to encourage the optimization to focus on improving this specific output in multi-head models.
         ]
-=======
-    - `head_configs`
-        - `head_type`: (str) Name of the head. Supported values are 'SingleInstanceConfmapsHead', 'CentroidConfmapsHead', 'CenteredInstanceConfmapsHead', 'MultiInstanceConfmapsHead', 'PartAffinityFieldsHead', 'ClassMapsHead', 'ClassVectorsHead', 'OffsetRefinementHead'
-        - `head_config`:
-            - `part_names`: (List[str]) Text name of the body parts (nodes) that the head will be configured to produce. The number of parts determines the number of channels in the output. If not specified, all body parts in the skeleton will be used.
-            - `anchor_part`: (int) Index of the anchor node to use as the anchor point. If None, the midpoint of the bounding box of all visible instance points will be used as the anchor. The bounding box midpoint will also be used if the anchor part is specified but not visible in the instance. Setting a reliable anchor point can significantly improve topdown model accuracy as they benefit from a consistent geometry of the body parts relative to the center of the image.
-            - `sigma`: (float) Spread of the Gaussian distribution of the confidence maps as a scalar float. Smaller values are more precise but may be difficult to learn as they have a lower density within the image space. Larger values are easier to learn but are less precise with respect to the peak coordinate. This spread is in units of pixels of the model input image, i.e., the image resolution after any input scaling is applied.
-            - `output_stride`: (float) The stride of the output confidence maps relative to the input image. This is the reciprocal of the resolution, e.g., an output stride of 2 results in confidence maps that are 0.5x the size of the input. Increasing this value can considerably speed up model performance and decrease memory requirements, at the cost of decreased spatial resolution.
-            - `loss_weight`: (float) Scalar float used to weigh the loss term for this head during training. Increase this to encourage the optimization to focus on improving this specific output in multi-head models.
->>>>>>> 06f2a631
 
 - `trainer_config`: 
     - `train_data_loader`:
