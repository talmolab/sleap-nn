--- conflicted
+++ resolved
@@ -101,10 +101,7 @@
     save_top_k: 1
     save_last: false
   trainer_devices:
-<<<<<<< HEAD
-=======
   trainer_device_indices:
->>>>>>> 8c32b1db
   trainer_accelerator: auto
   enable_progress_bar: true
   min_train_steps_per_epoch: 200
