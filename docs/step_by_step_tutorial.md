# Step-by-Step Training Tutorial

This tutorial will walk you through the complete process of training a pose estimation model from scratch.

## 📋 Prerequisites

Before starting, make sure you have `sleap-nn` installed (Refer [`Installation docs`](installation.md))

!!! note "API-based Tutorial"

    In this tutorial, we use the **Python API** for all steps, which is ideal for running in a notebook or Python script. The `uvx` workflow **will not work** with the API-based approach.  

      - **Installation:** Make sure you have installed `sleap-nn` using either [pip](installation.md#installation-using-pip) or the [uv sync workflow](installation.md#installation-using-uv-sync).

      - **Command Line Interface (CLI):** If you prefer using the CLI, or want to see all available CLI options, refer to the [Training Guide](training.md) and [Inference Guide](inference.md).

---

## 🚀 Step 1: Configuration Setup

The first step is to set-up our configuration file, which configures the parameters required to train a pose estimation model with sleap-nn.

### 1.1 Load a Sample Configuration

Start by loading a sample (`.yaml`) configuration:

- [Available sample configs](config.md#available-sample-configurations)

```yaml
data_config:
  train_labels_path: 
    - path/to/your/training_data.slp
  val_labels_path:
    - path/to/your/validation_data.slp
  validation_fraction: 0.1
  user_instances_only: true
  data_pipeline_fw: torch_dataset
  preprocessing:
    ensure_rgb: false
    ensure_grayscale: false
    scale: 1.0
    crop_size: null
    min_crop_size: 100
  use_augmentations_train: true
  augmentation_config:
    intensity:
      contrast_p: 0.5
      brightness_p: 0.5
    geometric:
      rotation_min: -15.0
      rotation_max: 15.0
      scale_min: 0.9
      scale_max: 1.1
      affine_p: 1.0
model_config:
  pretrained_backbone_weights: null
  pretrained_head_weights: null
  backbone_config:
    unet:
      in_channels: 1
      kernel_size: 3
      filters: 16
      filters_rate: 2.0
      max_stride: 16
      middle_block: true
      up_interpolate: true
      stacks: 1
      convs_per_block: 2
      output_stride: 2
    convnext: null
    swint: null
  head_configs:
    single_instance:
      confmaps:
        part_names: null
        sigma: 2.5
        output_stride: 2
    centroid: null
    centered_instance: null
    bottomup: null
    multi_class_bottomup: null
    multi_class_topdown: null
trainer_config:
  train_data_loader:
    batch_size: 4
    shuffle: true
    num_workers: 0
  val_data_loader:
    batch_size: 4
    shuffle: false
    num_workers: 0
  model_ckpt:
    save_top_k: 1
    save_last: false
  trainer_devices:
<<<<<<< HEAD
=======
  trainer_device_indices:
>>>>>>> 8c32b1db
  trainer_accelerator: auto
  min_train_steps_per_epoch: 200
  visualize_preds_during_training: true
  keep_viz: false
  max_epochs: 200
  use_wandb: false
  save_ckpt: true
  ckpt_dir: <ckpt_dir>
  run_name: <run_name>
  optimizer_name: Adam
  optimizer:
    lr: 0.0001
    amsgrad: false
  lr_scheduler:
    step_lr: null
    reduce_lr_on_plateau:
      threshold: 1.0e-06
      threshold_mode: rel
      cooldown: 3
      patience: 5
      factor: 0.5
      min_lr: 1.0e-08
  early_stopping:
    min_delta: 1.0e-08
    patience: 10
    stop_training_on_plateau: true
```

### 1.2 Understanding the Configuration Structure

Your config file has three main sections:

```yaml
data_config:      # How to load and process your data
model_config:     # What model architecture to use
trainer_config:   # How to train the model, setup hyparameters
```

### 1.3 Key Parameters to Modify

#### **Data Configuration (`data_config`)**

> Download sample [`train.pkg.slp`](https://storage.googleapis.com/sleap-data/datasets/BermanFlies/random_split1/train.pkg.slp) and [`val.pkg.slp`](https://storage.googleapis.com/sleap-data/datasets/BermanFlies/random_split1/val.pkg.slp).

Set the `train_labels_path` to the path of your training `.slp` file, or a list of `.slp` files if you have multiple datasets. The `val_labels_path` is optional—if you leave it out, the training data will be automatically split into training and validation sets based on the `validation_fraction` parameter. 

Choose the appropriate `data_pipeline_fw` based on your dataset size and hardware:

- Use `torch_dataset_cache_img_memory` for small datasets that fit comfortably in RAM. This will cache all source images in memory for faster training.
- Use `torch_dataset_cache_img_disk` for larger datasets that don't fit in memory. This caches images to disk, enabling efficient loading even for very large datasets. You can reuse the disk cache across different model types, since only the raw source images are cached (not model-specific data).

You can customize data loading, preprocessing, and augmentation options in this section. For a full explanation of all available parameters and augmentation settings, see the [Data config](config.md#data-configuration-data_config) section of the Configuration Guide.

```yaml
data_config:
  train_labels_path: 
    - path/to/your/training_data.slp
  val_labels_path:
    - path/to/your/validation_data.slp
  validation_fraction: 0.1
  data_pipeline_fw: torch_dataset
  preprocessing:
    ensure_rgb: false
    ensure_grayscale: false
    scale: 1.0
    crop_size: null # only for centered-instance model
    min_crop_size: 100 # only for centered-instance model
  use_augmentations_train: true
  augmentation_config:
    intensity:
      contrast_p: 0.5
      brightness_p: 0.5
    geometric:
      rotation_min: -15.0
      rotation_max: 15.0
      scale_min: 0.9
      scale_max: 1.1
      affine_p: 1.0
```

#### **Model Configuration (`model_config`)**
When configuring your model, you’ll need to select both a backbone architecture and a model type:

- **Backbone options:** `unet`, `swint`, or `convnext`
- **Model type options:** `single_instance`, `centroid`, `centered_instance`, or `bottomup`

For a detailed explanation of each backbone and model type, see the [Model Architectures Guide](models.md).

**Tips for configuring your model:**

- **Input channels (`in_channels`):** Set this to match your input image format (e.g., 1 for grayscale, 3 for RGB). The training pipeline will also infer and adjust this automatically.
- **Max stride (`max_stride`):** This parameter controls the number of downsampling (encoder) blocks in the backbone, which directly affects the receptive field size. For a deeper dive into how receptive field is affected, check out the [Receptive Field Guide](example_notebooks.md).
- **Special note for `convnext` and `swint`:** For these backbones, `max_stride` is determined by `stem_patch_stride * 16` and cannot be set arbitrarily.

For ready-to-use configuration examples for each backbone and model type, see the [Model Config Guide](config.md#model-configuration-model_config).

```yaml
model_config:
  pretrained_backbone_weights: null
  pretrained_head_weights: null
  backbone_config:
    unet:
      in_channels: 1
      kernel_size: 3
      filters: 16
      filters_rate: 2.0
      max_stride: 16
      middle_block: true
      up_interpolate: true
      stacks: 1
      convs_per_block: 2
      output_stride: 2
    convnext: null
    swint: null
  head_configs:
    single_instance:
      confmaps:
        part_names: null
        sigma: 2.5
        output_stride: 2
    centroid: null
    centered_instance: null
    bottomup: null
    multi_class_bottomup: null
    multi_class_topdown: null
```

#### **Trainer Configuration (`trainer_config`)**
The `trainer_config` section controls the training process, including key hyperparameters and device settings.

**Key tips for configuring `trainer_config`:**

- **Data Loader Workers (`num_workers`):**  
    - For the default data pipeline (`torch_dataset`), set `num_workers: 0` because `.slp` video objects cannot be pickled for multiprocessing.
    - If you use a caching data pipeline (e.g., `torch_dataset_cache_img_memory` or `torch_dataset_cache_img_disk` for `data_config.data_pipeline_fw`), you can increase `num_workers` (>0) to speed up data loading.

- **Epochs and Checkpoints:**  
    - Set `max_epochs` to control how many epochs to train for.
    - Use `ckpt_dir` and `run_name` to specify where model checkpoints are saved. If both are `None`, a default folder will be created in the working directory using a timestamp and model type.
    - For multi-GPU training, always set a static `run_name` so all workers write to the same location.

- **Device and Accelerator:**  
    - `trainer_accelerator` can be `"cpu"`, `"gpu"`, `"mps"`, or `"auto"`.  
            - `"auto"` lets Lightning choose the best device based on your hardware.
<<<<<<< HEAD
    - `trainer_devices` can be set to specify the number of devices (e.g., GPUs) to use. If `None`, the number of devices is inferred from the underlying hardware in the training workflow.  
=======
    - `trainer_device_indices` is a list of ints used to set the device indices.
    - `trainer_devices` can be set to specify the number of devices (e.g., GPUs) to use.

- **Other Tips:**  
    - Adjust `batch_size` and learning rate (`optimizer.lr`) as needed for your dataset and hardware.
    - Enable `visualize_preds_during_training` to see predictions during training.
    - Use `use_wandb: true` to log training metrics to Weights & Biases (optional).
>>>>>>> 8c32b1db

For a full list of options and explanations for the `trainer_config` parameters, see the [Config Guide](config.md#trainer-configuration-trainer_config).

```yaml
trainer_config:
  train_data_loader:
    batch_size: 4
    shuffle: true
    num_workers: 0
  val_data_loader:
    batch_size: 4
    shuffle: false
    num_workers: 0
  model_ckpt:
    save_top_k: 1
    save_last: false
  trainer_devices:
<<<<<<< HEAD
=======
  trainer_device_indices:
>>>>>>> 8c32b1db
  trainer_accelerator: auto
  min_train_steps_per_epoch: 200
  visualize_preds_during_training: true
  keep_viz: false
  max_epochs: 200
  use_wandb: false
  save_ckpt: true
  ckpt_dir: my_model_ckpt_dir
  run_name: my_run_1
  optimizer_name: Adam
  optimizer:
    lr: 0.0001
    amsgrad: false
  lr_scheduler:
    step_lr: null
    reduce_lr_on_plateau:
      threshold: 1.0e-06
      threshold_mode: rel
      cooldown: 3
      patience: 5
      factor: 0.5
      min_lr: 1.0e-08
  early_stopping:
    min_delta: 1.0e-08
    patience: 10
    stop_training_on_plateau: true
```

---

## 🤖 Step 2: Training Your Model

Now that you have your configuration file, let's train your model!

### 2.1 Training with Python API

```python linenums="1"
from omegaconf import OmegaConf
from sleap_nn.training.model_trainer import ModelTrainer

# Load configuration
config = OmegaConf.load("my_config.yaml")

# Create trainer
trainer = ModelTrainer.get_model_trainer_from_config(config=config)

# Start training
trainer.train()
```

If you want to use custom `sleap_io.Labels` objects,

```python linenums="1"
from sleap_nn.training.model_trainer import ModelTrainer
from sleap_io import Labels

# Load your labels
train_labels = Labels.load("my_data.slp")
val_labels = Labels.load("my_validation.slp")

# Create trainer with custom labels
trainer = ModelTrainer.get_model_trainer_from_config(
    config=config,
    train_labels=[train_labels],
    val_labels=[val_labels]
)

# Train
trainer.train()
```

> For more details and advanced training options, see the [Training Guide](training.md).


### 2.2 Training Output

After training, you'll find:
```
my_model_ckpt_dir/my_run_1
├── best.ckpt                  # Best model weights
├── initial_config.yaml        # Initial training configuration
├── training_config.yaml       # Final training configuration
├── labels_train_gt_0.slp      # Ground-truth train data split
├── labels_val_gt_0.slp        # Ground-truth val data split
├── pred_train_0.slp           # Predictions on training data
├── pred_val_0.slp             # Predictions on validation data
├── train_0_pred_metrics.npz   # Metrics on train preds
├── val_0_pred_metrics.npz     # Metrics on val preds
└── training_log.csv           # CSV that tracks the train/ val losses and epoch time
```

---

## 🔍 Step 3: Running Inference

Now that you have a trained model, let's use it to make predictions on new data!

### 3.1 Inference

To run inference on a `.slp` file, 

```python linenums="1"
from sleap_nn.predict import run_inference

pred_labels = run_inference(
  data_path="test.slp",
  model_paths=["/path/to/model/dir"],
  output_path="preds.slp",
)
```

To run inference on a video on specific frames, 

```python linenums="1"
from sleap_nn.predict import run_inference

pred_labels = run_inference(
  data_path="test.mp4",
  model_paths=["/path/to/model/dir"],
  output_path="preds.slp",
  frames=list(range(100)), # run on the first 100 frames
)
```

To run inference on a video with tracking, 

```python linenums="1"
from sleap_nn.predict import run_inference

pred_labels = run_inference(
  data_path="test.mp4",
  model_paths=["/path/to/model/dir"],
  output_path="preds.slp",
  tracking=True
)
```

> For more details and advanced inference options, see the [Inference Guide](inference.md).

### 3.2 Inference Parameters

#### **Essential Parameters:**
- `--data_path`: Input video or labels file
- `--model_paths`: Path to your trained model directory
- `--output_path`: Where to save predictions
- `--batch_size`: Number of frames to process at once
- `--device`: Hardware to use (cpu, cuda, mps, auto)
- `--peak_threshold`: Confidence threshold for detections
- `--frames`: Specific frame ranges (e.g., "1-100,200-300")
- `--tracking`: To enable tracking

---

## 📊 Step 4: Evaluation and Visualization

Let's evaluate how well your model performed and visualize the results!

### 4.1 Evaluating Model Performance

```python
from sleap_nn.evaluation import Evaluator
import sleap_io as sio

# Load labels
ground_truth = sio.load_slp("ground_truth.slp")
predictions = sio.load_slp("predictions.slp")

# Create evaluator
evaluator = Evaluator(ground_truth, predictions)

# Run evaluation
metrics = evaluator.evaluate()

# Print results
print(f"OKS mAP: {metrics['voc_metrics']['oks_voc.mAP']:.3f}")
print(f"Dist p90: {metrics['distance_metrics']['p90']:.3f}")
```

### 4.2 Visualizing Results

```python
import sleap_io as sio
import matplotlib.pyplot as plt

def plot_preds(gt_labels, pred_labels, lf_index):
    _fig, _ax = plt.subplots(1, 1, figsize=(5 * 1, 5 * 1))

    # Plot each frame
    gt_lf = gt_labels[lf_index]
    pred_lf = pred_labels[lf_index]

    # Ensure we're plotting keypoints for the same frame
    assert (
        gt_lf.frame_idx == pred_lf.frame_idx
    ), f"Frame mismatch at {lf_index}: GT={gt_lf.frame_idx}, Pred={pred_lf.frame_idx}"

    _ax.imshow(gt_lf.image, cmap="gray")
    _ax.set_title(
        f"Frame {gt_lf.frame_idx} (lf idx: {lf_index})",
        fontsize=12,
        fontweight="bold",
    )

    # Plot ground truth instances
    for idx, instance in enumerate(gt_lf.instances):
        if not instance.is_empty:
            gt_pts = instance.numpy()
            _ax.plot(
                gt_pts[:, 0],
                gt_pts[:, 1],
                "go",
                markersize=6,
                alpha=0.8,
                label="GT" if idx == 0 else "",
            )

    # Plot predicted instances
    for idx, instance in enumerate(pred_lf.instances):
        if not instance.is_empty:
            pred_pts = instance.numpy()
            _ax.plot(
                pred_pts[:, 0],
                pred_pts[:, 1],
                "rx",
                markersize=6,
                alpha=0.8,
                label="Pred" if idx == 0 else "",
            )

    # Add legend
    _ax.legend(loc="upper right", fontsize=8)

    _ax.axis("off")

    plt.suptitle(f"Ground Truth vs Predictions", fontsize=16, fontweight="bold", y=0.98)

    plt.tight_layout()
    plt.show()
    return


# Overlay results
gt_labels = sio.load_slp("groundtruth.slp")
pred_labels = sio.load_slp("my_predictions.slp")
plot_preds(gt_labels, pred_labels, lf_index=0)
```

### 4.3 Metrics Interpretation

#### **Key Metrics to Understand:**
- **PCK (Percentage of Correct Keypoints)**: How many keypoints are within a certain distance threshold
- **OKS (Object Keypoint Similarity)**: How similar are the predicted keypoints to the ground-truth
- **mAP (mean Average Precision)**: Mean of average precisions across match thresholds (where OKS or PCK could be the matching score).
- **Distance Metrics**: Average euclidean distance between predicted and true keypoints

---

## ✨ Next Steps

Now that you have the basics, you can:

1. **Experiment with different model architectures** (UNet, ConvNeXt, SwinT)
2. **Try different detection methods** (single instance, bottom-up, top-down)
3. **Optimize hyperparameters** for better performance
4. **Use data augmentation** to improve model robustness

## 📚 Additional Resources

- **[Configuration Guide](config.md)**: Detailed configuration options
- **[Training Documentation](training.md)**: Advanced training features
- **[Inference Guide](inference.md)**: Complete inference options
- **[Model Architectures](models.md)**: Available model types
- **[Example Notebooks](example_notebooks.md)**: Interactive tutorials

Happy SLEAPiNNg! 🐭🐭<|MERGE_RESOLUTION|>--- conflicted
+++ resolved
@@ -93,10 +93,7 @@
     save_top_k: 1
     save_last: false
   trainer_devices:
-<<<<<<< HEAD
-=======
   trainer_device_indices:
->>>>>>> 8c32b1db
   trainer_accelerator: auto
   min_train_steps_per_epoch: 200
   visualize_preds_during_training: true
@@ -241,17 +238,13 @@
 - **Device and Accelerator:**  
     - `trainer_accelerator` can be `"cpu"`, `"gpu"`, `"mps"`, or `"auto"`.  
             - `"auto"` lets Lightning choose the best device based on your hardware.
-<<<<<<< HEAD
-    - `trainer_devices` can be set to specify the number of devices (e.g., GPUs) to use. If `None`, the number of devices is inferred from the underlying hardware in the training workflow.  
-=======
     - `trainer_device_indices` is a list of ints used to set the device indices.
-    - `trainer_devices` can be set to specify the number of devices (e.g., GPUs) to use.
+    - `trainer_devices` can be set to specify the number of devices (e.g., GPUs) to use. If `None`, the number of devices is inferred from the underlying hardware in the training workflow. 
 
 - **Other Tips:**  
     - Adjust `batch_size` and learning rate (`optimizer.lr`) as needed for your dataset and hardware.
     - Enable `visualize_preds_during_training` to see predictions during training.
     - Use `use_wandb: true` to log training metrics to Weights & Biases (optional).
->>>>>>> 8c32b1db
 
 For a full list of options and explanations for the `trainer_config` parameters, see the [Config Guide](config.md#trainer-configuration-trainer_config).
 
@@ -269,10 +262,7 @@
     save_top_k: 1
     save_last: false
   trainer_devices:
-<<<<<<< HEAD
-=======
   trainer_device_indices:
->>>>>>> 8c32b1db
   trainer_accelerator: auto
   min_train_steps_per_epoch: 200
   visualize_preds_during_training: true
