--- conflicted
+++ resolved
@@ -190,10 +190,7 @@
   run_name: multi_gpu_training_1
   trainer_accelerator: "auto"
   trainer_devices:
-<<<<<<< HEAD
-=======
   trainer_device_indices:
->>>>>>> 8c32b1db
   trainer_strategy: "auto"
 ```
 
