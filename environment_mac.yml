name: sleap-nn

channels:
  - pytorch
  - conda-forge

dependencies:
  - python=3.9
  - numpy
  - sleap-io
  - pydantic
  - lightning
  - pytorch
  - torchvision
  - h5py
  - pandas
  - simplejson
  - scipy
  - attrs
  - ffmpeg
  - opencv
  - imageio
  - av
  - omegaconf
  - wandb
  - kornia
  - matplotlib
  - rich
  - pynwb
  - pip
  - pip:
    - "--editable=.[dev]"
    - litdata
<<<<<<< HEAD
    - hydra-core
=======
    - loguru
>>>>>>> b444eb4d
<|MERGE_RESOLUTION|>--- conflicted
+++ resolved
@@ -31,8 +31,5 @@
   - pip:
     - "--editable=.[dev]"
     - litdata
-<<<<<<< HEAD
     - hydra-core
-=======
-    - loguru
->>>>>>> b444eb4d
+    - loguru